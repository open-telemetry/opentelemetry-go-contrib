--- conflicted
+++ resolved
@@ -49,11 +49,7 @@
       day: "sunday"
   -
     package-ecosystem: "gomod"
-<<<<<<< HEAD
-    directory: "/detectors/aws"
-=======
     directory: "/detectors/aws/ec2"
->>>>>>> 72436ec3
     labels:
       - dependencies
       - go

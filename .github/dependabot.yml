--- conflicted
+++ resolved
@@ -496,7 +496,6 @@
       day: "sunday"
   -
     package-ecosystem: "gomod"
-<<<<<<< HEAD
     directory: "/instrumentation/github.com/streadway/amqp/otelamqp"
     labels:
       - dependencies
@@ -508,9 +507,7 @@
   -
     package-ecosystem: "gomod"
     directory: "/instrumentation/github.com/streadway/amqp/otelamqp/example"
-=======
     directory: "/zpages"
->>>>>>> 00f202e8
     labels:
       - dependencies
       - go

--- conflicted
+++ resolved
@@ -26,13 +26,8 @@
 	github.com/valyala/bytebufferpool v1.0.0 // indirect
 	github.com/valyala/fasttemplate v1.2.2 // indirect
 	go.opentelemetry.io/auto/sdk v1.1.0 // indirect
-<<<<<<< HEAD
-	go.opentelemetry.io/otel/metric v1.34.0 // indirect
+	go.opentelemetry.io/otel/metric v1.35.0 // indirect
 	golang.org/x/crypto v0.35.0 // indirect
-=======
-	go.opentelemetry.io/otel/metric v1.35.0 // indirect
-	golang.org/x/crypto v0.33.0 // indirect
->>>>>>> 10a12ba8
 	golang.org/x/net v0.35.0 // indirect
 	golang.org/x/sys v0.30.0 // indirect
 	golang.org/x/text v0.22.0 // indirect

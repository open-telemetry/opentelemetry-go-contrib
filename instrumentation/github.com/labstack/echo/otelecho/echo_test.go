// Copyright The OpenTelemetry Authors
// SPDX-License-Identifier: Apache-2.0

// Based on https://github.com/DataDog/dd-trace-go/blob/8fb554ff7cf694267f9077ae35e27ce4689ed8b6/contrib/gin-gonic/gin/gintrace_test.go

package otelecho

import (
	"context"
	"fmt"
	"net/http"
	"net/http/httptest"
	"strings"
	"testing"

	"github.com/labstack/echo/v4"
	"github.com/stretchr/testify/assert"
	"github.com/stretchr/testify/require"
	"go.opentelemetry.io/otel"
	"go.opentelemetry.io/otel/attribute"
	"go.opentelemetry.io/otel/propagation"
	"go.opentelemetry.io/otel/trace"
	"go.opentelemetry.io/otel/trace/noop"

	b3prop "go.opentelemetry.io/contrib/propagators/b3"

	sdkmetric "go.opentelemetry.io/otel/sdk/metric"
	"go.opentelemetry.io/otel/sdk/metric/metricdata"
	"go.opentelemetry.io/otel/sdk/metric/metricdata/metricdatatest"
)

func TestGetSpanNotInstrumented(t *testing.T) {
	router := echo.New()
	router.GET("/ping", func(c echo.Context) error {
		// Assert we don't have a span on the context.
		span := trace.SpanFromContext(c.Request().Context())
		ok := !span.SpanContext().IsValid()
		assert.True(t, ok)
		return c.String(http.StatusOK, "ok")
	})
	r := httptest.NewRequest(http.MethodGet, "/ping", http.NoBody)
	w := httptest.NewRecorder()
	router.ServeHTTP(w, r)
	response := w.Result()
	assert.Equal(t, http.StatusOK, response.StatusCode)
}

func TestPropagationWithGlobalPropagators(t *testing.T) {
	provider := noop.NewTracerProvider()
	otel.SetTextMapPropagator(propagation.TraceContext{})

	r := httptest.NewRequest(http.MethodGet, "/user/123", http.NoBody)
	w := httptest.NewRecorder()

	ctx := context.Background()
	sc := trace.NewSpanContext(trace.SpanContextConfig{
		TraceID: trace.TraceID{0x01},
		SpanID:  trace.SpanID{0x01},
	})
	ctx = trace.ContextWithRemoteSpanContext(ctx, sc)
	ctx, _ = provider.Tracer(ScopeName).Start(ctx, "test")
	otel.GetTextMapPropagator().Inject(ctx, propagation.HeaderCarrier(r.Header))

	router := echo.New()
	router.Use(Middleware("foobar", WithTracerProvider(provider)))
	router.GET("/user/:id", func(c echo.Context) error {
		span := trace.SpanFromContext(c.Request().Context())
		assert.Equal(t, sc.TraceID(), span.SpanContext().TraceID())
		assert.Equal(t, sc.SpanID(), span.SpanContext().SpanID())
		return c.NoContent(http.StatusOK)
	})

	router.ServeHTTP(w, r)
	otel.SetTextMapPropagator(propagation.NewCompositeTextMapPropagator())
	assert.Equal(t, http.StatusOK, w.Result().StatusCode, "should call the 'user' handler")
}

func TestPropagationWithCustomPropagators(t *testing.T) {
	provider := noop.NewTracerProvider()

	b3 := b3prop.New()

	r := httptest.NewRequest(http.MethodGet, "/user/123", http.NoBody)
	w := httptest.NewRecorder()

	ctx := context.Background()
	sc := trace.NewSpanContext(trace.SpanContextConfig{
		TraceID: trace.TraceID{0x01},
		SpanID:  trace.SpanID{0x01},
	})
	ctx = trace.ContextWithRemoteSpanContext(ctx, sc)
	ctx, _ = provider.Tracer(ScopeName).Start(ctx, "test")
	b3.Inject(ctx, propagation.HeaderCarrier(r.Header))

	router := echo.New()
	router.Use(Middleware("foobar", WithTracerProvider(provider), WithPropagators(b3)))
	router.GET("/user/:id", func(c echo.Context) error {
		span := trace.SpanFromContext(c.Request().Context())
		assert.Equal(t, sc.TraceID(), span.SpanContext().TraceID())
		assert.Equal(t, sc.SpanID(), span.SpanContext().SpanID())
		return c.NoContent(http.StatusOK)
	})

	router.ServeHTTP(w, r)
	assert.Equal(t, http.StatusOK, w.Result().StatusCode, "should call the 'user' handler")
}

func TestSkipper(t *testing.T) {
	r := httptest.NewRequest(http.MethodGet, "/ping", http.NoBody)
	w := httptest.NewRecorder()

	skipper := func(c echo.Context) bool {
		return c.Request().RequestURI == "/ping"
	}

	router := echo.New()
	router.Use(Middleware("foobar", WithSkipper(skipper)))
	router.GET("/ping", func(c echo.Context) error {
		span := trace.SpanFromContext(c.Request().Context())
		assert.False(t, span.SpanContext().HasSpanID())
		assert.False(t, span.SpanContext().HasTraceID())
		return c.NoContent(http.StatusOK)
	})

	router.ServeHTTP(w, r)
<<<<<<< HEAD
	assert.Equal(t, http.StatusOK, w.Result().StatusCode, "should call the 'ping' handler") //nolint:bodyclose // False positive for httptest.ResponseRecorder: https://github.com/timakin/bodyclose/issues/59.
}

func TestMetrics(t *testing.T) {
	tests := []struct {
		name                         string
		metricAttributeExtractor     func(*http.Request) []attribute.KeyValue
		echoMetricAttributeExtractor func(echo.Context) []attribute.KeyValue
		requestTarget                string
		wantRouteAttr                string
		wantStatus                   int64
	}{
		{
			name:                         "default",
			metricAttributeExtractor:     nil,
			echoMetricAttributeExtractor: nil,
			requestTarget:                "/user/123",
			wantRouteAttr:                "/user/:id",
			wantStatus:                   200,
		},
		{
			name:                         "request target not exist",
			metricAttributeExtractor:     nil,
			echoMetricAttributeExtractor: nil,
			requestTarget:                "/abc/123",
			wantStatus:                   404,
		},
		{
			name: "with metric attributes callback",
			metricAttributeExtractor: func(r *http.Request) []attribute.KeyValue {
				return []attribute.KeyValue{
					attribute.String("key1", "value1"),
					attribute.String("key2", "value"),
					attribute.String("method", strings.ToUpper(r.Method)),
				}
			},
			echoMetricAttributeExtractor: func(_ echo.Context) []attribute.KeyValue {
				return []attribute.KeyValue{
					attribute.String("key3", "value3"),
				}
			},
			requestTarget: "/user/123",
			wantRouteAttr: "/user/:id",
			wantStatus:    200,
		},
	}

	for _, tt := range tests {
		t.Run(tt.name, func(t *testing.T) {
			reader := sdkmetric.NewManualReader()
			meterProvider := sdkmetric.NewMeterProvider(sdkmetric.WithReader(reader))

			e := echo.New()
			e.Use(Middleware("foobar",
				WithMeterProvider(meterProvider),
				WithMetricAttributeFn(tt.metricAttributeExtractor),
				WithEchoMetricAttributeFn(tt.echoMetricAttributeExtractor),
			))
			e.GET("/user/:id", func(c echo.Context) error {
				id := c.Param("id")
				assert.Equal(t, "123", id)
				return c.String(http.StatusOK, id)
			})

			r := httptest.NewRequest(http.MethodGet, tt.requestTarget, http.NoBody)
			w := httptest.NewRecorder()
			e.ServeHTTP(w, r)

			// verify metrics
			rm := metricdata.ResourceMetrics{}
			require.NoError(t, reader.Collect(context.Background(), &rm))

			require.Len(t, rm.ScopeMetrics, 1)
			sm := rm.ScopeMetrics[0]
			assert.Equal(t, ScopeName, sm.Scope.Name)
			assert.Equal(t, Version(), sm.Scope.Version)

			attrs := []attribute.KeyValue{
				attribute.String("http.request.method", "GET"),
				attribute.Int64("http.response.status_code", tt.wantStatus),
				attribute.String("network.protocol.name", "http"),
				attribute.String("network.protocol.version", fmt.Sprintf("1.%d", r.ProtoMinor)),
				attribute.String("server.address", "foobar"),
				attribute.String("url.scheme", "http"),
			}
			if tt.wantRouteAttr != "" {
				attrs = append(attrs, attribute.String("http.route", tt.wantRouteAttr))
			}

			if tt.metricAttributeExtractor != nil {
				attrs = append(attrs, tt.metricAttributeExtractor(r)...)
			}
			if tt.echoMetricAttributeExtractor != nil {
				// Create a mock context to get echo attributes
				mockCtx := echo.New().NewContext(r, httptest.NewRecorder())
				mockCtx.SetParamNames("id")
				mockCtx.SetParamValues("123")
				mockCtx.SetPath("/user/:id")
				attrs = append(attrs, tt.echoMetricAttributeExtractor(mockCtx)...)
			}

			metricdatatest.AssertEqual(t, metricdata.Metrics{
				Name:        "http.server.request.body.size",
				Description: "Size of HTTP server request bodies.",
				Unit:        "By",
				Data: metricdata.Histogram[int64]{
					Temporality: metricdata.CumulativeTemporality,
					DataPoints: []metricdata.HistogramDataPoint[int64]{
						{
							Attributes: attribute.NewSet(attrs...),
						},
					},
				},
			}, sm.Metrics[0], metricdatatest.IgnoreTimestamp(), metricdatatest.IgnoreValue(), metricdatatest.IgnoreExemplars())

			metricdatatest.AssertEqual(t, metricdata.Metrics{
				Name:        "http.server.response.body.size",
				Description: "Size of HTTP server response bodies.",
				Unit:        "By",
				Data: metricdata.Histogram[int64]{
					Temporality: metricdata.CumulativeTemporality,
					DataPoints: []metricdata.HistogramDataPoint[int64]{
						{
							Attributes: attribute.NewSet(attrs...),
						},
					},
				},
			}, sm.Metrics[1], metricdatatest.IgnoreTimestamp(), metricdatatest.IgnoreValue(), metricdatatest.IgnoreExemplars())

			metricdatatest.AssertEqual(t, metricdata.Metrics{
				Name:        "http.server.request.duration",
				Description: "Duration of HTTP server requests.",
				Unit:        "s",
				Data: metricdata.Histogram[float64]{
					Temporality: metricdata.CumulativeTemporality,
					DataPoints: []metricdata.HistogramDataPoint[float64]{
						{
							Attributes: attribute.NewSet(attrs...),
						},
					},
				},
			}, sm.Metrics[2], metricdatatest.IgnoreTimestamp(), metricdatatest.IgnoreValue(), metricdatatest.IgnoreExemplars())
		})
	}
}

func TestWithMetricAttributeFn(t *testing.T) {
	reader := sdkmetric.NewManualReader()
	meterProvider := sdkmetric.NewMeterProvider(sdkmetric.WithReader(reader))

	e := echo.New()
	e.Use(Middleware("test-service",
		WithMeterProvider(meterProvider),
		WithMetricAttributeFn(func(r *http.Request) []attribute.KeyValue {
			return []attribute.KeyValue{
				attribute.String("custom.header", r.Header.Get("X-Test-Header")),
			}
		}),
	))

	e.GET("/test", func(c echo.Context) error {
		return c.String(http.StatusOK, "test response")
	})

	r := httptest.NewRequest(http.MethodGet, "/test", http.NoBody)
	r.Header.Set("X-Test-Header", "test-value")
	w := httptest.NewRecorder()
	e.ServeHTTP(w, r)

	assert.Equal(t, http.StatusOK, w.Result().StatusCode)

	// verify metrics
	rm := metricdata.ResourceMetrics{}
	require.NoError(t, reader.Collect(context.Background(), &rm))
	require.Len(t, rm.ScopeMetrics, 1)
	sm := rm.ScopeMetrics[0]
	require.Len(t, sm.Metrics, 3)

	// Check that custom attribute is present
	found := false
	for _, metric := range sm.Metrics {
		if metric.Name == "http.server.request.duration" {
			histogram := metric.Data.(metricdata.Histogram[float64])
			require.Len(t, histogram.DataPoints, 1)
			attrs := histogram.DataPoints[0].Attributes.ToSlice()
			for _, attr := range attrs {
				if attr.Key == "custom.header" && attr.Value.AsString() == "test-value" {
					found = true
					break
				}
			}
		}
	}
	assert.True(t, found, "custom attribute should be found in metrics")
}

func TestWithEchoMetricAttributeFn(t *testing.T) {
	reader := sdkmetric.NewManualReader()
	meterProvider := sdkmetric.NewMeterProvider(sdkmetric.WithReader(reader))

	e := echo.New()
	e.Use(Middleware("test-service",
		WithMeterProvider(meterProvider),
		WithEchoMetricAttributeFn(func(c echo.Context) []attribute.KeyValue {
			return []attribute.KeyValue{
				attribute.String("echo.param.id", c.Param("id")),
				attribute.String("echo.path", c.Path()),
			}
		}),
	))

	e.GET("/user/:id", func(c echo.Context) error {
		return c.String(http.StatusOK, "user: "+c.Param("id"))
	})

	r := httptest.NewRequest(http.MethodGet, "/user/456", http.NoBody)
	w := httptest.NewRecorder()
	e.ServeHTTP(w, r)

	assert.Equal(t, http.StatusOK, w.Result().StatusCode)

	// verify metrics
	rm := metricdata.ResourceMetrics{}
	require.NoError(t, reader.Collect(context.Background(), &rm))
	require.Len(t, rm.ScopeMetrics, 1)
	sm := rm.ScopeMetrics[0]
	require.Len(t, sm.Metrics, 3)

	// Check that custom attributes are present
	foundID := false
	foundPath := false
	for _, metric := range sm.Metrics {
		if metric.Name == "http.server.request.duration" {
			histogram := metric.Data.(metricdata.Histogram[float64])
			require.Len(t, histogram.DataPoints, 1)
			attrs := histogram.DataPoints[0].Attributes.ToSlice()
			for _, attr := range attrs {
				if attr.Key == "echo.param.id" && attr.Value.AsString() == "456" {
					foundID = true
				}
				if attr.Key == "echo.path" && attr.Value.AsString() == "/user/:id" {
					foundPath = true
				}
			}
		}
	}
	assert.True(t, foundID, "echo param id attribute should be found")
	assert.True(t, foundPath, "echo path attribute should be found")
=======
	assert.Equal(t, http.StatusOK, w.Result().StatusCode, "should call the 'ping' handler")
>>>>>>> 6b59b272
}<|MERGE_RESOLUTION|>--- conflicted
+++ resolved
@@ -123,8 +123,7 @@
 	})
 
 	router.ServeHTTP(w, r)
-<<<<<<< HEAD
-	assert.Equal(t, http.StatusOK, w.Result().StatusCode, "should call the 'ping' handler") //nolint:bodyclose // False positive for httptest.ResponseRecorder: https://github.com/timakin/bodyclose/issues/59.
+	assert.Equal(t, http.StatusOK, w.Result().StatusCode, "should call the 'ping' handler")
 }
 
 func TestMetrics(t *testing.T) {
@@ -372,7 +371,4 @@
 	}
 	assert.True(t, foundID, "echo param id attribute should be found")
 	assert.True(t, foundPath, "echo path attribute should be found")
-=======
-	assert.Equal(t, http.StatusOK, w.Result().StatusCode, "should call the 'ping' handler")
->>>>>>> 6b59b272
 }
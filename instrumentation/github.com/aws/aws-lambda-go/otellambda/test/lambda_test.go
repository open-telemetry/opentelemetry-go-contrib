// Copyright The OpenTelemetry Authors
// SPDX-License-Identifier: Apache-2.0

package test

import (
	"context"
	"encoding/json"
	"fmt"
	"log"
	"reflect"
	"strconv"
	"strings"
	"sync"
	"testing"
	"time"

	"github.com/aws/aws-lambda-go/lambda"
	"github.com/aws/aws-lambda-go/lambdacontext"
	"github.com/stretchr/testify/assert"

<<<<<<< HEAD
	lambdadetector "go.opentelemetry.io/contrib/detectors/aws/lambda"
	"go.opentelemetry.io/contrib/instrumentation/github.com/aws/aws-lambda-go/otellambda"
	"go.opentelemetry.io/contrib/propagators/aws/xray" // nolint:staticcheck  // deprecated.
=======
	lambdadetector "go.opentelemetry.io/contrib/detectors/aws/lambda"                     // nolint:staticcheck  // deprecated.
	"go.opentelemetry.io/contrib/instrumentation/github.com/aws/aws-lambda-go/otellambda" // nolint:staticcheck  // deprecated.
	"go.opentelemetry.io/contrib/propagators/aws/xray"
>>>>>>> 0df336b4
	"go.opentelemetry.io/otel/attribute"
	"go.opentelemetry.io/otel/propagation"
	"go.opentelemetry.io/otel/sdk/instrumentation"
	"go.opentelemetry.io/otel/sdk/resource"
	sdktrace "go.opentelemetry.io/otel/sdk/trace"
	"go.opentelemetry.io/otel/sdk/trace/tracetest"
	semconv "go.opentelemetry.io/otel/semconv/v1.25.0"
	"go.opentelemetry.io/otel/trace"
)

var errorLogger = log.New(log.Writer(), "OTel Lambda Test Error: ", 0)

type mockIDGenerator struct {
	sync.Mutex
	traceCount int
	spanCount  int
}

func (m *mockIDGenerator) NewIDs(_ context.Context) (trace.TraceID, trace.SpanID) {
	m.Lock()
	defer m.Unlock()
	m.traceCount++
	m.spanCount++
	return [16]byte{byte(m.traceCount)}, [8]byte{byte(m.spanCount)}
}

func (m *mockIDGenerator) NewSpanID(_ context.Context, _ trace.TraceID) trace.SpanID {
	m.Lock()
	defer m.Unlock()
	m.spanCount++
	return [8]byte{byte(m.spanCount)}
}

var _ sdktrace.IDGenerator = &mockIDGenerator{}

type emptyHandler struct{}

func (h emptyHandler) Invoke(_ context.Context, _ []byte) ([]byte, error) {
	return nil, nil
}

var _ lambda.Handler = emptyHandler{}

func initMockTracerProvider() (*sdktrace.TracerProvider, *tracetest.InMemoryExporter) {
	ctx := context.Background()

	exp := tracetest.NewInMemoryExporter()

	detector := lambdadetector.NewResourceDetector()
	res, err := detector.Detect(ctx)
	if err != nil {
		errorLogger.Printf("failed to detect lambda resources: %v\n", err)
		return nil, nil
	}

	tp := sdktrace.NewTracerProvider(
		sdktrace.WithSyncer(exp),
		sdktrace.WithIDGenerator(&mockIDGenerator{}),
		sdktrace.WithResource(res),
	)

	return tp, exp
}

func setEnvVars(t *testing.T) {
	t.Setenv("AWS_LAMBDA_FUNCTION_NAME", "testFunction")
	t.Setenv("AWS_REGION", "us-texas-1")
	t.Setenv("AWS_LAMBDA_FUNCTION_VERSION", "$LATEST")
	t.Setenv("AWS_LAMBDA_LOG_STREAM_NAME", "2023/01/01/[$LATEST]5d1edb9e525d486696cf01a3503487bc")
	t.Setenv("AWS_LAMBDA_FUNCTION_MEMORY_SIZE", "128")
	t.Setenv("_X_AMZN_TRACE_ID", "Root=1-5759e988-bd862e3fe1be46a994272793;Parent=53995c3f42cd8ad8;Sampled=1")
}

// Vars for Tracing and TracingWithFlusher Tests.
var (
	mockLambdaContext = lambdacontext.LambdaContext{
		AwsRequestID:       "123",
		InvokedFunctionArn: "arn:partition:service:region:account-id:resource-type:resource-id",
		Identity: lambdacontext.CognitoIdentity{
			CognitoIdentityID:     "someId",
			CognitoIdentityPoolID: "somePoolId",
		},
		ClientContext: lambdacontext.ClientContext{},
	}
	mockContext = xray.Propagator{}.Extract(lambdacontext.NewContext(context.TODO(), &mockLambdaContext),
		propagation.HeaderCarrier{
			"X-Amzn-Trace-Id": []string{"Root=1-5759e988-bd862e3fe1be46a994272793;Parent=53995c3f42cd8ad8;Sampled=1"},
		})
	expectedTraceID, _ = trace.TraceIDFromHex("5759e988bd862e3fe1be46a994272793")
	expectedSpanStub   = tracetest.SpanStub{
		Name: "testFunction",
		SpanContext: trace.NewSpanContext(trace.SpanContextConfig{
			TraceID:    expectedTraceID,
			SpanID:     trace.SpanID{1},
			TraceFlags: 1,
			TraceState: trace.TraceState{},
			Remote:     false,
		}),
		Parent:    trace.SpanContextFromContext(mockContext),
		SpanKind:  trace.SpanKindServer,
		StartTime: time.Time{},
		EndTime:   time.Time{},
		Attributes: []attribute.KeyValue{
			attribute.String("faas.invocation_id", "123"),
			attribute.String("aws.lambda.invoked_arn", "arn:partition:service:region:account-id:resource-type:resource-id"),
			attribute.String("cloud.account.id", "account-id"),
		},
		Events:            nil,
		Links:             nil,
		Status:            sdktrace.Status{},
		DroppedAttributes: 0,
		DroppedEvents:     0,
		DroppedLinks:      0,
		ChildSpanCount:    0,
		Resource: resource.NewWithAttributes(semconv.SchemaURL,
			attribute.String("cloud.provider", "aws"),
			attribute.String("cloud.region", "us-texas-1"),
			attribute.String("faas.name", "testFunction"),
			attribute.String("faas.version", "$LATEST"),
			attribute.String("faas.instance", "2023/01/01/[$LATEST]5d1edb9e525d486696cf01a3503487bc"),
			attribute.Int("faas.max_memory", 128)),
		InstrumentationLibrary: instrumentation.Library{Name: "go.opentelemetry.io/contrib/instrumentation/github.com/aws/aws-lambda-go/otellambda", Version: otellambda.Version()},
	}
)

func assertStubEqualsIgnoreTime(t *testing.T, expected tracetest.SpanStub, actual tracetest.SpanStub) {
	assert.Equal(t, expected.Name, actual.Name)
	assert.Equal(t, expected.SpanContext, actual.SpanContext)
	assert.Equal(t, expected.Parent, actual.Parent)
	assert.Equal(t, expected.SpanKind, actual.SpanKind)
	assert.Equal(t, expected.Attributes, actual.Attributes)
	assert.Equal(t, expected.Events, actual.Events)
	assert.Equal(t, expected.Links, actual.Links)
	assert.Equal(t, expected.Status, actual.Status)
	assert.Equal(t, expected.DroppedAttributes, actual.DroppedAttributes)
	assert.Equal(t, expected.DroppedEvents, actual.DroppedEvents)
	assert.Equal(t, expected.DroppedLinks, actual.DroppedLinks)
	assert.Equal(t, expected.ChildSpanCount, actual.ChildSpanCount)
	assert.Equal(t, expected.Resource, actual.Resource)
	assert.Equal(t, expected.InstrumentationLibrary, actual.InstrumentationLibrary)
}

func TestInstrumentHandlerTracing(t *testing.T) {
	setEnvVars(t)
	tp, memExporter := initMockTracerProvider()

	customerHandler := func() (string, error) {
		return "hello world", nil
	}

	// No flusher needed as SimpleSpanProcessor is synchronous
	wrapped := otellambda.InstrumentHandler(customerHandler, otellambda.WithTracerProvider(tp))
	wrappedCallable := reflect.ValueOf(wrapped)
	resp := wrappedCallable.Call([]reflect.Value{reflect.ValueOf(mockContext)})
	assert.Len(t, resp, 2)
	assert.Equal(t, "hello world", resp[0].Interface())
	assert.Nil(t, resp[1].Interface())

	assert.Len(t, memExporter.GetSpans(), 1)
	stub := memExporter.GetSpans()[0]
	assertStubEqualsIgnoreTime(t, expectedSpanStub, stub)
}

func TestWrapHandlerTracing(t *testing.T) {
	setEnvVars(t)
	tp, memExporter := initMockTracerProvider()

	// No flusher needed as SimpleSpanProcessor is synchronous
	wrapped := otellambda.WrapHandler(emptyHandler{}, otellambda.WithTracerProvider(tp))
	_, err := wrapped.Invoke(mockContext, []byte{})
	assert.NoError(t, err)

	assert.Len(t, memExporter.GetSpans(), 1)
	stub := memExporter.GetSpans()[0]
	assertStubEqualsIgnoreTime(t, expectedSpanStub, stub)
}

type mockFlusher struct {
	flushCount int
}

func (mf *mockFlusher) ForceFlush(context.Context) error {
	mf.flushCount++
	return nil
}

var _ otellambda.Flusher = &mockFlusher{}

func TestInstrumentHandlerTracingWithFlusher(t *testing.T) {
	setEnvVars(t)
	tp, memExporter := initMockTracerProvider()

	customerHandler := func() (string, error) {
		return "hello world", nil
	}

	flusher := mockFlusher{}
	wrapped := otellambda.InstrumentHandler(customerHandler, otellambda.WithTracerProvider(tp), otellambda.WithFlusher(&flusher))
	wrappedCallable := reflect.ValueOf(wrapped)
	resp := wrappedCallable.Call([]reflect.Value{reflect.ValueOf(mockContext)})
	assert.Len(t, resp, 2)
	assert.Equal(t, "hello world", resp[0].Interface())
	assert.Nil(t, resp[1].Interface())

	assert.Len(t, memExporter.GetSpans(), 1)
	stub := memExporter.GetSpans()[0]
	assertStubEqualsIgnoreTime(t, expectedSpanStub, stub)

	assert.Equal(t, 1, flusher.flushCount)
}

func TestWrapHandlerTracingWithFlusher(t *testing.T) {
	setEnvVars(t)
	tp, memExporter := initMockTracerProvider()

	flusher := mockFlusher{}
	wrapped := otellambda.WrapHandler(emptyHandler{}, otellambda.WithTracerProvider(tp), otellambda.WithFlusher(&flusher))
	_, err := wrapped.Invoke(mockContext, []byte{})
	assert.NoError(t, err)

	assert.Len(t, memExporter.GetSpans(), 1)
	stub := memExporter.GetSpans()[0]
	assertStubEqualsIgnoreTime(t, expectedSpanStub, stub)

	assert.Equal(t, 1, flusher.flushCount)
}

const mockPropagatorKey = "Mockkey"

type mockPropagator struct{}

func (prop mockPropagator) Extract(ctx context.Context, carrier propagation.TextMapCarrier) context.Context {
	// extract tracing information
	if header := carrier.Get(mockPropagatorKey); header != "" {
		scc := trace.SpanContextConfig{}
		splitHeaderVal := strings.Split(header, ":")
		var err error
		scc.TraceID, err = trace.TraceIDFromHex(splitHeaderVal[0])
		if err != nil {
			errorLogger.Println("Failed to create trace id from hex: ", err)
		}
		scc.SpanID, err = trace.SpanIDFromHex(splitHeaderVal[1])
		if err != nil {
			errorLogger.Println("Failed to create span id from hex: ", err)
		}
		isTraced, err := strconv.Atoi(splitHeaderVal[1])
		if err != nil {
			errorLogger.Println("Failed to convert trace flag to int: ", err)
		}
		scc.TraceFlags = scc.TraceFlags.WithSampled(isTraced != 0)
		sc := trace.NewSpanContext(scc)
		return trace.ContextWithRemoteSpanContext(ctx, sc)
	}
	return ctx
}

func (prop mockPropagator) Inject(context.Context, propagation.TextMapCarrier) {
	// not needed other than to satisfy interface
}

func (prop mockPropagator) Fields() []string {
	// not needed other than to satisfy interface
	return []string{}
}

type mockRequest struct {
	Headers map[string]string
}

// Vars for mockPropagator Tests.
var (
	mockPropagatorTestsTraceIDHex = "12345678901234567890123456789012"
	mockPropagatorTestsSpanIDHex  = "1234567890123456"
	mockPropagatorTestsSampled    = "1"
	mockPropagatorTestsHeader     = mockPropagatorTestsTraceIDHex + ":" + mockPropagatorTestsSpanIDHex + ":" + mockPropagatorTestsSampled
	mockPropagatorTestsEvent      = mockRequest{Headers: map[string]string{mockPropagatorKey: mockPropagatorTestsHeader}}

	mockPropagatorTestsContext = mockPropagator{}.Extract(lambdacontext.NewContext(context.TODO(), &mockLambdaContext),
		propagation.HeaderCarrier{mockPropagatorKey: []string{mockPropagatorTestsHeader}})

	mockPropagatorTestsExpectedTraceID, _ = trace.TraceIDFromHex(mockPropagatorTestsTraceIDHex)
	mockPropagatorTestsExpectedSpanStub   = tracetest.SpanStub{
		Name: "testFunction",
		SpanContext: trace.NewSpanContext(trace.SpanContextConfig{
			TraceID:    mockPropagatorTestsExpectedTraceID,
			SpanID:     trace.SpanID{1},
			TraceFlags: 1,
			TraceState: trace.TraceState{},
			Remote:     false,
		}),
		Parent:    trace.SpanContextFromContext(mockPropagatorTestsContext),
		SpanKind:  trace.SpanKindServer,
		StartTime: time.Time{},
		EndTime:   time.Time{},
		Attributes: []attribute.KeyValue{
			attribute.String("faas.invocation_id", "123"),
			attribute.String("aws.lambda.invoked_arn", "arn:partition:service:region:account-id:resource-type:resource-id"),
			attribute.String("cloud.account.id", "account-id"),
		},
		Events:            nil,
		Links:             nil,
		Status:            sdktrace.Status{},
		DroppedAttributes: 0,
		DroppedEvents:     0,
		DroppedLinks:      0,
		ChildSpanCount:    0,
		Resource: resource.NewWithAttributes(semconv.SchemaURL,
			attribute.String("cloud.provider", "aws"),
			attribute.String("cloud.region", "us-texas-1"),
			attribute.String("faas.name", "testFunction"),
			attribute.String("faas.version", "$LATEST"),
			attribute.String("faas.instance", "2023/01/01/[$LATEST]5d1edb9e525d486696cf01a3503487bc"),
			attribute.Int("faas.max_memory", 128)),
		InstrumentationLibrary: instrumentation.Library{Name: "go.opentelemetry.io/contrib/instrumentation/github.com/aws/aws-lambda-go/otellambda", Version: otellambda.Version()},
	}
)

func mockRequestCarrier(eventJSON []byte) propagation.TextMapCarrier {
	var event mockRequest
	err := json.Unmarshal(eventJSON, &event)
	if err != nil {
		fmt.Println("event type: ", reflect.TypeOf(event))
		panic("mockRequestCarrier only supports events of type mockRequest")
	}
	return propagation.HeaderCarrier{mockPropagatorKey: []string{event.Headers[mockPropagatorKey]}}
}

func TestInstrumentHandlerTracingWithMockPropagator(t *testing.T) {
	setEnvVars(t)
	tp, memExporter := initMockTracerProvider()

	customerHandler := func(event mockRequest) (string, error) {
		return "hello world", nil
	}

	// No flusher needed as SimpleSpanProcessor is synchronous
	wrapped := otellambda.InstrumentHandler(customerHandler,
		otellambda.WithTracerProvider(tp),
		otellambda.WithPropagator(mockPropagator{}),
		otellambda.WithEventToCarrier(mockRequestCarrier))

	wrappedCallable := reflect.ValueOf(wrapped)
	resp := wrappedCallable.Call([]reflect.Value{reflect.ValueOf(mockPropagatorTestsContext), reflect.ValueOf(mockPropagatorTestsEvent)})
	assert.Len(t, resp, 2)
	assert.Equal(t, "hello world", resp[0].Interface())
	assert.Nil(t, resp[1].Interface())

	assert.Len(t, memExporter.GetSpans(), 1)
	stub := memExporter.GetSpans()[0]
	assertStubEqualsIgnoreTime(t, mockPropagatorTestsExpectedSpanStub, stub)
}

func TestWrapHandlerTracingWithMockPropagator(t *testing.T) {
	setEnvVars(t)
	tp, memExporter := initMockTracerProvider()

	// No flusher needed as SimpleSpanProcessor is synchronous
	wrapped := otellambda.WrapHandler(emptyHandler{},
		otellambda.WithTracerProvider(tp),
		otellambda.WithPropagator(mockPropagator{}),
		otellambda.WithEventToCarrier(mockRequestCarrier))

	payload, _ := json.Marshal(mockPropagatorTestsEvent)
	_, err := wrapped.Invoke(mockPropagatorTestsContext, payload)
	assert.NoError(t, err)

	assert.Len(t, memExporter.GetSpans(), 1)
	stub := memExporter.GetSpans()[0]
	assertStubEqualsIgnoreTime(t, mockPropagatorTestsExpectedSpanStub, stub)
}<|MERGE_RESOLUTION|>--- conflicted
+++ resolved
@@ -19,15 +19,9 @@
 	"github.com/aws/aws-lambda-go/lambdacontext"
 	"github.com/stretchr/testify/assert"
 
-<<<<<<< HEAD
-	lambdadetector "go.opentelemetry.io/contrib/detectors/aws/lambda"
-	"go.opentelemetry.io/contrib/instrumentation/github.com/aws/aws-lambda-go/otellambda"
-	"go.opentelemetry.io/contrib/propagators/aws/xray" // nolint:staticcheck  // deprecated.
-=======
 	lambdadetector "go.opentelemetry.io/contrib/detectors/aws/lambda"                     // nolint:staticcheck  // deprecated.
 	"go.opentelemetry.io/contrib/instrumentation/github.com/aws/aws-lambda-go/otellambda" // nolint:staticcheck  // deprecated.
-	"go.opentelemetry.io/contrib/propagators/aws/xray"
->>>>>>> 0df336b4
+	"go.opentelemetry.io/contrib/propagators/aws/xray"                                    // nolint:staticcheck  // deprecated.
 	"go.opentelemetry.io/otel/attribute"
 	"go.opentelemetry.io/otel/propagation"
 	"go.opentelemetry.io/otel/sdk/instrumentation"

--- conflicted
+++ resolved
@@ -105,10 +105,6 @@
 	})
 }
 
-<<<<<<< HEAD
-
-=======
->>>>>>> 3ee87ace
 func TestDynamodbTagsCustomBuilder(t *testing.T) {
 	cases := struct {
 		responseStatus     int

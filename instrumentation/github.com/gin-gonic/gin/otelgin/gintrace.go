--- conflicted
+++ resolved
@@ -135,13 +135,10 @@
 		}
 		if spanName == "" {
 			spanName = fmt.Sprintf("HTTP %s route not found", c.Request.Method)
-<<<<<<< HEAD
 		} else {
 			rAttr := semconv.HTTPRoute(spanName)
 			opts = append(opts, oteltrace.WithAttributes(rAttr))
 			metricAttrs = append(metricAttrs, rAttr)
-=======
->>>>>>> c3c85380
 		}
 		ctx, span := tracer.Start(ctx, spanName, opts...)
 		defer span.End()

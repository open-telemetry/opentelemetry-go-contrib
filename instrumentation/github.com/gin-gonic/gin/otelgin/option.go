// Copyright The OpenTelemetry Authors
// SPDX-License-Identifier: Apache-2.0

// Based on https://github.com/DataDog/dd-trace-go/blob/8fb554ff7cf694267f9077ae35e27ce4689ed8b6/contrib/gin-gonic/gin/option.go

package otelgin // import "go.opentelemetry.io/contrib/instrumentation/github.com/gin-gonic/gin/otelgin"

import (
	"net/http"

	"github.com/gin-gonic/gin"

	"go.opentelemetry.io/otel/propagation"
	oteltrace "go.opentelemetry.io/otel/trace"
)

type config struct {
	TracerProvider    oteltrace.TracerProvider
	Propagators       propagation.TextMapPropagator
	Filters           []Filter
	GinFilters        []GinFilter
	SpanNameFormatter SpanNameFormatter
}

// Filter is a predicate used to determine whether a given http.request should
// be traced. A Filter must return true if the request should be traced.
type Filter func(*http.Request) bool

<<<<<<< HEAD
// SpanNameFormatter is used to set span name by http.Request.
type SpanNameFormatter func(routeName string, r *http.Request) string
=======
// Adding new Filter parameter (*gin.Context)
// gin.Context has FullPath() method, which returns a matched route full path.
type GinFilter func(*gin.Context) bool

// SpanNameFormatter is used to set span name by http.request.
type SpanNameFormatter func(r *http.Request) string
>>>>>>> 1c56a7ce

// Option specifies instrumentation configuration options.
type Option interface {
	apply(*config)
}

type optionFunc func(*config)

func (o optionFunc) apply(c *config) {
	o(c)
}

// WithPropagators specifies propagators to use for extracting
// information from the HTTP requests. If none are specified, global
// ones will be used.
func WithPropagators(propagators propagation.TextMapPropagator) Option {
	return optionFunc(func(cfg *config) {
		if propagators != nil {
			cfg.Propagators = propagators
		}
	})
}

// WithTracerProvider specifies a tracer provider to use for creating a tracer.
// If none is specified, the global provider is used.
func WithTracerProvider(provider oteltrace.TracerProvider) Option {
	return optionFunc(func(cfg *config) {
		if provider != nil {
			cfg.TracerProvider = provider
		}
	})
}

// WithFilter adds a filter to the list of filters used by the handler.
// If any filter indicates to exclude a request then the request will not be
// traced. All gin and net/http filters must allow a request to be traced for a Span to be created.
// If no filters are provided then all requests are traced.
// Filters will be invoked for each processed request, it is advised to make them
// simple and fast.
func WithFilter(f ...Filter) Option {
	return optionFunc(func(c *config) {
		c.Filters = append(c.Filters, f...)
	})
}

<<<<<<< HEAD
// WithSpanNameFormatter specifies a function to use for generating a custom span
// name. By default, the route name (path template or regexp) is used. The route
// name is provided so you can use it in the span name without needing to
// duplicate the logic for extracting it from the request.
func WithSpanNameFormatter(f func(routeName string, r *http.Request) string) Option {
=======
// WithGinFilter adds a gin filter to the list of filters used by the handler.
func WithGinFilter(f ...GinFilter) Option {
	return optionFunc(func(c *config) {
		c.GinFilters = append(c.GinFilters, f...)
	})
}

// WithSpanNameFormatter takes a function that will be called on every
// request and the returned string will become the Span Name.
func WithSpanNameFormatter(f func(r *http.Request) string) Option {
>>>>>>> 1c56a7ce
	return optionFunc(func(c *config) {
		c.SpanNameFormatter = f
	})
}<|MERGE_RESOLUTION|>--- conflicted
+++ resolved
@@ -26,17 +26,12 @@
 // be traced. A Filter must return true if the request should be traced.
 type Filter func(*http.Request) bool
 
-<<<<<<< HEAD
-// SpanNameFormatter is used to set span name by http.Request.
-type SpanNameFormatter func(routeName string, r *http.Request) string
-=======
 // Adding new Filter parameter (*gin.Context)
 // gin.Context has FullPath() method, which returns a matched route full path.
 type GinFilter func(*gin.Context) bool
 
-// SpanNameFormatter is used to set span name by http.request.
-type SpanNameFormatter func(r *http.Request) string
->>>>>>> 1c56a7ce
+// SpanNameFormatter is used to set span name by http.Request.
+type SpanNameFormatter func(routeName string, r *http.Request) string
 
 // Option specifies instrumentation configuration options.
 type Option interface {
@@ -82,13 +77,6 @@
 	})
 }
 
-<<<<<<< HEAD
-// WithSpanNameFormatter specifies a function to use for generating a custom span
-// name. By default, the route name (path template or regexp) is used. The route
-// name is provided so you can use it in the span name without needing to
-// duplicate the logic for extracting it from the request.
-func WithSpanNameFormatter(f func(routeName string, r *http.Request) string) Option {
-=======
 // WithGinFilter adds a gin filter to the list of filters used by the handler.
 func WithGinFilter(f ...GinFilter) Option {
 	return optionFunc(func(c *config) {
@@ -96,10 +84,11 @@
 	})
 }
 
-// WithSpanNameFormatter takes a function that will be called on every
-// request and the returned string will become the Span Name.
-func WithSpanNameFormatter(f func(r *http.Request) string) Option {
->>>>>>> 1c56a7ce
+// WithSpanNameFormatter specifies a function to use for generating a custom span
+// name. By default, the route name (path template or regexp) is used. The route
+// name is provided so you can use it in the span name without needing to
+// duplicate the logic for extracting it from the request.
+func WithSpanNameFormatter(f func(routeName string, r *http.Request) string) Option {
 	return optionFunc(func(c *config) {
 		c.SpanNameFormatter = f
 	})

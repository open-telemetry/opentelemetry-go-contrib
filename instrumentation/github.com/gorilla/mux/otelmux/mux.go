// Copyright The OpenTelemetry Authors
// SPDX-License-Identifier: Apache-2.0

package otelmux // import "go.opentelemetry.io/contrib/instrumentation/github.com/gorilla/mux/otelmux"

import (
	"fmt"
	"net/http"

	"github.com/felixge/httpsnoop"
	"github.com/gorilla/mux"

<<<<<<< HEAD
	"go.opentelemetry.io/contrib/instrumentation/github.com/gorilla/mux/otelmux/internal/semconv"
=======
	"go.opentelemetry.io/contrib/instrumentation/github.com/gorilla/mux/otelmux/internal/request"
	"go.opentelemetry.io/contrib/instrumentation/github.com/gorilla/mux/otelmux/internal/semconvutil"

>>>>>>> e49abb51
	"go.opentelemetry.io/otel"
	"go.opentelemetry.io/otel/metric/noop"
	"go.opentelemetry.io/otel/propagation"
	"go.opentelemetry.io/otel/trace"
)

const (
	// ScopeName is the instrumentation scope name.
	ScopeName = "go.opentelemetry.io/contrib/instrumentation/github.com/gorilla/mux/otelmux"
)

// Middleware sets up a handler to start tracing the incoming
// requests.  The service parameter should describe the name of the
// (virtual) server handling the request.
func Middleware(service string, opts ...Option) mux.MiddlewareFunc {
	cfg := config{}
	for _, opt := range opts {
		opt.apply(&cfg)
	}
	if cfg.TracerProvider == nil {
		cfg.TracerProvider = otel.GetTracerProvider()
	}
	tracer := cfg.TracerProvider.Tracer(
		ScopeName,
		trace.WithInstrumentationVersion(Version()),
	)
	if cfg.Propagators == nil {
		cfg.Propagators = otel.GetTextMapPropagator()
	}
	if cfg.spanNameFormatter == nil {
		cfg.spanNameFormatter = defaultSpanNameFunc
	}
	return func(handler http.Handler) http.Handler {
		return traceware{
			service:           service,
			tracer:            tracer,
			propagators:       cfg.Propagators,
			handler:           handler,
			spanNameFormatter: cfg.spanNameFormatter,
			publicEndpoint:    cfg.PublicEndpoint,
			publicEndpointFn:  cfg.PublicEndpointFn,
			filters:           cfg.Filters,
			semconv:           semconv.NewHTTPServer(noop.Meter{}),
		}
	}
}

type traceware struct {
	service           string
	tracer            trace.Tracer
	propagators       propagation.TextMapPropagator
	handler           http.Handler
	spanNameFormatter func(string, *http.Request) string
	publicEndpoint    bool
	publicEndpointFn  func(*http.Request) bool
	filters           []Filter
	semconv           semconv.HTTPServer
}

<<<<<<< HEAD
type recordingResponseWriter struct {
	writer  http.ResponseWriter
	written bool
	status  int

	bytesWritten int64 // Track bytes written to the response
	writeError   error // Track errors from writing to the response
}

var rrwPool = &sync.Pool{
	New: func() interface{} {
		return &recordingResponseWriter{}
	},
}

func getRRW(writer http.ResponseWriter) *recordingResponseWriter {
	rrw := rrwPool.Get().(*recordingResponseWriter)
	rrw.written = false
	rrw.status = http.StatusOK
	rrw.writer = httpsnoop.Wrap(writer, httpsnoop.Hooks{
		Write: func(next httpsnoop.WriteFunc) httpsnoop.WriteFunc {
			return func(b []byte) (int, error) {
				if !rrw.written {
					rrw.written = true
				}
				n, err := next(b)
				rrw.bytesWritten += int64(n)
				if err != nil {
					rrw.writeError = err
				}
				return n, err
			}
		},
		WriteHeader: func(next httpsnoop.WriteHeaderFunc) httpsnoop.WriteHeaderFunc {
			return func(statusCode int) {
				if !rrw.written {
					rrw.written = true
					rrw.status = statusCode
				}

				next(statusCode)
			}
		},
	})
	return rrw
}

func putRRW(rrw *recordingResponseWriter) {
	rrw.writer = nil
	rrw.bytesWritten = 0
	rrw.writeError = nil
	rrwPool.Put(rrw)
}

=======
>>>>>>> e49abb51
// defaultSpanNameFunc just reuses the route name as the span name.
func defaultSpanNameFunc(routeName string, _ *http.Request) string { return routeName }

// ServeHTTP implements the http.Handler interface. It does the actual
// tracing of the request.
func (tw traceware) ServeHTTP(w http.ResponseWriter, r *http.Request) {
	for _, f := range tw.filters {
		if !f(r) {
			// Simply pass through to the handler if a filter rejects the request
			tw.handler.ServeHTTP(w, r)
			return
		}
	}

	ctx := tw.propagators.Extract(r.Context(), propagation.HeaderCarrier(r.Header))
	opts := []trace.SpanStartOption{
		trace.WithAttributes(tw.semconv.RequestTraceAttrs(tw.service, r)...),
		trace.WithSpanKind(trace.SpanKindServer),
	}

	if tw.publicEndpoint || (tw.publicEndpointFn != nil && tw.publicEndpointFn(r.WithContext(ctx))) {
		opts = append(opts, trace.WithNewRoot())
		// Linking incoming span context if any for public endpoint.
		if s := trace.SpanContextFromContext(ctx); s.IsValid() && s.IsRemote() {
			opts = append(opts, trace.WithLinks(trace.Link{SpanContext: s}))
		}
	}

	routeStr := ""
	route := mux.CurrentRoute(r)
	if route != nil {
		routeStr, _ = route.GetPathTemplate()
		if routeStr == "" {
			routeStr, _ = route.GetPathRegexp()
		}
	}

	if routeStr == "" {
		routeStr = fmt.Sprintf("HTTP %s route not found", r.Method)
	} else {
		rAttr := tw.semconv.Route(routeStr)
		opts = append(opts, trace.WithAttributes(rAttr))
	}
	ctx, span := tw.tracer.Start(ctx, tw.spanNameFormatter(routeStr, r), opts...)
	defer span.End()

	readRecordFunc := func(int64) {}
	// if request body is nil or NoBody, we don't want to mutate the body as it
	// will affect the identity of it in an unforeseeable way because we assert
	// ReadCloser fulfills a certain interface and it is indeed nil or NoBody.
	bw := request.NewBodyWrapper(r.Body, readRecordFunc)
	if r.Body != nil && r.Body != http.NoBody {
		r.Body = bw
	}

	writeRecordFunc := func(int64) {}
	rww := request.NewRespWriterWrapper(w, writeRecordFunc)

	// Wrap w to use our ResponseWriter methods while also exposing
	// other interfaces that w may implement (http.CloseNotifier,
	// http.Flusher, http.Hijacker, http.Pusher, io.ReaderFrom).
	w = httpsnoop.Wrap(w, httpsnoop.Hooks{
		Header: func(httpsnoop.HeaderFunc) httpsnoop.HeaderFunc {
			return rww.Header
		},
		Write: func(httpsnoop.WriteFunc) httpsnoop.WriteFunc {
			return rww.Write
		},
		WriteHeader: func(httpsnoop.WriteHeaderFunc) httpsnoop.WriteHeaderFunc {
			return rww.WriteHeader
		},
		Flush: func(httpsnoop.FlushFunc) httpsnoop.FlushFunc {
			return rww.Flush
		},
	})

	tw.handler.ServeHTTP(w, r.WithContext(ctx))
	statusCode := rww.StatusCode()
	if statusCode > 0 {
		span.SetAttributes(semconv.HTTPStatusCode(statusCode))
	}
<<<<<<< HEAD
	span.SetStatus(tw.semconv.Status(rrw.status))

	// TODO: Set the values for Bytes and Errors from the body wrapper
	span.SetAttributes(tw.semconv.ResponseTraceAttrs(semconv.ResponseTelemetry{
		StatusCode: rrw.status,
		WriteBytes: rrw.bytesWritten,
		WriteError: rrw.writeError,
	})...)
=======
	span.SetStatus(semconvutil.HTTPServerStatus(statusCode))
>>>>>>> e49abb51
}<|MERGE_RESOLUTION|>--- conflicted
+++ resolved
@@ -10,13 +10,9 @@
 	"github.com/felixge/httpsnoop"
 	"github.com/gorilla/mux"
 
-<<<<<<< HEAD
+	"go.opentelemetry.io/contrib/instrumentation/github.com/gorilla/mux/otelmux/internal/request"
 	"go.opentelemetry.io/contrib/instrumentation/github.com/gorilla/mux/otelmux/internal/semconv"
-=======
-	"go.opentelemetry.io/contrib/instrumentation/github.com/gorilla/mux/otelmux/internal/request"
-	"go.opentelemetry.io/contrib/instrumentation/github.com/gorilla/mux/otelmux/internal/semconvutil"
 
->>>>>>> e49abb51
 	"go.opentelemetry.io/otel"
 	"go.opentelemetry.io/otel/metric/noop"
 	"go.opentelemetry.io/otel/propagation"
@@ -76,63 +72,6 @@
 	semconv           semconv.HTTPServer
 }
 
-<<<<<<< HEAD
-type recordingResponseWriter struct {
-	writer  http.ResponseWriter
-	written bool
-	status  int
-
-	bytesWritten int64 // Track bytes written to the response
-	writeError   error // Track errors from writing to the response
-}
-
-var rrwPool = &sync.Pool{
-	New: func() interface{} {
-		return &recordingResponseWriter{}
-	},
-}
-
-func getRRW(writer http.ResponseWriter) *recordingResponseWriter {
-	rrw := rrwPool.Get().(*recordingResponseWriter)
-	rrw.written = false
-	rrw.status = http.StatusOK
-	rrw.writer = httpsnoop.Wrap(writer, httpsnoop.Hooks{
-		Write: func(next httpsnoop.WriteFunc) httpsnoop.WriteFunc {
-			return func(b []byte) (int, error) {
-				if !rrw.written {
-					rrw.written = true
-				}
-				n, err := next(b)
-				rrw.bytesWritten += int64(n)
-				if err != nil {
-					rrw.writeError = err
-				}
-				return n, err
-			}
-		},
-		WriteHeader: func(next httpsnoop.WriteHeaderFunc) httpsnoop.WriteHeaderFunc {
-			return func(statusCode int) {
-				if !rrw.written {
-					rrw.written = true
-					rrw.status = statusCode
-				}
-
-				next(statusCode)
-			}
-		},
-	})
-	return rrw
-}
-
-func putRRW(rrw *recordingResponseWriter) {
-	rrw.writer = nil
-	rrw.bytesWritten = 0
-	rrw.writeError = nil
-	rrwPool.Put(rrw)
-}
-
-=======
->>>>>>> e49abb51
 // defaultSpanNameFunc just reuses the route name as the span name.
 func defaultSpanNameFunc(routeName string, _ *http.Request) string { return routeName }
 
@@ -211,19 +150,13 @@
 
 	tw.handler.ServeHTTP(w, r.WithContext(ctx))
 	statusCode := rww.StatusCode()
-	if statusCode > 0 {
-		span.SetAttributes(semconv.HTTPStatusCode(statusCode))
-	}
-<<<<<<< HEAD
-	span.SetStatus(tw.semconv.Status(rrw.status))
-
-	// TODO: Set the values for Bytes and Errors from the body wrapper
+	byesWritten := rww.BytesWritten()
+	span.SetStatus(tw.semconv.Status(statusCode))
 	span.SetAttributes(tw.semconv.ResponseTraceAttrs(semconv.ResponseTelemetry{
-		StatusCode: rrw.status,
-		WriteBytes: rrw.bytesWritten,
-		WriteError: rrw.writeError,
+		StatusCode: statusCode,
+		ReadBytes:  bw.BytesRead(),
+		ReadError:  bw.Error(),
+		WriteBytes: byesWritten,
+		WriteError: rww.Error(),
 	})...)
-=======
-	span.SetStatus(semconvutil.HTTPServerStatus(statusCode))
->>>>>>> e49abb51
 }
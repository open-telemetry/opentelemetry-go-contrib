--- conflicted
+++ resolved
@@ -5,7 +5,6 @@
 
 import (
 	"context"
-	"net"
 	"testing"
 
 	"go.opentelemetry.io/contrib/instrumentation/google.golang.org/grpc/otelgrpc"
@@ -13,16 +12,12 @@
 	"go.opentelemetry.io/otel/codes"
 	"go.opentelemetry.io/otel/sdk/trace"
 	"go.opentelemetry.io/otel/sdk/trace/tracetest"
-	semconv "go.opentelemetry.io/otel/semconv/v1.17.0"
-	oteltrace "go.opentelemetry.io/otel/trace"
 
 	"github.com/stretchr/testify/assert"
 	"github.com/stretchr/testify/require"
 	"google.golang.org/grpc"
 	grpc_codes "google.golang.org/grpc/codes"
-	"google.golang.org/grpc/credentials/insecure"
 	"google.golang.org/grpc/status"
-	"google.golang.org/grpc/test/bufconn"
 
 	"google.golang.org/grpc/interop/grpc_testing"
 )
@@ -34,13 +29,6 @@
 		}
 	}
 	return nil, false
-}
-
-func ctxDialer() func(context.Context, string) (net.Conn, error) {
-	l := bufconn.Listen(0)
-	return func(ctx context.Context, _ string) (net.Conn, error) {
-		return l.DialContext(ctx)
-	}
 }
 
 func eventAttrMap(events []trace.Event) []map[attribute.Key]attribute.Value {
@@ -276,55 +264,4 @@
 			}
 		})
 	}
-}
-
-<<<<<<< HEAD
-func assertServerMetrics(t *testing.T, reader metric.Reader, serviceName, name string, code grpc_codes.Code) {
-	want := metricdata.ScopeMetrics{
-		Scope: wantInstrumentationScope,
-		Metrics: []metricdata.Metrics{
-			{
-				Name:        "rpc.server.duration",
-				Description: "Measures the duration of inbound RPC.",
-				Unit:        "ms",
-				Data: metricdata.Histogram[float64]{
-					Temporality: metricdata.CumulativeTemporality,
-					DataPoints: []metricdata.HistogramDataPoint[float64]{
-						{
-							Attributes: attribute.NewSet(
-								semconv.RPCMethod(name),
-								semconv.RPCService(serviceName),
-								otelgrpc.RPCSystemGRPC,
-								otelgrpc.GRPCStatusCodeKey.Int64(int64(code)),
-							),
-						},
-					},
-				},
-			},
-		},
-	}
-	rm := metricdata.ResourceMetrics{}
-	err := reader.Collect(context.Background(), &rm)
-	assert.NoError(t, err)
-	require.Len(t, rm.ScopeMetrics, 1)
-	metricdatatest.AssertEqual(t, want, rm.ScopeMetrics[0], metricdatatest.IgnoreTimestamp(), metricdatatest.IgnoreValue())
-=======
-func BenchmarkStreamClientInterceptor(b *testing.B) {
-	listener, err := net.Listen("tcp", "127.0.0.1:0")
-	require.NoError(b, err, "failed to open port")
-	client := newGrpcTest(b, listener,
-		[]grpc.DialOption{
-			//nolint:staticcheck // Interceptors are deprecated and will be removed in the next release.
-			grpc.WithStreamInterceptor(otelgrpc.StreamClientInterceptor()),
-		},
-		[]grpc.ServerOption{},
-	)
-
-	b.ResetTimer()
-	ctx, cancel := context.WithCancel(context.Background())
-	defer cancel()
-	for i := 0; i < b.N; i++ {
-		test.DoClientStreaming(ctx, client)
-	}
->>>>>>> 2b0f9ab8
 }
// Copyright The OpenTelemetry Authors
// SPDX-License-Identifier: Apache-2.0

package test

import (
	"context"
	"net"
	"strconv"
	"testing"

	"github.com/stretchr/testify/assert"
	"github.com/stretchr/testify/require"
	"google.golang.org/grpc"
	"google.golang.org/grpc/codes"
	"google.golang.org/grpc/credentials/insecure"

	"go.opentelemetry.io/contrib/instrumentation/google.golang.org/grpc/otelgrpc"
	"go.opentelemetry.io/contrib/instrumentation/google.golang.org/grpc/otelgrpc/internal/test"
	"go.opentelemetry.io/otel/attribute"
	"go.opentelemetry.io/otel/sdk/instrumentation"
	"go.opentelemetry.io/otel/sdk/trace"
	"go.opentelemetry.io/otel/sdk/trace/tracetest"
	semconv "go.opentelemetry.io/otel/semconv/v1.17.0"

	pb "google.golang.org/grpc/interop/grpc_testing"
)

var wantInstrumentationScope = instrumentation.Scope{
	Name:      "go.opentelemetry.io/contrib/instrumentation/google.golang.org/grpc/otelgrpc",
	SchemaURL: "https://opentelemetry.io/schemas/1.17.0",
	Version:   otelgrpc.Version(),
}

// newGrpcTest creates a grpc server, starts it, and returns the client, closes everything down during test cleanup.
func newGrpcTest(t testing.TB, listener net.Listener, cOpt []grpc.DialOption, sOpt []grpc.ServerOption) pb.TestServiceClient {
	grpcServer := grpc.NewServer(sOpt...)
	pb.RegisterTestServiceServer(grpcServer, test.NewTestServer())
	errCh := make(chan error)
	go func() {
		errCh <- grpcServer.Serve(listener)
	}()
	t.Cleanup(func() {
		grpcServer.Stop()
		assert.NoError(t, <-errCh)
	})

	cOpt = append(cOpt, grpc.WithTransportCredentials(insecure.NewCredentials()))

	dialAddr := listener.Addr().String()

	if l, ok := listener.(interface{ Dial() (net.Conn, error) }); ok {
		dial := func(context.Context, string) (net.Conn, error) { return l.Dial() }
		cOpt = append(cOpt, grpc.WithContextDialer(dial))
		dialAddr = "passthrough:" + dialAddr
	}

	conn, err := grpc.NewClient(
		dialAddr,
		cOpt...,
	)
	require.NoError(t, err)
	t.Cleanup(func() {
		assert.NoError(t, conn.Close())
	})

	return pb.NewTestServiceClient(conn)
}

func doCalls(ctx context.Context, client pb.TestServiceClient) {
	test.DoEmptyUnaryCall(ctx, client)
	test.DoLargeUnaryCall(ctx, client)
	test.DoClientStreaming(ctx, client)
	test.DoServerStreaming(ctx, client)
	test.DoPingPong(ctx, client)
}

func TestInterceptors(t *testing.T) {
	t.Setenv("OTEL_METRICS_EXEMPLAR_FILTER", "always_off")

<<<<<<< HEAD
	serverUnarySR := tracetest.NewSpanRecorder()
	serverUnaryTP := trace.NewTracerProvider(trace.WithSpanProcessor(serverUnarySR))
	serverUnaryMetricReader := metric.NewManualReader()
	serverUnaryMP := metric.NewMeterProvider(metric.WithReader(serverUnaryMetricReader))
=======
	clientStreamSR := tracetest.NewSpanRecorder()
	clientStreamTP := trace.NewTracerProvider(trace.WithSpanProcessor(clientStreamSR))
>>>>>>> 2b0f9ab8

	serverStreamSR := tracetest.NewSpanRecorder()
	serverStreamTP := trace.NewTracerProvider(trace.WithSpanProcessor(serverStreamSR))

	listener, err := net.Listen("tcp", "127.0.0.1:0")
	require.NoError(t, err, "failed to open port")
	client := newGrpcTest(t, listener,
		[]grpc.DialOption{
			//nolint:staticcheck // Interceptors are deprecated and will be removed in the next release.
<<<<<<< HEAD
			grpc.WithUnaryInterceptor(otelgrpc.UnaryClientInterceptor(
				otelgrpc.WithTracerProvider(clientUnaryTP),
=======
			grpc.WithStreamInterceptor(otelgrpc.StreamClientInterceptor(
				otelgrpc.WithTracerProvider(clientStreamTP),
>>>>>>> 2b0f9ab8
				otelgrpc.WithMessageEvents(otelgrpc.ReceivedEvents, otelgrpc.SentEvents),
			)),
		},
		[]grpc.ServerOption{
			//nolint:staticcheck // Interceptors are deprecated and will be removed in the next release.
			grpc.StreamInterceptor(otelgrpc.StreamServerInterceptor(
				otelgrpc.WithTracerProvider(serverStreamTP),
				otelgrpc.WithMessageEvents(otelgrpc.ReceivedEvents, otelgrpc.SentEvents),
			)),
		},
	)
	ctx, cancel := context.WithCancel(context.Background())
	defer cancel()
	doCalls(ctx, client)

<<<<<<< HEAD
	t.Run("UnaryClientSpans", func(t *testing.T) {
		checkUnaryClientSpans(t, clientUnarySR.Ended(), listener.Addr().String())
	})

	t.Run("UnaryServerSpans", func(t *testing.T) {
		checkUnaryServerSpans(t, serverUnarySR.Ended())
		checkUnaryServerRecords(t, serverUnaryMetricReader)
=======
	t.Run("StreamClientSpans", func(t *testing.T) {
		checkStreamClientSpans(t, clientStreamSR.Ended(), listener.Addr().String())
>>>>>>> 2b0f9ab8
	})

	t.Run("StreamServerSpans", func(t *testing.T) {
		checkStreamServerSpans(t, serverStreamSR.Ended())
	})
}

<<<<<<< HEAD
func checkUnaryClientSpans(t *testing.T, spans []trace.ReadOnlySpan, addr string) {
	require.Len(t, spans, 2)
=======
func checkStreamClientSpans(t *testing.T, spans []trace.ReadOnlySpan, addr string) {
	require.Len(t, spans, 3)
>>>>>>> 2b0f9ab8

	host, p, err := net.SplitHostPort(addr)
	require.NoError(t, err)
	port, err := strconv.Atoi(p)
	require.NoError(t, err)

<<<<<<< HEAD
	emptySpan := spans[0]
	assert.False(t, emptySpan.EndTime().IsZero())
	assert.Equal(t, "grpc.testing.TestService/EmptyCall", emptySpan.Name())
=======
	streamInput := spans[0]
	assert.False(t, streamInput.EndTime().IsZero())
	assert.Equal(t, "grpc.testing.TestService/StreamingInputCall", streamInput.Name())
	// sizes from reqSizes in "go.opentelemetry.io/contrib/instrumentation/google.golang.org/grpc/otelgrpc/test".
	assertEvents(t, []trace.Event{
		{
			Name: "message",
			Attributes: []attribute.KeyValue{
				otelgrpc.RPCMessageIDKey.Int(1),
				otelgrpc.RPCMessageTypeKey.String("SENT"),
			},
		},
		{
			Name: "message",
			Attributes: []attribute.KeyValue{
				otelgrpc.RPCMessageIDKey.Int(2),
				otelgrpc.RPCMessageTypeKey.String("SENT"),
			},
		},
		{
			Name: "message",
			Attributes: []attribute.KeyValue{
				otelgrpc.RPCMessageIDKey.Int(3),
				otelgrpc.RPCMessageTypeKey.String("SENT"),
			},
		},
		{
			Name: "message",
			Attributes: []attribute.KeyValue{
				otelgrpc.RPCMessageIDKey.Int(4),
				otelgrpc.RPCMessageTypeKey.String("SENT"),
			},
		},
		// client does not record an event for the server response.
	}, streamInput.Events())
	assert.ElementsMatch(t, []attribute.KeyValue{
		semconv.RPCMethod("StreamingInputCall"),
		semconv.RPCService("grpc.testing.TestService"),
		otelgrpc.RPCSystemGRPC,
		otelgrpc.GRPCStatusCodeKey.Int64(int64(codes.OK)),
		semconv.NetSockPeerAddr(host),
		semconv.NetSockPeerPort(port),
	}, streamInput.Attributes())

	streamOutput := spans[1]
	assert.False(t, streamOutput.EndTime().IsZero())
	assert.Equal(t, "grpc.testing.TestService/StreamingOutputCall", streamOutput.Name())
	// sizes from respSizes in "go.opentelemetry.io/contrib/instrumentation/google.golang.org/grpc/otelgrpc/test".
>>>>>>> 2b0f9ab8
	assertEvents(t, []trace.Event{
		{
			Name: "message",
			Attributes: []attribute.KeyValue{
				otelgrpc.RPCMessageIDKey.Int(1),
				otelgrpc.RPCMessageTypeKey.String("SENT"),
			},
		},
		{
			Name: "message",
			Attributes: []attribute.KeyValue{
				otelgrpc.RPCMessageIDKey.Int(1),
				otelgrpc.RPCMessageTypeKey.String("RECEIVED"),
			},
		},
<<<<<<< HEAD
	}, emptySpan.Events())
	assert.ElementsMatch(t, []attribute.KeyValue{
		semconv.RPCMethod("EmptyCall"),
=======
		{
			Name: "message",
			Attributes: []attribute.KeyValue{
				otelgrpc.RPCMessageIDKey.Int(2),
				otelgrpc.RPCMessageTypeKey.String("RECEIVED"),
			},
		},
		{
			Name: "message",
			Attributes: []attribute.KeyValue{
				otelgrpc.RPCMessageIDKey.Int(3),
				otelgrpc.RPCMessageTypeKey.String("RECEIVED"),
			},
		},
		{
			Name: "message",
			Attributes: []attribute.KeyValue{
				otelgrpc.RPCMessageIDKey.Int(4),
				otelgrpc.RPCMessageTypeKey.String("RECEIVED"),
			},
		},
	}, streamOutput.Events())
	assert.ElementsMatch(t, []attribute.KeyValue{
		semconv.RPCMethod("StreamingOutputCall"),
>>>>>>> 2b0f9ab8
		semconv.RPCService("grpc.testing.TestService"),
		otelgrpc.RPCSystemGRPC,
		otelgrpc.GRPCStatusCodeKey.Int64(int64(codes.OK)),
		semconv.NetSockPeerAddr(host),
		semconv.NetSockPeerPort(port),
<<<<<<< HEAD
	}, emptySpan.Attributes())

	largeSpan := spans[1]
	assert.False(t, largeSpan.EndTime().IsZero())
	assert.Equal(t, "grpc.testing.TestService/UnaryCall", largeSpan.Name())
=======
	}, streamOutput.Attributes())

	pingPong := spans[2]
	assert.False(t, pingPong.EndTime().IsZero())
	assert.Equal(t, "grpc.testing.TestService/FullDuplexCall", pingPong.Name())
>>>>>>> 2b0f9ab8
	assertEvents(t, []trace.Event{
		{
			Name: "message",
			Attributes: []attribute.KeyValue{
				otelgrpc.RPCMessageIDKey.Int(1),
				otelgrpc.RPCMessageTypeKey.String("SENT"),
<<<<<<< HEAD
				// largeReqSize from "go.opentelemetry.io/contrib/instrumentation/google.golang.org/grpc/otelgrpc/test" + 12 (overhead).
=======
>>>>>>> 2b0f9ab8
			},
		},
		{
			Name: "message",
			Attributes: []attribute.KeyValue{
				otelgrpc.RPCMessageIDKey.Int(1),
				otelgrpc.RPCMessageTypeKey.String("RECEIVED"),
<<<<<<< HEAD
				// largeRespSize from "go.opentelemetry.io/contrib/instrumentation/google.golang.org/grpc/otelgrpc/test" + 8 (overhead).
			},
		},
	}, largeSpan.Events())
	assert.ElementsMatch(t, []attribute.KeyValue{
		semconv.RPCMethod("UnaryCall"),
=======
			},
		},
		{
			Name: "message",
			Attributes: []attribute.KeyValue{
				otelgrpc.RPCMessageIDKey.Int(2),
				otelgrpc.RPCMessageTypeKey.String("SENT"),
			},
		},
		{
			Name: "message",
			Attributes: []attribute.KeyValue{
				otelgrpc.RPCMessageIDKey.Int(2),
				otelgrpc.RPCMessageTypeKey.String("RECEIVED"),
			},
		},
		{
			Name: "message",
			Attributes: []attribute.KeyValue{
				otelgrpc.RPCMessageIDKey.Int(3),
				otelgrpc.RPCMessageTypeKey.String("SENT"),
			},
		},
		{
			Name: "message",
			Attributes: []attribute.KeyValue{
				otelgrpc.RPCMessageIDKey.Int(3),
				otelgrpc.RPCMessageTypeKey.String("RECEIVED"),
			},
		},
		{
			Name: "message",
			Attributes: []attribute.KeyValue{
				otelgrpc.RPCMessageIDKey.Int(4),
				otelgrpc.RPCMessageTypeKey.String("SENT"),
			},
		},
		{
			Name: "message",
			Attributes: []attribute.KeyValue{
				otelgrpc.RPCMessageIDKey.Int(4),
				otelgrpc.RPCMessageTypeKey.String("RECEIVED"),
			},
		},
	}, pingPong.Events())
	assert.ElementsMatch(t, []attribute.KeyValue{
		semconv.RPCMethod("FullDuplexCall"),
>>>>>>> 2b0f9ab8
		semconv.RPCService("grpc.testing.TestService"),
		otelgrpc.RPCSystemGRPC,
		otelgrpc.GRPCStatusCodeKey.Int64(int64(codes.OK)),
		semconv.NetSockPeerAddr(host),
		semconv.NetSockPeerPort(port),
<<<<<<< HEAD
	}, largeSpan.Attributes())
=======
	}, pingPong.Attributes())
>>>>>>> 2b0f9ab8
}

func checkStreamServerSpans(t *testing.T, spans []trace.ReadOnlySpan) {
	require.Len(t, spans, 3)

	streamInput := spans[0]
	assert.False(t, streamInput.EndTime().IsZero())
	assert.Equal(t, "grpc.testing.TestService/StreamingInputCall", streamInput.Name())
	// sizes from reqSizes in "go.opentelemetry.io/contrib/instrumentation/google.golang.org/grpc/otelgrpc/test".
	assertEvents(t, []trace.Event{
		{
			Name: "message",
			Attributes: []attribute.KeyValue{
				otelgrpc.RPCMessageIDKey.Int(1),
				otelgrpc.RPCMessageTypeKey.String("RECEIVED"),
			},
		},
		{
			Name: "message",
			Attributes: []attribute.KeyValue{
				otelgrpc.RPCMessageIDKey.Int(2),
				otelgrpc.RPCMessageTypeKey.String("RECEIVED"),
			},
		},
		{
			Name: "message",
			Attributes: []attribute.KeyValue{
				otelgrpc.RPCMessageIDKey.Int(3),
				otelgrpc.RPCMessageTypeKey.String("RECEIVED"),
			},
		},
		{
			Name: "message",
			Attributes: []attribute.KeyValue{
				otelgrpc.RPCMessageIDKey.Int(4),
				otelgrpc.RPCMessageTypeKey.String("RECEIVED"),
			},
		},
		{
			Name: "message",
			Attributes: []attribute.KeyValue{
				otelgrpc.RPCMessageIDKey.Int(1),
				otelgrpc.RPCMessageTypeKey.String("SENT"),
			},
		},
	}, streamInput.Events())
	port, ok := findAttribute(streamInput.Attributes(), semconv.NetSockPeerPortKey)
	assert.True(t, ok)

	assert.ElementsMatch(t, []attribute.KeyValue{
		semconv.RPCMethod("StreamingInputCall"),
		semconv.RPCService("grpc.testing.TestService"),
		otelgrpc.RPCSystemGRPC,
		otelgrpc.GRPCStatusCodeKey.Int64(int64(codes.OK)),
		semconv.NetSockPeerAddr("127.0.0.1"),
		port,
	}, streamInput.Attributes())

	streamOutput := spans[1]
	assert.False(t, streamOutput.EndTime().IsZero())
	assert.Equal(t, "grpc.testing.TestService/StreamingOutputCall", streamOutput.Name())
	// sizes from respSizes in "go.opentelemetry.io/contrib/instrumentation/google.golang.org/grpc/otelgrpc/test".
	assertEvents(t, []trace.Event{
		{
			Name: "message",
			Attributes: []attribute.KeyValue{
				otelgrpc.RPCMessageIDKey.Int(1),
				otelgrpc.RPCMessageTypeKey.String("RECEIVED"),
			},
		},
		{
			Name: "message",
			Attributes: []attribute.KeyValue{
				otelgrpc.RPCMessageIDKey.Int(1),
				otelgrpc.RPCMessageTypeKey.String("SENT"),
			},
		},
		{
			Name: "message",
			Attributes: []attribute.KeyValue{
				otelgrpc.RPCMessageIDKey.Int(2),
				otelgrpc.RPCMessageTypeKey.String("SENT"),
			},
		},
		{
			Name: "message",
			Attributes: []attribute.KeyValue{
				otelgrpc.RPCMessageIDKey.Int(3),
				otelgrpc.RPCMessageTypeKey.String("SENT"),
			},
		},
		{
			Name: "message",
			Attributes: []attribute.KeyValue{
				otelgrpc.RPCMessageIDKey.Int(4),
				otelgrpc.RPCMessageTypeKey.String("SENT"),
			},
		},
	}, streamOutput.Events())

	port, ok = findAttribute(streamOutput.Attributes(), semconv.NetSockPeerPortKey)
	assert.True(t, ok)

	assert.ElementsMatch(t, []attribute.KeyValue{
		semconv.RPCMethod("StreamingOutputCall"),
		semconv.RPCService("grpc.testing.TestService"),
		otelgrpc.RPCSystemGRPC,
		otelgrpc.GRPCStatusCodeKey.Int64(int64(codes.OK)),
		semconv.NetSockPeerAddr("127.0.0.1"),
		port,
	}, streamOutput.Attributes())

	pingPong := spans[2]
	assert.False(t, pingPong.EndTime().IsZero())
	assert.Equal(t, "grpc.testing.TestService/FullDuplexCall", pingPong.Name())
	assertEvents(t, []trace.Event{
		{
			Name: "message",
			Attributes: []attribute.KeyValue{
				otelgrpc.RPCMessageIDKey.Int(1),
				otelgrpc.RPCMessageTypeKey.String("RECEIVED"),
			},
		},
		{
			Name: "message",
			Attributes: []attribute.KeyValue{
				otelgrpc.RPCMessageIDKey.Int(1),
				otelgrpc.RPCMessageTypeKey.String("SENT"),
			},
		},
		{
			Name: "message",
			Attributes: []attribute.KeyValue{
				otelgrpc.RPCMessageIDKey.Int(2),
				otelgrpc.RPCMessageTypeKey.String("RECEIVED"),
			},
		},
		{
			Name: "message",
			Attributes: []attribute.KeyValue{
				otelgrpc.RPCMessageIDKey.Int(2),
				otelgrpc.RPCMessageTypeKey.String("SENT"),
			},
		},
		{
			Name: "message",
			Attributes: []attribute.KeyValue{
				otelgrpc.RPCMessageIDKey.Int(3),
				otelgrpc.RPCMessageTypeKey.String("RECEIVED"),
			},
		},
		{
			Name: "message",
			Attributes: []attribute.KeyValue{
				otelgrpc.RPCMessageIDKey.Int(3),
				otelgrpc.RPCMessageTypeKey.String("SENT"),
			},
		},
		{
			Name: "message",
			Attributes: []attribute.KeyValue{
				otelgrpc.RPCMessageIDKey.Int(4),
				otelgrpc.RPCMessageTypeKey.String("RECEIVED"),
			},
		},
		{
			Name: "message",
			Attributes: []attribute.KeyValue{
				otelgrpc.RPCMessageIDKey.Int(4),
				otelgrpc.RPCMessageTypeKey.String("SENT"),
			},
		},
	}, pingPong.Events())
	port, ok = findAttribute(pingPong.Attributes(), semconv.NetSockPeerPortKey)
	assert.True(t, ok)
	assert.ElementsMatch(t, []attribute.KeyValue{
		semconv.RPCMethod("FullDuplexCall"),
		semconv.RPCService("grpc.testing.TestService"),
		otelgrpc.RPCSystemGRPC,
		otelgrpc.GRPCStatusCodeKey.Int64(int64(codes.OK)),
		semconv.NetSockPeerAddr("127.0.0.1"),
		port,
	}, pingPong.Attributes())
}

func assertEvents(t *testing.T, expected, actual []trace.Event) bool { //nolint:unparam
	if !assert.Len(t, actual, len(expected)) {
		return false
	}

	var failed bool
	for i, e := range expected {
		if !assert.Equal(t, e.Name, actual[i].Name, "names do not match") {
			failed = true
		}
		if !assert.ElementsMatch(t, e.Attributes, actual[i].Attributes, "attributes do not match: %s", e.Name) {
			failed = true
		}
	}

	return !failed
}

func findAttribute(kvs []attribute.KeyValue, key attribute.Key) (attribute.KeyValue, bool) { //nolint:unparam
	for _, kv := range kvs {
		if kv.Key == key {
			return kv, true
		}
	}
	return attribute.KeyValue{}, false
}<|MERGE_RESOLUTION|>--- conflicted
+++ resolved
@@ -6,7 +6,6 @@
 import (
 	"context"
 	"net"
-	"strconv"
 	"testing"
 
 	"github.com/stretchr/testify/assert"
@@ -78,34 +77,13 @@
 func TestInterceptors(t *testing.T) {
 	t.Setenv("OTEL_METRICS_EXEMPLAR_FILTER", "always_off")
 
-<<<<<<< HEAD
-	serverUnarySR := tracetest.NewSpanRecorder()
-	serverUnaryTP := trace.NewTracerProvider(trace.WithSpanProcessor(serverUnarySR))
-	serverUnaryMetricReader := metric.NewManualReader()
-	serverUnaryMP := metric.NewMeterProvider(metric.WithReader(serverUnaryMetricReader))
-=======
-	clientStreamSR := tracetest.NewSpanRecorder()
-	clientStreamTP := trace.NewTracerProvider(trace.WithSpanProcessor(clientStreamSR))
->>>>>>> 2b0f9ab8
-
 	serverStreamSR := tracetest.NewSpanRecorder()
 	serverStreamTP := trace.NewTracerProvider(trace.WithSpanProcessor(serverStreamSR))
 
 	listener, err := net.Listen("tcp", "127.0.0.1:0")
 	require.NoError(t, err, "failed to open port")
 	client := newGrpcTest(t, listener,
-		[]grpc.DialOption{
-			//nolint:staticcheck // Interceptors are deprecated and will be removed in the next release.
-<<<<<<< HEAD
-			grpc.WithUnaryInterceptor(otelgrpc.UnaryClientInterceptor(
-				otelgrpc.WithTracerProvider(clientUnaryTP),
-=======
-			grpc.WithStreamInterceptor(otelgrpc.StreamClientInterceptor(
-				otelgrpc.WithTracerProvider(clientStreamTP),
->>>>>>> 2b0f9ab8
-				otelgrpc.WithMessageEvents(otelgrpc.ReceivedEvents, otelgrpc.SentEvents),
-			)),
-		},
+		nil,
 		[]grpc.ServerOption{
 			//nolint:staticcheck // Interceptors are deprecated and will be removed in the next release.
 			grpc.StreamInterceptor(otelgrpc.StreamServerInterceptor(
@@ -118,238 +96,9 @@
 	defer cancel()
 	doCalls(ctx, client)
 
-<<<<<<< HEAD
-	t.Run("UnaryClientSpans", func(t *testing.T) {
-		checkUnaryClientSpans(t, clientUnarySR.Ended(), listener.Addr().String())
-	})
-
-	t.Run("UnaryServerSpans", func(t *testing.T) {
-		checkUnaryServerSpans(t, serverUnarySR.Ended())
-		checkUnaryServerRecords(t, serverUnaryMetricReader)
-=======
-	t.Run("StreamClientSpans", func(t *testing.T) {
-		checkStreamClientSpans(t, clientStreamSR.Ended(), listener.Addr().String())
->>>>>>> 2b0f9ab8
-	})
-
 	t.Run("StreamServerSpans", func(t *testing.T) {
 		checkStreamServerSpans(t, serverStreamSR.Ended())
 	})
-}
-
-<<<<<<< HEAD
-func checkUnaryClientSpans(t *testing.T, spans []trace.ReadOnlySpan, addr string) {
-	require.Len(t, spans, 2)
-=======
-func checkStreamClientSpans(t *testing.T, spans []trace.ReadOnlySpan, addr string) {
-	require.Len(t, spans, 3)
->>>>>>> 2b0f9ab8
-
-	host, p, err := net.SplitHostPort(addr)
-	require.NoError(t, err)
-	port, err := strconv.Atoi(p)
-	require.NoError(t, err)
-
-<<<<<<< HEAD
-	emptySpan := spans[0]
-	assert.False(t, emptySpan.EndTime().IsZero())
-	assert.Equal(t, "grpc.testing.TestService/EmptyCall", emptySpan.Name())
-=======
-	streamInput := spans[0]
-	assert.False(t, streamInput.EndTime().IsZero())
-	assert.Equal(t, "grpc.testing.TestService/StreamingInputCall", streamInput.Name())
-	// sizes from reqSizes in "go.opentelemetry.io/contrib/instrumentation/google.golang.org/grpc/otelgrpc/test".
-	assertEvents(t, []trace.Event{
-		{
-			Name: "message",
-			Attributes: []attribute.KeyValue{
-				otelgrpc.RPCMessageIDKey.Int(1),
-				otelgrpc.RPCMessageTypeKey.String("SENT"),
-			},
-		},
-		{
-			Name: "message",
-			Attributes: []attribute.KeyValue{
-				otelgrpc.RPCMessageIDKey.Int(2),
-				otelgrpc.RPCMessageTypeKey.String("SENT"),
-			},
-		},
-		{
-			Name: "message",
-			Attributes: []attribute.KeyValue{
-				otelgrpc.RPCMessageIDKey.Int(3),
-				otelgrpc.RPCMessageTypeKey.String("SENT"),
-			},
-		},
-		{
-			Name: "message",
-			Attributes: []attribute.KeyValue{
-				otelgrpc.RPCMessageIDKey.Int(4),
-				otelgrpc.RPCMessageTypeKey.String("SENT"),
-			},
-		},
-		// client does not record an event for the server response.
-	}, streamInput.Events())
-	assert.ElementsMatch(t, []attribute.KeyValue{
-		semconv.RPCMethod("StreamingInputCall"),
-		semconv.RPCService("grpc.testing.TestService"),
-		otelgrpc.RPCSystemGRPC,
-		otelgrpc.GRPCStatusCodeKey.Int64(int64(codes.OK)),
-		semconv.NetSockPeerAddr(host),
-		semconv.NetSockPeerPort(port),
-	}, streamInput.Attributes())
-
-	streamOutput := spans[1]
-	assert.False(t, streamOutput.EndTime().IsZero())
-	assert.Equal(t, "grpc.testing.TestService/StreamingOutputCall", streamOutput.Name())
-	// sizes from respSizes in "go.opentelemetry.io/contrib/instrumentation/google.golang.org/grpc/otelgrpc/test".
->>>>>>> 2b0f9ab8
-	assertEvents(t, []trace.Event{
-		{
-			Name: "message",
-			Attributes: []attribute.KeyValue{
-				otelgrpc.RPCMessageIDKey.Int(1),
-				otelgrpc.RPCMessageTypeKey.String("SENT"),
-			},
-		},
-		{
-			Name: "message",
-			Attributes: []attribute.KeyValue{
-				otelgrpc.RPCMessageIDKey.Int(1),
-				otelgrpc.RPCMessageTypeKey.String("RECEIVED"),
-			},
-		},
-<<<<<<< HEAD
-	}, emptySpan.Events())
-	assert.ElementsMatch(t, []attribute.KeyValue{
-		semconv.RPCMethod("EmptyCall"),
-=======
-		{
-			Name: "message",
-			Attributes: []attribute.KeyValue{
-				otelgrpc.RPCMessageIDKey.Int(2),
-				otelgrpc.RPCMessageTypeKey.String("RECEIVED"),
-			},
-		},
-		{
-			Name: "message",
-			Attributes: []attribute.KeyValue{
-				otelgrpc.RPCMessageIDKey.Int(3),
-				otelgrpc.RPCMessageTypeKey.String("RECEIVED"),
-			},
-		},
-		{
-			Name: "message",
-			Attributes: []attribute.KeyValue{
-				otelgrpc.RPCMessageIDKey.Int(4),
-				otelgrpc.RPCMessageTypeKey.String("RECEIVED"),
-			},
-		},
-	}, streamOutput.Events())
-	assert.ElementsMatch(t, []attribute.KeyValue{
-		semconv.RPCMethod("StreamingOutputCall"),
->>>>>>> 2b0f9ab8
-		semconv.RPCService("grpc.testing.TestService"),
-		otelgrpc.RPCSystemGRPC,
-		otelgrpc.GRPCStatusCodeKey.Int64(int64(codes.OK)),
-		semconv.NetSockPeerAddr(host),
-		semconv.NetSockPeerPort(port),
-<<<<<<< HEAD
-	}, emptySpan.Attributes())
-
-	largeSpan := spans[1]
-	assert.False(t, largeSpan.EndTime().IsZero())
-	assert.Equal(t, "grpc.testing.TestService/UnaryCall", largeSpan.Name())
-=======
-	}, streamOutput.Attributes())
-
-	pingPong := spans[2]
-	assert.False(t, pingPong.EndTime().IsZero())
-	assert.Equal(t, "grpc.testing.TestService/FullDuplexCall", pingPong.Name())
->>>>>>> 2b0f9ab8
-	assertEvents(t, []trace.Event{
-		{
-			Name: "message",
-			Attributes: []attribute.KeyValue{
-				otelgrpc.RPCMessageIDKey.Int(1),
-				otelgrpc.RPCMessageTypeKey.String("SENT"),
-<<<<<<< HEAD
-				// largeReqSize from "go.opentelemetry.io/contrib/instrumentation/google.golang.org/grpc/otelgrpc/test" + 12 (overhead).
-=======
->>>>>>> 2b0f9ab8
-			},
-		},
-		{
-			Name: "message",
-			Attributes: []attribute.KeyValue{
-				otelgrpc.RPCMessageIDKey.Int(1),
-				otelgrpc.RPCMessageTypeKey.String("RECEIVED"),
-<<<<<<< HEAD
-				// largeRespSize from "go.opentelemetry.io/contrib/instrumentation/google.golang.org/grpc/otelgrpc/test" + 8 (overhead).
-			},
-		},
-	}, largeSpan.Events())
-	assert.ElementsMatch(t, []attribute.KeyValue{
-		semconv.RPCMethod("UnaryCall"),
-=======
-			},
-		},
-		{
-			Name: "message",
-			Attributes: []attribute.KeyValue{
-				otelgrpc.RPCMessageIDKey.Int(2),
-				otelgrpc.RPCMessageTypeKey.String("SENT"),
-			},
-		},
-		{
-			Name: "message",
-			Attributes: []attribute.KeyValue{
-				otelgrpc.RPCMessageIDKey.Int(2),
-				otelgrpc.RPCMessageTypeKey.String("RECEIVED"),
-			},
-		},
-		{
-			Name: "message",
-			Attributes: []attribute.KeyValue{
-				otelgrpc.RPCMessageIDKey.Int(3),
-				otelgrpc.RPCMessageTypeKey.String("SENT"),
-			},
-		},
-		{
-			Name: "message",
-			Attributes: []attribute.KeyValue{
-				otelgrpc.RPCMessageIDKey.Int(3),
-				otelgrpc.RPCMessageTypeKey.String("RECEIVED"),
-			},
-		},
-		{
-			Name: "message",
-			Attributes: []attribute.KeyValue{
-				otelgrpc.RPCMessageIDKey.Int(4),
-				otelgrpc.RPCMessageTypeKey.String("SENT"),
-			},
-		},
-		{
-			Name: "message",
-			Attributes: []attribute.KeyValue{
-				otelgrpc.RPCMessageIDKey.Int(4),
-				otelgrpc.RPCMessageTypeKey.String("RECEIVED"),
-			},
-		},
-	}, pingPong.Events())
-	assert.ElementsMatch(t, []attribute.KeyValue{
-		semconv.RPCMethod("FullDuplexCall"),
->>>>>>> 2b0f9ab8
-		semconv.RPCService("grpc.testing.TestService"),
-		otelgrpc.RPCSystemGRPC,
-		otelgrpc.GRPCStatusCodeKey.Int64(int64(codes.OK)),
-		semconv.NetSockPeerAddr(host),
-		semconv.NetSockPeerPort(port),
-<<<<<<< HEAD
-	}, largeSpan.Attributes())
-=======
-	}, pingPong.Attributes())
->>>>>>> 2b0f9ab8
 }
 
 func checkStreamServerSpans(t *testing.T, spans []trace.ReadOnlySpan) {

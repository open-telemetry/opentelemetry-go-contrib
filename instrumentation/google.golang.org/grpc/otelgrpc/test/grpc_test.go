--- conflicted
+++ resolved
@@ -106,7 +106,6 @@
 
 	listener, err := net.Listen("tcp", "127.0.0.1:0")
 	require.NoError(t, err, "failed to open port")
-<<<<<<< HEAD
 	err = newGrpcTest(listener,
 		[]grpc.DialOption{
 			grpc.WithUnaryInterceptor(otelgrpc.UnaryClientInterceptor(
@@ -118,20 +117,6 @@
 				otelgrpc.WithMessageEvents(otelgrpc.ReceivedEvents, otelgrpc.SentEvents),
 			)),
 		},
-=======
-	err = newGrpcTest(listener, []grpc.DialOption{
-		//nolint:staticcheck // Interceptors are deprecated and will be removed in the next release.
-		grpc.WithUnaryInterceptor(otelgrpc.UnaryClientInterceptor(
-			otelgrpc.WithTracerProvider(clientUnaryTP),
-			otelgrpc.WithMessageEvents(otelgrpc.ReceivedEvents, otelgrpc.SentEvents),
-		)),
-		//nolint:staticcheck // Interceptors are deprecated and will be removed in the next release.
-		grpc.WithStreamInterceptor(otelgrpc.StreamClientInterceptor(
-			otelgrpc.WithTracerProvider(clientStreamTP),
-			otelgrpc.WithMessageEvents(otelgrpc.ReceivedEvents, otelgrpc.SentEvents),
-		)),
-	},
->>>>>>> 23bd4ed4
 		[]grpc.ServerOption{
 			//nolint:staticcheck // Interceptors are deprecated and will be removed in the next release.
 			grpc.UnaryInterceptor(otelgrpc.UnaryServerInterceptor(

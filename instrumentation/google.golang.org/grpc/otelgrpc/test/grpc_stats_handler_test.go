--- conflicted
+++ resolved
@@ -18,11 +18,8 @@
 	"context"
 	"io"
 	"net"
-<<<<<<< HEAD
 	"strconv"
-=======
 	"sync"
->>>>>>> f8f8249d
 	"testing"
 
 	"github.com/stretchr/testify/assert"

module go.opentelemetry.io/contrib/instrumentation/google.golang.org/grpc/otelgrpc/example

go 1.18

replace go.opentelemetry.io/contrib/instrumentation/google.golang.org/grpc/otelgrpc => ../

require (
	github.com/golang/protobuf v1.5.2
	go.opentelemetry.io/contrib/instrumentation/google.golang.org/grpc/otelgrpc v0.37.0
	go.opentelemetry.io/otel v1.11.2
	go.opentelemetry.io/otel/exporters/stdout/stdouttrace v1.11.2
	go.opentelemetry.io/otel/sdk v1.11.2
	go.opentelemetry.io/otel/trace v1.11.2
	golang.org/x/net v0.5.0
	google.golang.org/grpc v1.52.0
)

require (
	github.com/go-logr/logr v1.2.3 // indirect
	github.com/go-logr/stdr v1.2.2 // indirect
<<<<<<< HEAD
	go.opentelemetry.io/otel/metric v0.34.1-0.20230119184437-b1a8002c4cf5 // indirect
	golang.org/x/sys v0.3.0 // indirect
	golang.org/x/text v0.5.0 // indirect
=======
	go.opentelemetry.io/otel/metric v0.34.0 // indirect
	golang.org/x/sys v0.4.0 // indirect
	golang.org/x/text v0.6.0 // indirect
>>>>>>> 4afb19ff
	google.golang.org/genproto v0.0.0-20221118155620-16455021b5e6 // indirect
	google.golang.org/protobuf v1.28.1 // indirect
)<|MERGE_RESOLUTION|>--- conflicted
+++ resolved
@@ -18,15 +18,9 @@
 require (
 	github.com/go-logr/logr v1.2.3 // indirect
 	github.com/go-logr/stdr v1.2.2 // indirect
-<<<<<<< HEAD
 	go.opentelemetry.io/otel/metric v0.34.1-0.20230119184437-b1a8002c4cf5 // indirect
-	golang.org/x/sys v0.3.0 // indirect
-	golang.org/x/text v0.5.0 // indirect
-=======
-	go.opentelemetry.io/otel/metric v0.34.0 // indirect
 	golang.org/x/sys v0.4.0 // indirect
 	golang.org/x/text v0.6.0 // indirect
->>>>>>> 4afb19ff
 	google.golang.org/genproto v0.0.0-20221118155620-16455021b5e6 // indirect
 	google.golang.org/protobuf v1.28.1 // indirect
 )
module go.opentelemetry.io/contrib/instrumentation/google.golang.org/grpc/otelgrpc

go 1.20

require (
	github.com/stretchr/testify v1.8.4
	go.opentelemetry.io/otel v1.23.1
	go.opentelemetry.io/otel/metric v1.23.1
	go.opentelemetry.io/otel/trace v1.23.1
	google.golang.org/grpc v1.61.0
	google.golang.org/protobuf v1.32.0
)

require (
	github.com/davecgh/go-spew v1.1.1 // indirect
	github.com/go-logr/logr v1.4.1 // indirect
	github.com/go-logr/stdr v1.2.2 // indirect
	github.com/golang/protobuf v1.5.3 // indirect
	github.com/pmezard/go-difflib v1.0.0 // indirect
<<<<<<< HEAD
	golang.org/x/net v0.20.0 // indirect
	golang.org/x/sys v0.16.0 // indirect
=======
	golang.org/x/net v0.21.0 // indirect
	golang.org/x/oauth2 v0.14.0 // indirect
	golang.org/x/sys v0.17.0 // indirect
>>>>>>> 3d161b4b
	golang.org/x/text v0.14.0 // indirect
	google.golang.org/genproto/googleapis/rpc v0.0.0-20231106174013-bbf56f31fb17 // indirect
	gopkg.in/yaml.v3 v3.0.1 // indirect
)<|MERGE_RESOLUTION|>--- conflicted
+++ resolved
@@ -17,14 +17,9 @@
 	github.com/go-logr/stdr v1.2.2 // indirect
 	github.com/golang/protobuf v1.5.3 // indirect
 	github.com/pmezard/go-difflib v1.0.0 // indirect
-<<<<<<< HEAD
-	golang.org/x/net v0.20.0 // indirect
-	golang.org/x/sys v0.16.0 // indirect
-=======
 	golang.org/x/net v0.21.0 // indirect
 	golang.org/x/oauth2 v0.14.0 // indirect
 	golang.org/x/sys v0.17.0 // indirect
->>>>>>> 3d161b4b
 	golang.org/x/text v0.14.0 // indirect
 	google.golang.org/genproto/googleapis/rpc v0.0.0-20231106174013-bbf56f31fb17 // indirect
 	gopkg.in/yaml.v3 v3.0.1 // indirect

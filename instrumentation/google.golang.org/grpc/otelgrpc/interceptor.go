--- conflicted
+++ resolved
@@ -366,17 +366,7 @@
 			messageReceived.Event(ctx, 1, req)
 		}
 
-<<<<<<< HEAD
-		var statusCode grpc_codes.Code
-		defer func(t time.Time) {
-			elapsedTime := time.Since(t) / time.Millisecond
-			attr := append([]attribute.KeyValue{semconv.RPCGRPCStatusCodeKey.Int64(int64(statusCode))}, metricAttrs...)
-			o := metric.WithAttributes(attr...)
-			cfg.rpcServerDuration.Record(ctx, int64(elapsedTime), o)
-		}(time.Now())
-=======
 		before := time.Now()
->>>>>>> d86d6c8c
 
 		resp, err := handler(ctx, req)
 
@@ -396,8 +386,8 @@
 		span.SetAttributes(grpcStatusCodeAttr)
 
 		elapsedTime := time.Since(before).Milliseconds()
-		attr = append(attr, grpcStatusCodeAttr)
-		cfg.rpcServerDuration.Record(ctx, elapsedTime, metric.WithAttributes(attr...))
+		metricAttrs = append(metricAttrs, grpcStatusCodeAttr)
+		cfg.rpcServerDuration.Record(ctx, elapsedTime, metric.WithAttributes(metricAttrs...))
 
 		return resp, err
 	}

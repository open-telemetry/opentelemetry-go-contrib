--- conflicted
+++ resolved
@@ -399,7 +399,6 @@
 	_ = streamClient.CloseSend()
 }
 
-<<<<<<< HEAD
 func TestStreamClientInterceptorOnUnidirectionalClientServerStream(t *testing.T) {
 	defer goleak.VerifyNone(t)
 
@@ -409,52 +408,10 @@
 	streamClient, sr := createInterceptedStreamClient(t, method, opts)
 	_, ok := getSpanFromRecorder(sr, name)
 	require.False(t, ok, "span should not end while stream is open")
-=======
-// TestStreamClientInterceptorCancelContext tests a cancel context situation.
-// There should be no goleaks
-func TestStreamClientInterceptorCancelContext(t *testing.T) {
-	defer goleak.VerifyNone(t)
-	clientConn, err := grpc.Dial("fake:connection", grpc.WithInsecure())
-	if err != nil {
-		t.Fatalf("failed to create client connection: %v", err)
-	}
-	defer clientConn.Close()
-
-	// tracer
-	sr := NewSpanRecorder()
-	tp := oteltest.NewTracerProvider(oteltest.WithSpanRecorder(sr))
-	streamCI := StreamClientInterceptor(WithTracerProvider(tp))
-
-	var mockClStr mockClientStream
-	method := "/github.com.serviceName/bar"
-	name := "github.com.serviceName/bar"
-
-	// create a context with cancel
-	cancelCtx, cancel := context.WithCancel(context.Background())
-	defer cancel()
-	streamClient, err := streamCI(
-		cancelCtx,
-		&grpc.StreamDesc{ServerStreams: true},
-		clientConn,
-		method,
-		func(ctx context.Context,
-			desc *grpc.StreamDesc,
-			cc *grpc.ClientConn,
-			method string,
-			opts ...grpc.CallOption) (grpc.ClientStream, error) {
-			mockClStr = mockClientStream{Desc: desc, Ctx: ctx}
-			return mockClStr, nil
-		},
-	)
-	require.NoError(t, err, "initialize grpc stream client")
-	_, ok := getSpanFromRecorder(sr, name)
-	require.False(t, ok, "span should not ended while stream is open")
->>>>>>> e8b0fa6c
 
 	req := &mockProtoMessage{}
 	reply := &mockProtoMessage{}
 
-<<<<<<< HEAD
 	// send fake data
 	for i := 0; i < 10; i++ {
 		_ = streamClient.SendMsg(req)
@@ -504,7 +461,51 @@
 		}
 		validate("SENT", events[i].Attributes)
 	}
-=======
+}
+
+// TestStreamClientInterceptorCancelContext tests a cancel context situation.
+// There should be no goleaks
+func TestStreamClientInterceptorCancelContext(t *testing.T) {
+	defer goleak.VerifyNone(t)
+	clientConn, err := grpc.Dial("fake:connection", grpc.WithInsecure())
+	if err != nil {
+		t.Fatalf("failed to create client connection: %v", err)
+	}
+	defer clientConn.Close()
+
+	// tracer
+	sr := NewSpanRecorder()
+	tp := oteltest.NewTracerProvider(oteltest.WithSpanRecorder(sr))
+	streamCI := StreamClientInterceptor(WithTracerProvider(tp))
+
+	var mockClStr *mockClientStream
+	method := "/github.com.serviceName/bar"
+	name := "github.com.serviceName/bar"
+
+	// create a context with cancel
+	cancelCtx, cancel := context.WithCancel(context.Background())
+	defer cancel()
+	streamClient, err := streamCI(
+		cancelCtx,
+		&grpc.StreamDesc{ServerStreams: true},
+		clientConn,
+		method,
+		func(ctx context.Context,
+			desc *grpc.StreamDesc,
+			cc *grpc.ClientConn,
+			method string,
+			opts ...grpc.CallOption) (grpc.ClientStream, error) {
+			mockClStr = &mockClientStream{Desc: desc, Ctx: ctx}
+			return mockClStr, nil
+		},
+	)
+	require.NoError(t, err, "initialize grpc stream client")
+	_, ok := getSpanFromRecorder(sr, name)
+	require.False(t, ok, "span should not ended while stream is open")
+
+	req := &mockProtoMessage{}
+	reply := &mockProtoMessage{}
+
 	// send and receive fake data
 	for i := 0; i < 10; i++ {
 		_ = streamClient.SendMsg(req)
@@ -513,7 +514,6 @@
 
 	// close client stream
 	_ = streamClient.CloseSend()
->>>>>>> e8b0fa6c
 }
 
 // TestStreamClientInterceptorWithError tests a situation that streamer returns an error.

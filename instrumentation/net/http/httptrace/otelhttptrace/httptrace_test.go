// Copyright The OpenTelemetry Authors
// SPDX-License-Identifier: Apache-2.0

package otelhttptrace_test

import (
	"context"
	"net/http"
	"net/http/httptest"
	"strings"
	"testing"

	"github.com/google/go-cmp/cmp"

	"go.opentelemetry.io/contrib/instrumentation/net/http/httptrace/otelhttptrace"
	"go.opentelemetry.io/otel/attribute"
	"go.opentelemetry.io/otel/baggage"
	"go.opentelemetry.io/otel/propagation"
	"go.opentelemetry.io/otel/trace"
	"go.opentelemetry.io/otel/trace/noop"
)

func TestRoundtrip(t *testing.T) {
	tr := noop.NewTracerProvider().Tracer("httptrace/client")

	var expectedAttrs map[attribute.Key]string
	expectedCorrs := map[string]string{"foo": "bar"}

	props := otelhttptrace.WithPropagators(propagation.NewCompositeTextMapPropagator(propagation.TraceContext{}, propagation.Baggage{}))

	// Mock http server
	ts := httptest.NewServer(
		http.HandlerFunc(func(w http.ResponseWriter, r *http.Request) {
			attrs, corrs, span := otelhttptrace.Extract(r.Context(), r, props)

			actualAttrs := make(map[attribute.Key]string)
			for _, attr := range attrs {
				if expectedAttrs[attr.Key] == "any" {
					actualAttrs[attr.Key] = expectedAttrs[attr.Key]
				} else {
					actualAttrs[attr.Key] = attr.Value.Emit()
				}
			}

			if diff := cmp.Diff(actualAttrs, expectedAttrs); diff != "" {
				t.Fatalf("[TestRoundtrip] Attributes are different: %v", diff)
			}

			actualCorrs := make(map[string]string)
			for _, corr := range corrs.Members() {
				actualCorrs[corr.Key()] = corr.Value()
			}

			if diff := cmp.Diff(actualCorrs, expectedCorrs); diff != "" {
				t.Fatalf("[TestRoundtrip] Correlations are different: %v", diff)
			}

			if !span.IsValid() {
				t.Fatalf("[TestRoundtrip] Invalid span extracted: %v", span)
			}

			_, err := w.Write([]byte("OK"))
			if err != nil {
				t.Fatal(err)
			}
		}),
	)
	defer ts.Close()

	address := ts.Listener.Addr()
	hp := strings.Split(address.String(), ":")
	expectedAttrs = map[attribute.Key]string{
<<<<<<< HEAD
		"http.request.body.size":   "3",
		"http.request.method":      "GET",
		"network.peer.address":     hp[0],
		"network.peer.port":        "any",
		"network.protocol.version": "1.1",
		"network.transport":        "tcp",
		"server.address":           "127.0.0.1",
		"server.port":              hp[1],
		"url.path":                 "/",
		"url.scheme":               "http",
		"user_agent.original":      "Go-http-client/1.1",
=======
		semconv.NetHostNameKey:              hp[0],
		semconv.NetHostPortKey:              hp[1],
		semconv.NetProtocolVersionKey:       "1.1",
		semconv.HTTPMethodKey:               "GET",
		semconv.HTTPSchemeKey:               "http",
		semconv.HTTPTargetKey:               "/",
		semconv.HTTPRequestContentLengthKey: "3",
		semconv.HTTPClientIPKey:             hp[0],
		semconv.NetSockPeerAddrKey:          hp[0],
		semconv.NetTransportKey:             "ip_tcp",
		semconv.UserAgentOriginalKey:        "Go-http-client/1.1",
>>>>>>> fa8ad9e8
	}

	client := ts.Client()
	ctx := context.Background()
	sc := trace.NewSpanContext(trace.SpanContextConfig{
		TraceID: trace.TraceID{0x01},
		SpanID:  trace.SpanID{0x01},
	})
	ctx = trace.ContextWithRemoteSpanContext(ctx, sc)
	err := func(ctx context.Context) error {
		ctx, span := tr.Start(ctx, "test")
		defer span.End()
		bag, _ := baggage.Parse("foo=bar")
		ctx = baggage.ContextWithBaggage(ctx, bag)
		req, _ := http.NewRequest("GET", ts.URL, strings.NewReader("foo"))
		otelhttptrace.Inject(ctx, req, props)

		res, err := client.Do(req)
		if err != nil {
			t.Fatalf("Request failed: %s", err.Error())
		}
		_ = res.Body.Close()

		return nil
	}(ctx)
	if err != nil {
		panic("unexpected error in http request: " + err.Error())
	}
}

func TestSpecifyPropagators(t *testing.T) {
	tr := noop.NewTracerProvider().Tracer("httptrace/client")

	expectedCorrs := map[string]string{"foo": "bar"}

	// Mock http server
	ts := httptest.NewServer(
		http.HandlerFunc(func(w http.ResponseWriter, r *http.Request) {
			_, corrs, span := otelhttptrace.Extract(r.Context(), r, otelhttptrace.WithPropagators(propagation.Baggage{}))

			actualCorrs := make(map[string]string)
			for _, corr := range corrs.Members() {
				actualCorrs[corr.Key()] = corr.Value()
			}

			if diff := cmp.Diff(actualCorrs, expectedCorrs); diff != "" {
				t.Fatalf("[TestRoundtrip] Correlations are different: %v", diff)
			}

			if span.IsValid() {
				t.Fatalf("[TestRoundtrip] valid span extracted, expected none: %v", span)
			}

			_, err := w.Write([]byte("OK"))
			if err != nil {
				t.Fatal(err)
			}
		}),
	)
	defer ts.Close()

	client := ts.Client()
	err := func(ctx context.Context) error {
		ctx, span := tr.Start(ctx, "test")
		defer span.End()
		bag, _ := baggage.Parse("foo=bar")
		ctx = baggage.ContextWithBaggage(ctx, bag)
		req, _ := http.NewRequest("GET", ts.URL, nil)
		otelhttptrace.Inject(ctx, req, otelhttptrace.WithPropagators(propagation.Baggage{}))

		res, err := client.Do(req)
		if err != nil {
			t.Fatalf("Request failed: %s", err.Error())
		}
		_ = res.Body.Close()

		return nil
	}(context.Background())
	if err != nil {
		panic("unexpected error in http request: " + err.Error())
	}
}<|MERGE_RESOLUTION|>--- conflicted
+++ resolved
@@ -70,7 +70,7 @@
 	address := ts.Listener.Addr()
 	hp := strings.Split(address.String(), ":")
 	expectedAttrs = map[attribute.Key]string{
-<<<<<<< HEAD
+		"client.address":           hp[0],
 		"http.request.body.size":   "3",
 		"http.request.method":      "GET",
 		"network.peer.address":     hp[0],
@@ -82,19 +82,6 @@
 		"url.path":                 "/",
 		"url.scheme":               "http",
 		"user_agent.original":      "Go-http-client/1.1",
-=======
-		semconv.NetHostNameKey:              hp[0],
-		semconv.NetHostPortKey:              hp[1],
-		semconv.NetProtocolVersionKey:       "1.1",
-		semconv.HTTPMethodKey:               "GET",
-		semconv.HTTPSchemeKey:               "http",
-		semconv.HTTPTargetKey:               "/",
-		semconv.HTTPRequestContentLengthKey: "3",
-		semconv.HTTPClientIPKey:             hp[0],
-		semconv.NetSockPeerAddrKey:          hp[0],
-		semconv.NetTransportKey:             "ip_tcp",
-		semconv.UserAgentOriginalKey:        "Go-http-client/1.1",
->>>>>>> fa8ad9e8
 	}
 
 	client := ts.Client()

--- conflicted
+++ resolved
@@ -4,24 +4,16 @@
 
 require (
 	github.com/google/go-cmp v0.5.9
-<<<<<<< HEAD
 	github.com/stretchr/testify v1.8.2
-	go.opentelemetry.io/otel v1.15.1
-	go.opentelemetry.io/otel/trace v1.15.1
-=======
 	go.opentelemetry.io/otel v1.16.0-rc.1
 	go.opentelemetry.io/otel/trace v1.16.0-rc.1
->>>>>>> e8a2a70f
 )
 
 require (
 	github.com/davecgh/go-spew v1.1.1 // indirect
 	github.com/go-logr/logr v1.2.4 // indirect
 	github.com/go-logr/stdr v1.2.2 // indirect
-<<<<<<< HEAD
 	github.com/pmezard/go-difflib v1.0.0 // indirect
+	go.opentelemetry.io/otel/metric v1.16.0-rc.1 // indirect
 	gopkg.in/yaml.v3 v3.0.1 // indirect
-=======
-	go.opentelemetry.io/otel/metric v1.16.0-rc.1 // indirect
->>>>>>> e8a2a70f
 )
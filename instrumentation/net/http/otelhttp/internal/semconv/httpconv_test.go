--- conflicted
+++ resolved
@@ -4,12 +4,9 @@
 package semconv
 
 import (
-<<<<<<< HEAD
 	"context"
 	"errors"
 	"fmt"
-=======
->>>>>>> 8e192109
 	"net/http"
 	"strconv"
 	"testing"
@@ -19,86 +16,6 @@
 	"go.opentelemetry.io/otel/attribute"
 	"go.opentelemetry.io/otel/codes"
 )
-
-<<<<<<< HEAD
-func TestNewTraceRequest(t *testing.T) {
-	t.Setenv(OTelSemConvStabilityOptIn, "http/dup")
-	serv := NewHTTPServer(nil)
-	want := func(req testServerReq) []attribute.KeyValue {
-		return []attribute.KeyValue{
-			attribute.String("http.request.method", "GET"),
-			attribute.String("url.scheme", "http"),
-			attribute.String("server.address", req.hostname),
-			attribute.Int("server.port", req.serverPort),
-			attribute.String("network.peer.address", req.peerAddr),
-			attribute.Int("network.peer.port", req.peerPort),
-			attribute.String("user_agent.original", "Go-http-client/1.1"),
-			attribute.String("client.address", req.clientIP),
-			attribute.String("network.protocol.version", "1.1"),
-			attribute.String("url.path", "/"),
-			attribute.String("http.method", "GET"),
-			attribute.String("http.scheme", "http"),
-			attribute.String("net.host.name", req.hostname),
-			attribute.Int("net.host.port", req.serverPort),
-			attribute.String("net.sock.peer.addr", req.peerAddr),
-			attribute.Int("net.sock.peer.port", req.peerPort),
-			attribute.String("user_agent.original", "Go-http-client/1.1"),
-			attribute.String("http.client_ip", req.clientIP),
-			attribute.String("net.protocol.version", "1.1"),
-			attribute.String("http.target", "/"),
-		}
-	}
-	testTraceRequest(t, serv, want)
-}
-
-func TestNewTraceResponse(t *testing.T) {
-	testCases := []struct {
-		name string
-		resp ResponseTelemetry
-		want []attribute.KeyValue
-	}{
-		{
-			name: "empty",
-			resp: ResponseTelemetry{},
-			want: nil,
-		},
-		{
-			name: "no errors",
-			resp: ResponseTelemetry{
-				StatusCode: 200,
-				ReadBytes:  701,
-				WriteBytes: 802,
-			},
-			want: []attribute.KeyValue{
-				attribute.Int("http.request.body.size", 701),
-				attribute.Int("http.response.body.size", 802),
-				attribute.Int("http.response.status_code", 200),
-			},
-		},
-		{
-			name: "with errors",
-			resp: ResponseTelemetry{
-				StatusCode: 200,
-				ReadBytes:  701,
-				ReadError:  fmt.Errorf("read error"),
-				WriteBytes: 802,
-				WriteError: fmt.Errorf("write error"),
-			},
-			want: []attribute.KeyValue{
-				attribute.Int("http.request.body.size", 701),
-				attribute.Int("http.response.body.size", 802),
-				attribute.Int("http.response.status_code", 200),
-			},
-		},
-	}
-
-	for _, tt := range testCases {
-		t.Run(tt.name, func(t *testing.T) {
-			got := newHTTPServer{}.ResponseTraceAttrs(tt.resp)
-			assert.ElementsMatch(t, tt.want, got)
-		})
-	}
-}
 
 func TestNewRecordMetrics(t *testing.T) {
 	tests := []struct {
@@ -175,8 +92,6 @@
 	}
 }
 
-=======
->>>>>>> 8e192109
 func TestNewMethod(t *testing.T) {
 	testCases := []struct {
 		method   string
@@ -212,77 +127,11 @@
 	}
 }
 
-<<<<<<< HEAD
-func TestNewTraceRequest_Client(t *testing.T) {
-	t.Setenv(OTelSemConvStabilityOptIn, "http/dup")
-	body := strings.NewReader("Hello, world!")
-	url := "https://example.com:8888/foo/bar?stuff=morestuff"
-	req := httptest.NewRequest("pOST", url, body)
-	req.Header.Set("User-Agent", "go-test-agent")
-
-	want := []attribute.KeyValue{
-		attribute.String("http.request.method", "POST"),
-		attribute.String("http.request.method_original", "pOST"),
-		attribute.String("http.method", "pOST"),
-		attribute.String("url.full", url),
-		attribute.String("http.url", url),
-		attribute.String("server.address", "example.com"),
-		attribute.Int("server.port", 8888),
-		attribute.String("network.protocol.version", "1.1"),
-		attribute.String("net.peer.name", "example.com"),
-		attribute.Int("net.peer.port", 8888),
-		attribute.String("user_agent.original", "go-test-agent"),
-		attribute.Int("http.request_content_length", 13),
-	}
-	client := NewHTTPClient(nil)
-	assert.ElementsMatch(t, want, client.RequestTraceAttrs(req))
-}
-
-func TestNewTraceResponse_Client(t *testing.T) {
-	t.Setenv(OTelSemConvStabilityOptIn, "http/dup")
-	testcases := []struct {
-		resp http.Response
-		want []attribute.KeyValue
-	}{
-		{resp: http.Response{StatusCode: 200, ContentLength: 123}, want: []attribute.KeyValue{attribute.Int("http.response.status_code", 200), attribute.Int("http.status_code", 200), attribute.Int("http.response_content_length", 123)}},
-		{resp: http.Response{StatusCode: 404, ContentLength: 0}, want: []attribute.KeyValue{attribute.Int("http.response.status_code", 404), attribute.Int("http.status_code", 404), attribute.String("error.type", "404")}},
-	}
-
-	for _, tt := range testcases {
-		client := NewHTTPClient(nil)
-		assert.ElementsMatch(t, tt.want, client.ResponseTraceAttrs(&tt.resp))
-	}
-}
-
-func TestClientRequest(t *testing.T) {
-	body := strings.NewReader("Hello, world!")
-	url := "https://example.com:8888/foo/bar?stuff=morestuff"
-	req := httptest.NewRequest("pOST", url, body)
-	req.Header.Set("User-Agent", "go-test-agent")
-
-	want := []attribute.KeyValue{
-		attribute.String("http.request.method", "POST"),
-		attribute.String("http.request.method_original", "pOST"),
-		attribute.String("url.full", url),
-		attribute.String("server.address", "example.com"),
-		attribute.Int("server.port", 8888),
-		attribute.String("network.protocol.version", "1.1"),
-	}
-	got := newHTTPClient{}.RequestTraceAttrs(req)
-	assert.ElementsMatch(t, want, got)
-}
-
-func TestClientResponse(t *testing.T) {
-	testcases := []struct {
-		resp http.Response
-		want []attribute.KeyValue
-=======
 func TestHTTPClientStatus(t *testing.T) {
 	tests := []struct {
 		code int
 		stat codes.Code
 		msg  bool
->>>>>>> 8e192109
 	}{
 		{0, codes.Error, true},
 		{http.StatusContinue, codes.Unset, false},

// Copyright The OpenTelemetry Authors
// SPDX-License-Identifier: Apache-2.0

package semconv // import "go.opentelemetry.io/contrib/instrumentation/net/http/otelhttp/internal/semconv"

import (
	"context"
	"fmt"
	"net/http"
	"os"
	"strings"

	"go.opentelemetry.io/otel/attribute"
	"go.opentelemetry.io/otel/codes"
	"go.opentelemetry.io/otel/metric"
)

type ResponseTelemetry struct {
	StatusCode int
	ReadBytes  int64
	ReadError  error
	WriteBytes int64
	WriteError error
}

type HTTPServer struct {
	duplicate bool

	// Old metrics
	requestBytesCounter  metric.Int64Counter
	responseBytesCounter metric.Int64Counter
	serverLatencyMeasure metric.Float64Histogram
}

// RequestTraceAttrs returns trace attributes for an HTTP request received by a
// server.
//
// The server must be the primary server name if it is known. For example this
// would be the ServerName directive
// (https://httpd.apache.org/docs/2.4/mod/core.html#servername) for an Apache
// server, and the server_name directive
// (http://nginx.org/en/docs/http/ngx_http_core_module.html#server_name) for an
// nginx server. More generically, the primary server name would be the host
// header value that matches the default virtual host of an HTTP server. It
// should include the host identifier and if a port is used to route to the
// server that port identifier should be included as an appropriate port
// suffix.
//
// If the primary server name is not known, server should be an empty string.
// The req Host will be used to determine the server instead.
func (s HTTPServer) RequestTraceAttrs(server string, req *http.Request) []attribute.KeyValue {
	if s.duplicate {
		return append(oldHTTPServer{}.RequestTraceAttrs(server, req), newHTTPServer{}.RequestTraceAttrs(server, req)...)
	}
	return oldHTTPServer{}.RequestTraceAttrs(server, req)
}

// ResponseTraceAttrs returns trace attributes for telemetry from an HTTP response.
//
// If any of the fields in the ResponseTelemetry are not set the attribute will be omitted.
func (s HTTPServer) ResponseTraceAttrs(resp ResponseTelemetry) []attribute.KeyValue {
	if s.duplicate {
		return append(oldHTTPServer{}.ResponseTraceAttrs(resp), newHTTPServer{}.ResponseTraceAttrs(resp)...)
	}
	return oldHTTPServer{}.ResponseTraceAttrs(resp)
}

// Route returns the attribute for the route.
func (s HTTPServer) Route(route string) attribute.KeyValue {
	return oldHTTPServer{}.Route(route)
}

// Status returns a span status code and message for an HTTP status code
// value returned by a server. Status codes in the 400-499 range are not
// returned as errors.
func (s HTTPServer) Status(code int) (codes.Code, string) {
	if code < 100 || code >= 600 {
		return codes.Error, fmt.Sprintf("Invalid HTTP status code %d", code)
	}
	if code >= 500 {
		return codes.Error, ""
	}
	return codes.Unset, ""
}

type ServerMetricData struct {
	ServerName   string
	ResponseSize int64

	MetricData
	MetricAttributes
}

type MetricAttributes struct {
	Req                  *http.Request
	StatusCode           int
	AdditionalAttributes []attribute.KeyValue
}

type MetricData struct {
	RequestSize int64
	ElapsedTime float64
}

func (s HTTPServer) RecordMetrics(ctx context.Context, md ServerMetricData) {
	if s.requestBytesCounter == nil || s.responseBytesCounter == nil || s.serverLatencyMeasure == nil {
		// This will happen if an HTTPServer{} is used insted of NewHTTPServer.
		return
	}

	attributes := oldHTTPServer{}.MetricAttributes(md.ServerName, md.Req, md.StatusCode, md.AdditionalAttributes)
	o := metric.WithAttributeSet(attribute.NewSet(attributes...))
	addOpts := []metric.AddOption{o} // Allocate vararg slice once.
	s.requestBytesCounter.Add(ctx, md.RequestSize, addOpts...)
	s.responseBytesCounter.Add(ctx, md.ResponseSize, addOpts...)
	s.serverLatencyMeasure.Record(ctx, md.ElapsedTime, o)

	// TODO: Duplicate Metrics
}

func NewHTTPServer(meter metric.Meter) HTTPServer {
	env := strings.ToLower(os.Getenv("OTEL_SEMCONV_STABILITY_OPT_IN"))
	duplicate := env == "http/dup"
	server := HTTPServer{
		duplicate: duplicate,
	}
	server.requestBytesCounter, server.responseBytesCounter, server.serverLatencyMeasure = oldHTTPServer{}.createMeasures(meter)
	return server
}

type HTTPClient struct {
	duplicate bool

	// old metrics
	requestBytesCounter  metric.Int64Counter
	responseBytesCounter metric.Int64Counter
	latencyMeasure       metric.Float64Histogram
}

<<<<<<< HEAD
func NewHTTPClient(meter metric.Meter) HTTPClient {
	env := strings.ToLower(os.Getenv("OTEL_HTTP_CLIENT_COMPATIBILITY_MODE"))
	client := HTTPClient{
		duplicate: env == "http/dup",
	}
	client.requestBytesCounter, client.responseBytesCounter, client.latencyMeasure = oldHTTPClient{}.createMeasures(meter)
	return client
=======
func NewHTTPClient() HTTPClient {
	env := strings.ToLower(os.Getenv("OTEL_SEMCONV_STABILITY_OPT_IN"))
	return HTTPClient{duplicate: env == "http/dup"}
>>>>>>> 3fab5f5f
}

// RequestTraceAttrs returns attributes for an HTTP request made by a client.
func (c HTTPClient) RequestTraceAttrs(req *http.Request) []attribute.KeyValue {
	if c.duplicate {
		return append(oldHTTPClient{}.RequestTraceAttrs(req), newHTTPClient{}.RequestTraceAttrs(req)...)
	}
	return oldHTTPClient{}.RequestTraceAttrs(req)
}

// ResponseTraceAttrs returns metric attributes for an HTTP request made by a client.
func (c HTTPClient) ResponseTraceAttrs(resp *http.Response) []attribute.KeyValue {
	if c.duplicate {
		return append(oldHTTPClient{}.ResponseTraceAttrs(resp), newHTTPClient{}.ResponseTraceAttrs(resp)...)
	}

	return oldHTTPClient{}.ResponseTraceAttrs(resp)
}

func (c HTTPClient) Status(code int) (codes.Code, string) {
	if code < 100 || code >= 600 {
		return codes.Error, fmt.Sprintf("Invalid HTTP status code %d", code)
	}
	if code >= 400 {
		return codes.Error, ""
	}
	return codes.Unset, ""
}

func (c HTTPClient) ErrorType(err error) attribute.KeyValue {
	if c.duplicate {
		return newHTTPClient{}.ErrorType(err)
	}

	return attribute.KeyValue{}
}

type MetricOpts struct {
	measurement metric.MeasurementOption
	addOptions  []metric.AddOption
}

func (o MetricOpts) MeasurementOption() metric.MeasurementOption {
	return o.measurement
}

func (o MetricOpts) AddOptions() []metric.AddOption {
	return o.addOptions
}

func (c HTTPClient) MetricOptions(ma MetricAttributes) MetricOpts {
	attributes := oldHTTPClient{}.MetricAttributes(ma.Req, ma.StatusCode, ma.AdditionalAttributes)
	// TODO: Duplicate Metrics
	set := metric.WithAttributeSet(attribute.NewSet(attributes...))
	return MetricOpts{
		measurement: set,
		addOptions:  []metric.AddOption{set},
	}
}

func (s HTTPClient) RecordMetrics(ctx context.Context, md MetricData, opts MetricOpts) {
	if s.requestBytesCounter == nil || s.latencyMeasure == nil {
		// This will happen if an HTTPClient{} is used insted of NewHTTPClient().
		return
	}

	s.requestBytesCounter.Add(ctx, md.RequestSize, opts.AddOptions()...)
	s.latencyMeasure.Record(ctx, md.ElapsedTime, opts.MeasurementOption())

	// TODO: Duplicate Metrics
}

func (s HTTPClient) RecordResponseSize(ctx context.Context, responseData int64, opts []metric.AddOption) {
	if s.responseBytesCounter == nil {
		// This will happen if an HTTPClient{} is used insted of NewHTTPClient().
		return
	}

	s.responseBytesCounter.Add(ctx, responseData, opts...)
	// TODO: Duplicate Metrics
}<|MERGE_RESOLUTION|>--- conflicted
+++ resolved
@@ -137,19 +137,13 @@
 	latencyMeasure       metric.Float64Histogram
 }
 
-<<<<<<< HEAD
 func NewHTTPClient(meter metric.Meter) HTTPClient {
-	env := strings.ToLower(os.Getenv("OTEL_HTTP_CLIENT_COMPATIBILITY_MODE"))
+	env := strings.ToLower(os.Getenv("OTEL_SEMCONV_STABILITY_OPT_IN"))
 	client := HTTPClient{
 		duplicate: env == "http/dup",
 	}
 	client.requestBytesCounter, client.responseBytesCounter, client.latencyMeasure = oldHTTPClient{}.createMeasures(meter)
 	return client
-=======
-func NewHTTPClient() HTTPClient {
-	env := strings.ToLower(os.Getenv("OTEL_SEMCONV_STABILITY_OPT_IN"))
-	return HTTPClient{duplicate: env == "http/dup"}
->>>>>>> 3fab5f5f
 }
 
 // RequestTraceAttrs returns attributes for an HTTP request made by a client.

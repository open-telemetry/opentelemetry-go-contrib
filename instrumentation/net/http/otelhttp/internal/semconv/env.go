// Copyright The OpenTelemetry Authors
// SPDX-License-Identifier: Apache-2.0

package semconv // import "go.opentelemetry.io/contrib/instrumentation/net/http/otelhttp/internal/semconv"

import (
	"context"
	"fmt"
	"net/http"
	"os"
	"strings"

	"go.opentelemetry.io/otel/attribute"
	"go.opentelemetry.io/otel/codes"
	"go.opentelemetry.io/otel/metric"
)

type ResponseTelemetry struct {
	StatusCode int
	ReadBytes  int64
	ReadError  error
	WriteBytes int64
	WriteError error
}

type HTTPServer struct {
	duplicate bool

	// Old metrics
	requestBytesCounter  metric.Int64Counter
	responseBytesCounter metric.Int64Counter
	serverLatencyMeasure metric.Float64Histogram
}

// RequestTraceAttrs returns trace attributes for an HTTP request received by a
// server.
//
// The server must be the primary server name if it is known. For example this
// would be the ServerName directive
// (https://httpd.apache.org/docs/2.4/mod/core.html#servername) for an Apache
// server, and the server_name directive
// (http://nginx.org/en/docs/http/ngx_http_core_module.html#server_name) for an
// nginx server. More generically, the primary server name would be the host
// header value that matches the default virtual host of an HTTP server. It
// should include the host identifier and if a port is used to route to the
// server that port identifier should be included as an appropriate port
// suffix.
//
// If the primary server name is not known, server should be an empty string.
// The req Host will be used to determine the server instead.
func (s HTTPServer) RequestTraceAttrs(server string, req *http.Request) []attribute.KeyValue {
	if s.duplicate {
		return append(oldHTTPServer{}.RequestTraceAttrs(server, req), newHTTPServer{}.RequestTraceAttrs(server, req)...)
	}
	return oldHTTPServer{}.RequestTraceAttrs(server, req)
}

// ResponseTraceAttrs returns trace attributes for telemetry from an HTTP response.
//
// If any of the fields in the ResponseTelemetry are not set the attribute will be omitted.
func (s HTTPServer) ResponseTraceAttrs(resp ResponseTelemetry) []attribute.KeyValue {
	if s.duplicate {
		return append(oldHTTPServer{}.ResponseTraceAttrs(resp), newHTTPServer{}.ResponseTraceAttrs(resp)...)
	}
	return oldHTTPServer{}.ResponseTraceAttrs(resp)
}

// Route returns the attribute for the route.
func (s HTTPServer) Route(route string) attribute.KeyValue {
	return oldHTTPServer{}.Route(route)
}

// Status returns a span status code and message for an HTTP status code
// value returned by a server. Status codes in the 400-499 range are not
// returned as errors.
func (s HTTPServer) Status(code int) (codes.Code, string) {
	if code < 100 || code >= 600 {
		return codes.Error, fmt.Sprintf("Invalid HTTP status code %d", code)
	}
	if code >= 500 {
		return codes.Error, ""
	}
	return codes.Unset, ""
}

<<<<<<< HEAD
type MetricData struct {
	ServerName           string
	Req                  *http.Request
	StatusCode           int
	AdditionalAttributes []attribute.KeyValue

	RequestSize  int64
	ResponseSize int64
	ElapsedTime  float64
}

func (s HTTPServer) RecordMetrics(ctx context.Context, md MetricData) {
	if s.requestBytesCounter == nil || s.responseBytesCounter == nil || s.serverLatencyMeasure == nil {
		// This will happen if an HTTPServer{} is used insted of NewHTTPServer.
		return
	}

	attributes := oldHTTPServer{}.MetricAttributes(md.ServerName, md.Req, md.StatusCode, md.AdditionalAttributes)
	o := metric.WithAttributeSet(attribute.NewSet(attributes...))
	addOpts := []metric.AddOption{o} // Allocate vararg slice once.
	s.requestBytesCounter.Add(ctx, md.RequestSize, addOpts...)
	s.responseBytesCounter.Add(ctx, md.ResponseSize, addOpts...)
	s.serverLatencyMeasure.Record(ctx, md.ElapsedTime, o)

	// TODO: Duplicate Metrics
}

func NewHTTPServer(meter metric.Meter) HTTPServer {
	env := strings.ToLower(os.Getenv("OTEL_HTTP_CLIENT_COMPATIBILITY_MODE"))
	duplicate := env == "http/dup"
	server := HTTPServer{
		duplicate: duplicate,
	}
	server.requestBytesCounter, server.responseBytesCounter, server.serverLatencyMeasure = oldHTTPServer{}.createMeasures(meter)
	return server
=======
type HTTPClient struct {
	duplicate bool
}

func NewHTTPClient() HTTPClient {
	env := strings.ToLower(os.Getenv("OTEL_HTTP_CLIENT_COMPATIBILITY_MODE"))
	return HTTPClient{duplicate: env == "http/dup"}
}

// RequestTraceAttrs returns attributes for an HTTP request made by a client.
func (c HTTPClient) RequestTraceAttrs(req *http.Request) []attribute.KeyValue {
	if c.duplicate {
		return append(oldHTTPClient{}.RequestTraceAttrs(req), newHTTPClient{}.RequestTraceAttrs(req)...)
	}
	return oldHTTPClient{}.RequestTraceAttrs(req)
}

// ResponseTraceAttrs returns metric attributes for an HTTP request made by a client.
func (c HTTPClient) ResponseTraceAttrs(resp *http.Response) []attribute.KeyValue {
	if c.duplicate {
		return append(oldHTTPClient{}.ResponseTraceAttrs(resp), newHTTPClient{}.ResponseTraceAttrs(resp)...)
	}

	return oldHTTPClient{}.ResponseTraceAttrs(resp)
}

func (c HTTPClient) Status(code int) (codes.Code, string) {
	if code < 100 || code >= 600 {
		return codes.Error, fmt.Sprintf("Invalid HTTP status code %d", code)
	}
	if code >= 400 {
		return codes.Error, ""
	}
	return codes.Unset, ""
}

func (c HTTPClient) ErrorType(err error) attribute.KeyValue {
	if c.duplicate {
		return newHTTPClient{}.ErrorType(err)
	}

	return attribute.KeyValue{}
>>>>>>> 7ee14717
}<|MERGE_RESOLUTION|>--- conflicted
+++ resolved
@@ -83,7 +83,6 @@
 	return codes.Unset, ""
 }
 
-<<<<<<< HEAD
 type MetricData struct {
 	ServerName           string
 	Req                  *http.Request
@@ -119,7 +118,8 @@
 	}
 	server.requestBytesCounter, server.responseBytesCounter, server.serverLatencyMeasure = oldHTTPServer{}.createMeasures(meter)
 	return server
-=======
+}
+
 type HTTPClient struct {
 	duplicate bool
 }
@@ -162,5 +162,4 @@
 	}
 
 	return attribute.KeyValue{}
->>>>>>> 7ee14717
 }
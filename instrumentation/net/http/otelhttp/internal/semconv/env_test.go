// Copyright The OpenTelemetry Authors
// SPDX-License-Identifier: Apache-2.0

package semconv

import (
	"context"
	"net/http"
	"testing"

	"github.com/stretchr/testify/require"

	"go.opentelemetry.io/otel/metric/noop"
)

func TestHTTPServerDoesNotPanic(t *testing.T) {
	testCases := []struct {
		name   string
		server HTTPServer
	}{
		{
			name:   "empty",
			server: HTTPServer{},
		},
		{
			name:   "nil meter",
			server: NewHTTPServer(nil),
		},
		{
			name:   "with Meter",
			server: NewHTTPServer(noop.Meter{}),
		},
	}
	for _, tt := range testCases {
		t.Run(tt.name, func(t *testing.T) {
			require.NotPanics(t, func() {
				req, err := http.NewRequest("GET", "http://example.com", nil)
				require.NoError(t, err)

				_ = tt.server.RequestTraceAttrs("stuff", req)
				_ = tt.server.ResponseTraceAttrs(ResponseTelemetry{StatusCode: 200})
				tt.server.RecordMetrics(context.Background(), ServerMetricData{
					ServerName: "stuff",
					MetricAttributes: MetricAttributes{
						Req: req,
					},
				})
			})
		})
	}
}

func TestHTTPClientDoesNotPanic(t *testing.T) {
	testCases := []struct {
		name   string
		client HTTPClient
	}{
		{
			name:   "empty",
			client: HTTPClient{},
		},
		{
			name:   "nil meter",
			client: NewHTTPClient(nil),
		},
		{
			name:   "with Meter",
			client: NewHTTPClient(noop.Meter{}),
		},
	}
	for _, tt := range testCases {
		t.Run(tt.name, func(t *testing.T) {
			require.NotPanics(t, func() {
				req, err := http.NewRequest("GET", "http://example.com", nil)
				require.NoError(t, err)

				_ = tt.client.RequestTraceAttrs(req)
				_ = tt.client.ResponseTraceAttrs(&http.Response{StatusCode: 200})

				opts := tt.client.MetricOptions(MetricAttributes{
					Req:        req,
					StatusCode: 200,
				})
				tt.client.RecordResponseSize(context.Background(), 40, opts.AddOptions())
				tt.client.RecordMetrics(context.Background(), MetricData{
					RequestSize: 20,
					ElapsedTime: 1,
				}, opts)
			})
		})
	}
<<<<<<< HEAD
}

type testInst struct {
	embedded.Int64Counter
	embedded.Float64Histogram

	intValue   int64
	floatValue float64
	attributes []attribute.KeyValue
}

func (t *testInst) Add(ctx context.Context, incr int64, options ...metric.AddOption) {
	t.intValue = incr
	cfg := metric.NewAddConfig(options)
	attr := cfg.Attributes()
	t.attributes = attr.ToSlice()
}

func (t *testInst) Record(ctx context.Context, value float64, options ...metric.RecordOption) {
	t.floatValue = value
	cfg := metric.NewRecordConfig(options)
	attr := cfg.Attributes()
	t.attributes = attr.ToSlice()
}

func NewTestHTTPServer() HTTPServer {
	return HTTPServer{
		requestBytesCounter:  &testInst{},
		responseBytesCounter: &testInst{},
		serverLatencyMeasure: &testInst{},
	}
}

func NewTestHTTPClient() HTTPClient {
	return HTTPClient{
		requestBytesCounter:  &testInst{},
		responseBytesCounter: &testInst{},
		latencyMeasure:       &testInst{},
	}
}

func BenchmarkRecordMetrics(b *testing.B) {
	benchmarks := []struct {
		name   string
		server HTTPServer
	}{
		{
			name:   "empty",
			server: HTTPServer{},
		},
		{
			name:   "nil meter",
			server: NewHTTPServer(nil),
		},
		{
			name:   "with Meter",
			server: NewHTTPServer(noop.Meter{}),
		},
	}

	for _, bm := range benchmarks {
		b.Run(bm.name, func(b *testing.B) {
			req, _ := http.NewRequest("GET", "http://example.com", nil)
			_ = bm.server.RequestTraceAttrs("stuff", req)
			_ = bm.server.ResponseTraceAttrs(ResponseTelemetry{StatusCode: 200})
			ctx := context.Background()
			b.ReportAllocs()
			b.ResetTimer()
			for i := 0; i < b.N; i++ {
				bm.server.RecordMetrics(ctx, ServerMetricData{
					ServerName: bm.name,
					MetricAttributes: MetricAttributes{
						Req: req,
					},
				})
			}
		})
	}
=======
>>>>>>> eb2064ce
}<|MERGE_RESOLUTION|>--- conflicted
+++ resolved
@@ -89,46 +89,6 @@
 			})
 		})
 	}
-<<<<<<< HEAD
-}
-
-type testInst struct {
-	embedded.Int64Counter
-	embedded.Float64Histogram
-
-	intValue   int64
-	floatValue float64
-	attributes []attribute.KeyValue
-}
-
-func (t *testInst) Add(ctx context.Context, incr int64, options ...metric.AddOption) {
-	t.intValue = incr
-	cfg := metric.NewAddConfig(options)
-	attr := cfg.Attributes()
-	t.attributes = attr.ToSlice()
-}
-
-func (t *testInst) Record(ctx context.Context, value float64, options ...metric.RecordOption) {
-	t.floatValue = value
-	cfg := metric.NewRecordConfig(options)
-	attr := cfg.Attributes()
-	t.attributes = attr.ToSlice()
-}
-
-func NewTestHTTPServer() HTTPServer {
-	return HTTPServer{
-		requestBytesCounter:  &testInst{},
-		responseBytesCounter: &testInst{},
-		serverLatencyMeasure: &testInst{},
-	}
-}
-
-func NewTestHTTPClient() HTTPClient {
-	return HTTPClient{
-		requestBytesCounter:  &testInst{},
-		responseBytesCounter: &testInst{},
-		latencyMeasure:       &testInst{},
-	}
 }
 
 func BenchmarkRecordMetrics(b *testing.B) {
@@ -168,6 +128,4 @@
 			}
 		})
 	}
-=======
->>>>>>> eb2064ce
 }
--- conflicted
+++ resolved
@@ -14,6 +14,7 @@
 	"go.opentelemetry.io/contrib/instrumentation/net/http/otelhttp/internal/request"
 	"go.opentelemetry.io/contrib/instrumentation/net/http/otelhttp/internal/semconv"
 	"go.opentelemetry.io/otel"
+	"go.opentelemetry.io/otel/attribute"
 	"go.opentelemetry.io/otel/codes"
 	"go.opentelemetry.io/otel/propagation"
 
@@ -25,23 +26,13 @@
 type Transport struct {
 	rt http.RoundTripper
 
-<<<<<<< HEAD
-	tracer            trace.Tracer
-	propagators       propagation.TextMapPropagator
-	spanStartOptions  []trace.SpanStartOption
-	filters           []Filter
-	spanNameFormatter func(string, *http.Request) string
-	clientTrace       func(context.Context) *httptrace.ClientTrace
-=======
 	tracer             trace.Tracer
-	meter              metric.Meter
 	propagators        propagation.TextMapPropagator
 	spanStartOptions   []trace.SpanStartOption
 	filters            []Filter
 	spanNameFormatter  func(string, *http.Request) string
 	clientTrace        func(context.Context) *httptrace.ClientTrace
 	metricAttributesFn func(*http.Request) []attribute.KeyValue
->>>>>>> c42406ae
 
 	semconv semconv.HTTPClient
 }
@@ -81,35 +72,8 @@
 	t.filters = c.Filters
 	t.spanNameFormatter = c.SpanNameFormatter
 	t.clientTrace = c.ClientTrace
-<<<<<<< HEAD
 	t.semconv = semconv.NewHTTPClient(c.Meter)
-=======
 	t.metricAttributesFn = c.MetricAttributesFn
-}
-
-func (t *Transport) createMeasures() {
-	var err error
-	t.requestBytesCounter, err = t.meter.Int64Counter(
-		clientRequestSize,
-		metric.WithUnit("By"),
-		metric.WithDescription("Measures the size of HTTP request messages."),
-	)
-	handleErr(err)
-
-	t.responseBytesCounter, err = t.meter.Int64Counter(
-		clientResponseSize,
-		metric.WithUnit("By"),
-		metric.WithDescription("Measures the size of HTTP response messages."),
-	)
-	handleErr(err)
-
-	t.latencyMeasure, err = t.meter.Float64Histogram(
-		clientDuration,
-		metric.WithUnit("ms"),
-		metric.WithDescription("Measures the duration of outbound HTTP requests."),
-	)
-	handleErr(err)
->>>>>>> c42406ae
 }
 
 func defaultTransportFormatter(_ string, r *http.Request) string {
@@ -181,19 +145,11 @@
 	}
 
 	// metrics
-<<<<<<< HEAD
 	metricOpts := t.semconv.MetricOptions(semconv.MetricAttributes{
 		Req:                  r,
 		StatusCode:           res.StatusCode,
-		AdditionalAttributes: labeler.Get(),
+		AdditionalAttributes: append(labeler.Get(), t.metricAttributesFromRequest(r)...),
 	})
-=======
-	metricAttrs := append(append(labeler.Get(), semconvutil.HTTPClientRequestMetrics(r)...), t.metricAttributesFromRequest(r)...)
-	if res.StatusCode > 0 {
-		metricAttrs = append(metricAttrs, semconv.HTTPStatusCode(res.StatusCode))
-	}
-	o := metric.WithAttributeSet(attribute.NewSet(metricAttrs...))
->>>>>>> c42406ae
 
 	// For handling response bytes we leverage a callback when the client reads the http response
 	readRecordFunc := func(n int64) {

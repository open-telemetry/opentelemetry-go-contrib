// Copyright The OpenTelemetry Authors
//
// Licensed under the Apache License, Version 2.0 (the "License");
// you may not use this file except in compliance with the License.
// You may obtain a copy of the License at
//
//     http://www.apache.org/licenses/LICENSE-2.0
//
// Unless required by applicable law or agreed to in writing, software
// distributed under the License is distributed on an "AS IS" BASIS,
// WITHOUT WARRANTIES OR CONDITIONS OF ANY KIND, either express or implied.
// See the License for the specific language governing permissions and
// limitations under the License.

package otelhttp // import "go.opentelemetry.io/contrib/instrumentation/net/http/otelhttp"

import (
	"io"
	"net/http"
	"time"

	"github.com/felixge/httpsnoop"

	"go.opentelemetry.io/contrib/instrumentation/net/http/otelhttp/internal/semconvutil"
	"go.opentelemetry.io/otel"
	"go.opentelemetry.io/otel/attribute"
	"go.opentelemetry.io/otel/metric"
	"go.opentelemetry.io/otel/propagation"
	semconv "go.opentelemetry.io/otel/semconv/v1.17.0"
	"go.opentelemetry.io/otel/trace"
)

// middleware is an http middleware which wraps the next handler in a span.
type middleware struct {
	operation string
	server    string

<<<<<<< HEAD
	tracer             trace.Tracer
	meter              metric.Meter
	propagators        propagation.TextMapPropagator
	spanStartOptions   []trace.SpanStartOption
	metricAttributeFns []func(*MetricAttributesParams) []attribute.KeyValue
	readEvent          bool
	writeEvent         bool
	filters            []Filter
	spanNameFormatter  func(string, *http.Request) string
	counters           map[string]syncint64.Counter
	valueRecorders     map[string]syncfloat64.Histogram
	publicEndpoint     bool
	publicEndpointFn   func(*http.Request) bool
=======
	tracer            trace.Tracer
	meter             metric.Meter
	propagators       propagation.TextMapPropagator
	spanStartOptions  []trace.SpanStartOption
	readEvent         bool
	writeEvent        bool
	filters           []Filter
	spanNameFormatter func(string, *http.Request) string
	counters          map[string]metric.Int64Counter
	valueRecorders    map[string]metric.Float64Histogram
	publicEndpoint    bool
	publicEndpointFn  func(*http.Request) bool
>>>>>>> 384acfd0
}

func defaultHandlerFormatter(operation string, _ *http.Request) string {
	return operation
}

// NewHandler wraps the passed handler in a span named after the operation and
// enriches it with metrics.
func NewHandler(handler http.Handler, operation string, opts ...Option) http.Handler {
	return NewMiddleware(operation, opts...)(handler)
}

// NewMiddleware returns a tracing and metrics instrumentation middleware.
// The handler returned by the middleware wraps a handler
// in a span named after the operation and enriches it with metrics.
func NewMiddleware(operation string, opts ...Option) func(http.Handler) http.Handler {
	h := middleware{
		operation: operation,
	}

	defaultOpts := []Option{
		WithSpanOptions(trace.WithSpanKind(trace.SpanKindServer)),
		WithSpanNameFormatter(defaultHandlerFormatter),
	}

	c := newConfig(append(defaultOpts, opts...)...)
	h.configure(c)
	h.createMeasures()

	return func(next http.Handler) http.Handler {
		return http.HandlerFunc(func(w http.ResponseWriter, r *http.Request) {
			h.serveHTTP(w, r, next)
		})
	}
}

func (h *middleware) configure(c *config) {
	h.tracer = c.Tracer
	h.meter = c.Meter
	h.propagators = c.Propagators
	h.spanStartOptions = c.SpanStartOptions
	h.metricAttributeFns = c.MetricAttributeFns
	h.readEvent = c.ReadEvent
	h.writeEvent = c.WriteEvent
	h.filters = c.Filters
	h.spanNameFormatter = c.SpanNameFormatter
	h.publicEndpoint = c.PublicEndpoint
	h.publicEndpointFn = c.PublicEndpointFn
	h.server = c.ServerName
}

func handleErr(err error) {
	if err != nil {
		otel.Handle(err)
	}
}

func (h *middleware) createMeasures() {
	h.counters = make(map[string]metric.Int64Counter)
	h.valueRecorders = make(map[string]metric.Float64Histogram)

	requestBytesCounter, err := h.meter.Int64Counter(RequestContentLength)
	handleErr(err)

	responseBytesCounter, err := h.meter.Int64Counter(ResponseContentLength)
	handleErr(err)

	serverLatencyMeasure, err := h.meter.Float64Histogram(ServerLatency)
	handleErr(err)

	h.counters[RequestContentLength] = requestBytesCounter
	h.counters[ResponseContentLength] = responseBytesCounter
	h.valueRecorders[ServerLatency] = serverLatencyMeasure
}

// serveHTTP sets up tracing and calls the given next http.Handler with the span
// context injected into the request context.
func (h *middleware) serveHTTP(w http.ResponseWriter, r *http.Request, next http.Handler) {
	requestStartTime := time.Now()
	for _, f := range h.filters {
		if !f(r) {
			// Simply pass through to the handler if a filter rejects the request
			next.ServeHTTP(w, r)
			return
		}
	}

	ctx := h.propagators.Extract(r.Context(), propagation.HeaderCarrier(r.Header))
	opts := []trace.SpanStartOption{
		trace.WithAttributes(semconvutil.HTTPServerRequest(h.server, r)...),
	}
	if h.server != "" {
		hostAttr := semconv.NetHostName(h.server)
		opts = append(opts, trace.WithAttributes(hostAttr))
	}
	opts = append(opts, h.spanStartOptions...)
	if h.publicEndpoint || (h.publicEndpointFn != nil && h.publicEndpointFn(r.WithContext(ctx))) {
		opts = append(opts, trace.WithNewRoot())
		// Linking incoming span context if any for public endpoint.
		if s := trace.SpanContextFromContext(ctx); s.IsValid() && s.IsRemote() {
			opts = append(opts, trace.WithLinks(trace.Link{SpanContext: s}))
		}
	}

	tracer := h.tracer

	if tracer == nil {
		if span := trace.SpanFromContext(r.Context()); span.SpanContext().IsValid() {
			tracer = newTracer(span.TracerProvider())
		} else {
			tracer = newTracer(otel.GetTracerProvider())
		}
	}

	ctx, span := tracer.Start(ctx, h.spanNameFormatter(h.operation, r), opts...)
	defer span.End()

	readRecordFunc := func(int64) {}
	if h.readEvent {
		readRecordFunc = func(n int64) {
			span.AddEvent("read", trace.WithAttributes(ReadBytesKey.Int64(n)))
		}
	}

	var bw bodyWrapper
	// if request body is nil or NoBody, we don't want to mutate the body as it
	// will affect the identity of it in an unforeseeable way because we assert
	// ReadCloser fulfills a certain interface and it is indeed nil or NoBody.
	if r.Body != nil && r.Body != http.NoBody {
		bw.ReadCloser = r.Body
		bw.record = readRecordFunc
		r.Body = &bw
	}

	writeRecordFunc := func(int64) {}
	if h.writeEvent {
		writeRecordFunc = func(n int64) {
			span.AddEvent("write", trace.WithAttributes(WroteBytesKey.Int64(n)))
		}
	}

	rww := &respWriterWrapper{
		ResponseWriter: w,
		record:         writeRecordFunc,
		ctx:            ctx,
		props:          h.propagators,
		statusCode:     http.StatusOK, // default status code in case the Handler doesn't write anything
	}

	// Wrap w to use our ResponseWriter methods while also exposing
	// other interfaces that w may implement (http.CloseNotifier,
	// http.Flusher, http.Hijacker, http.Pusher, io.ReaderFrom).

	w = httpsnoop.Wrap(w, httpsnoop.Hooks{
		Header: func(httpsnoop.HeaderFunc) httpsnoop.HeaderFunc {
			return rww.Header
		},
		Write: func(httpsnoop.WriteFunc) httpsnoop.WriteFunc {
			return rww.Write
		},
		WriteHeader: func(httpsnoop.WriteHeaderFunc) httpsnoop.WriteHeaderFunc {
			return rww.WriteHeader
		},
	})

	labeler := &Labeler{}
	ctx = injectLabeler(ctx, labeler)

	next.ServeHTTP(w, r.WithContext(ctx))

	setAfterServeAttributes(span, bw.read, rww.written, rww.statusCode, bw.err, rww.err)

	// Add metrics
<<<<<<< HEAD
	attributes := append(labeler.Get(), semconv.HTTPServerMetricAttributesFromHTTPRequest(h.operation, r)...)
	for _, metricAttributes := range h.metricAttributeFns {
		attributes = append(attributes, metricAttributes(&MetricAttributesParams{
			Operation:  h.operation,
			Request:    r,
			StatusCode: rww.statusCode,
		})...)
	}
	h.counters[RequestContentLength].Add(ctx, bw.read, attributes...)
	h.counters[ResponseContentLength].Add(ctx, rww.written, attributes...)
=======
	attributes := append(labeler.Get(), semconvutil.HTTPServerRequest(h.server, r)...)
	if rww.statusCode > 0 {
		attributes = append(attributes, semconv.HTTPStatusCode(rww.statusCode))
	}
	o := metric.WithAttributes(attributes...)
	h.counters[RequestContentLength].Add(ctx, bw.read, o)
	h.counters[ResponseContentLength].Add(ctx, rww.written, o)
>>>>>>> 384acfd0

	// Use floating point division here for higher precision (instead of Millisecond method).
	elapsedTime := float64(time.Since(requestStartTime)) / float64(time.Millisecond)

	h.valueRecorders[ServerLatency].Record(ctx, elapsedTime, o)
}

func setAfterServeAttributes(span trace.Span, read, wrote int64, statusCode int, rerr, werr error) {
	attributes := []attribute.KeyValue{}

	// TODO: Consider adding an event after each read and write, possibly as an
	// option (defaulting to off), so as to not create needlessly verbose spans.
	if read > 0 {
		attributes = append(attributes, ReadBytesKey.Int64(read))
	}
	if rerr != nil && rerr != io.EOF {
		attributes = append(attributes, ReadErrorKey.String(rerr.Error()))
	}
	if wrote > 0 {
		attributes = append(attributes, WroteBytesKey.Int64(wrote))
	}
	if statusCode > 0 {
		attributes = append(attributes, semconv.HTTPStatusCode(statusCode))
	}
	span.SetStatus(semconvutil.HTTPServerStatus(statusCode))

	if werr != nil && werr != io.EOF {
		attributes = append(attributes, WriteErrorKey.String(werr.Error()))
	}
	span.SetAttributes(attributes...)
}

// WithRouteTag annotates a span with the provided route name using the
// RouteKey Tag.
func WithRouteTag(route string, h http.Handler) http.Handler {
	return http.HandlerFunc(func(w http.ResponseWriter, r *http.Request) {
		span := trace.SpanFromContext(r.Context())
		span.SetAttributes(semconv.HTTPRoute(route))
		h.ServeHTTP(w, r)
	})
}<|MERGE_RESOLUTION|>--- conflicted
+++ resolved
@@ -35,7 +35,6 @@
 	operation string
 	server    string
 
-<<<<<<< HEAD
 	tracer             trace.Tracer
 	meter              metric.Meter
 	propagators        propagation.TextMapPropagator
@@ -45,24 +44,10 @@
 	writeEvent         bool
 	filters            []Filter
 	spanNameFormatter  func(string, *http.Request) string
-	counters           map[string]syncint64.Counter
-	valueRecorders     map[string]syncfloat64.Histogram
+	counters           map[string]metric.Int64Counter
+	valueRecorders     map[string]metric.Float64Histogram
 	publicEndpoint     bool
 	publicEndpointFn   func(*http.Request) bool
-=======
-	tracer            trace.Tracer
-	meter             metric.Meter
-	propagators       propagation.TextMapPropagator
-	spanStartOptions  []trace.SpanStartOption
-	readEvent         bool
-	writeEvent        bool
-	filters           []Filter
-	spanNameFormatter func(string, *http.Request) string
-	counters          map[string]metric.Int64Counter
-	valueRecorders    map[string]metric.Float64Histogram
-	publicEndpoint    bool
-	publicEndpointFn  func(*http.Request) bool
->>>>>>> 384acfd0
 }
 
 func defaultHandlerFormatter(operation string, _ *http.Request) string {
@@ -236,8 +221,10 @@
 	setAfterServeAttributes(span, bw.read, rww.written, rww.statusCode, bw.err, rww.err)
 
 	// Add metrics
-<<<<<<< HEAD
-	attributes := append(labeler.Get(), semconv.HTTPServerMetricAttributesFromHTTPRequest(h.operation, r)...)
+	attributes := append(labeler.Get(), semconvutil.HTTPServerRequest(h.server, r)...)
+	if rww.statusCode > 0 {
+		attributes = append(attributes, semconv.HTTPStatusCode(rww.statusCode))
+	}
 	for _, metricAttributes := range h.metricAttributeFns {
 		attributes = append(attributes, metricAttributes(&MetricAttributesParams{
 			Operation:  h.operation,
@@ -245,17 +232,9 @@
 			StatusCode: rww.statusCode,
 		})...)
 	}
-	h.counters[RequestContentLength].Add(ctx, bw.read, attributes...)
-	h.counters[ResponseContentLength].Add(ctx, rww.written, attributes...)
-=======
-	attributes := append(labeler.Get(), semconvutil.HTTPServerRequest(h.server, r)...)
-	if rww.statusCode > 0 {
-		attributes = append(attributes, semconv.HTTPStatusCode(rww.statusCode))
-	}
 	o := metric.WithAttributes(attributes...)
 	h.counters[RequestContentLength].Add(ctx, bw.read, o)
 	h.counters[ResponseContentLength].Add(ctx, rww.written, o)
->>>>>>> 384acfd0
 
 	// Use floating point division here for higher precision (instead of Millisecond method).
 	elapsedTime := float64(time.Since(requestStartTime)) / float64(time.Millisecond)

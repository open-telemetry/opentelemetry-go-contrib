// Copyright The OpenTelemetry Authors
// SPDX-License-Identifier: Apache-2.0

package otelhttp // import "go.opentelemetry.io/contrib/instrumentation/net/http/otelhttp"

// Version is the current release version of the otelhttp instrumentation.
<<<<<<< HEAD
const Version = "0.63.0"
=======
func Version() string {
	return "0.64.0"
	// This string is updated by the pre_release.sh script during release
}
>>>>>>> 2c083dd7
<|MERGE_RESOLUTION|>--- conflicted
+++ resolved
@@ -4,11 +4,4 @@
 package otelhttp // import "go.opentelemetry.io/contrib/instrumentation/net/http/otelhttp"
 
 // Version is the current release version of the otelhttp instrumentation.
-<<<<<<< HEAD
-const Version = "0.63.0"
-=======
-func Version() string {
-	return "0.64.0"
-	// This string is updated by the pre_release.sh script during release
-}
->>>>>>> 2c083dd7
+const Version = "0.64.0"
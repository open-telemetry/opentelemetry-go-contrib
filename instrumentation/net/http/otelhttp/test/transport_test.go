--- conflicted
+++ resolved
@@ -27,12 +27,12 @@
 	sdkmetric "go.opentelemetry.io/otel/sdk/metric"
 	"go.opentelemetry.io/otel/sdk/metric/metricdata"
 	"go.opentelemetry.io/otel/sdk/metric/metricdata/metricdatatest"
+	sdktrace "go.opentelemetry.io/otel/sdk/trace"
+	"go.opentelemetry.io/otel/sdk/trace/tracetest"
 
 	"go.opentelemetry.io/contrib/instrumentation/net/http/otelhttp"
 	"go.opentelemetry.io/otel/codes"
 	"go.opentelemetry.io/otel/propagation"
-	sdktrace "go.opentelemetry.io/otel/sdk/trace"
-	"go.opentelemetry.io/otel/sdk/trace/tracetest"
 	"go.opentelemetry.io/otel/trace"
 )
 
@@ -478,46 +478,6 @@
 	metricdatatest.AssertEqual(t, want, sm.Metrics[2], metricdatatest.IgnoreTimestamp(), metricdatatest.IgnoreValue())
 }
 
-<<<<<<< HEAD
-func BenchmarkTransportRoundTrip(b *testing.B) {
-	ts := httptest.NewServer(http.HandlerFunc(func(w http.ResponseWriter, r *http.Request) {
-		fmt.Fprint(w, "Hello World")
-	}))
-	defer ts.Close()
-
-	tp := sdktrace.NewTracerProvider()
-	mp := sdkmetric.NewMeterProvider()
-
-	r, err := http.NewRequest(http.MethodGet, ts.URL, nil)
-	require.NoError(b, err)
-
-	for _, bb := range []struct {
-		name      string
-		transport http.RoundTripper
-	}{
-		{
-			name:      "without the otelhttp transport",
-			transport: http.DefaultTransport,
-		},
-		{
-			name: "with the otelhttp transport",
-			transport: otelhttp.NewTransport(
-				http.DefaultTransport,
-				otelhttp.WithTracerProvider(tp),
-				otelhttp.WithMeterProvider(mp),
-			),
-		},
-	} {
-		b.Run(bb.name, func(b *testing.B) {
-			c := http.Client{Transport: bb.transport}
-
-			b.ReportAllocs()
-			b.ResetTimer()
-			for i := 0; i < b.N; i++ {
-				_, _ = c.Do(r)
-			}
-		})
-=======
 func TestCustomAttributesHandling(t *testing.T) {
 	var rm metricdata.ResourceMetrics
 	const (
@@ -525,8 +485,8 @@
 		clientDuration    = "http.client.duration"
 	)
 	ctx := context.TODO()
-	reader := metric.NewManualReader()
-	provider := metric.NewMeterProvider(metric.WithReader(reader))
+	reader := sdkmetric.NewManualReader()
+	provider := sdkmetric.NewMeterProvider(sdkmetric.WithReader(reader))
 	defer func() {
 		err := provider.Shutdown(ctx)
 		if err != nil {
@@ -589,6 +549,46 @@
 			assert.Equal(t, "barValue", barAtrr.AsString())
 			assert.False(t, attrSet.HasValue(attribute.Key("baz")))
 		}
->>>>>>> 691acb96
+	}
+}
+
+func BenchmarkTransportRoundTrip(b *testing.B) {
+	ts := httptest.NewServer(http.HandlerFunc(func(w http.ResponseWriter, r *http.Request) {
+		fmt.Fprint(w, "Hello World")
+	}))
+	defer ts.Close()
+
+	tp := sdktrace.NewTracerProvider()
+	mp := sdkmetric.NewMeterProvider()
+
+	r, err := http.NewRequest(http.MethodGet, ts.URL, nil)
+	require.NoError(b, err)
+
+	for _, bb := range []struct {
+		name      string
+		transport http.RoundTripper
+	}{
+		{
+			name:      "without the otelhttp transport",
+			transport: http.DefaultTransport,
+		},
+		{
+			name: "with the otelhttp transport",
+			transport: otelhttp.NewTransport(
+				http.DefaultTransport,
+				otelhttp.WithTracerProvider(tp),
+				otelhttp.WithMeterProvider(mp),
+			),
+		},
+	} {
+		b.Run(bb.name, func(b *testing.B) {
+			c := http.Client{Transport: bb.transport}
+
+			b.ReportAllocs()
+			b.ResetTimer()
+			for i := 0; i < b.N; i++ {
+				_, _ = c.Do(r)
+			}
+		})
 	}
 }
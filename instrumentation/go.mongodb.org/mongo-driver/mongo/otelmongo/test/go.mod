module go.opentelemetry.io/contrib/instrumentation/go.mongodb.org/mongo-driver/mongo/otelmongo/test

go 1.23.0

require (
	github.com/stretchr/testify v1.10.0
	go.mongodb.org/mongo-driver v1.17.3
	go.opentelemetry.io/contrib/instrumentation/go.mongodb.org/mongo-driver/mongo/otelmongo v0.60.0
	go.opentelemetry.io/otel v1.35.0
	go.opentelemetry.io/otel/sdk v1.35.0
	go.opentelemetry.io/otel/trace v1.35.0
)

require (
	github.com/davecgh/go-spew v1.1.1 // indirect
	github.com/go-logr/logr v1.4.2 // indirect
	github.com/go-logr/stdr v1.2.2 // indirect
	github.com/golang/snappy v0.0.4 // indirect
	github.com/google/uuid v1.6.0 // indirect
	github.com/klauspost/compress v1.18.0 // indirect
	github.com/montanaflynn/stats v0.7.1 // indirect
	github.com/pmezard/go-difflib v1.0.0 // indirect
	github.com/xdg-go/pbkdf2 v1.0.0 // indirect
	github.com/xdg-go/scram v1.1.2 // indirect
	github.com/xdg-go/stringprep v1.0.4 // indirect
	github.com/youmark/pkcs8 v0.0.0-20240726163527-a2c0da244d78 // indirect
	go.opentelemetry.io/auto/sdk v1.1.0 // indirect
<<<<<<< HEAD
	go.opentelemetry.io/otel/metric v1.34.0 // indirect
	golang.org/x/crypto v0.35.0 // indirect
=======
	go.opentelemetry.io/otel/metric v1.35.0 // indirect
	golang.org/x/crypto v0.33.0 // indirect
>>>>>>> 10a12ba8
	golang.org/x/sync v0.11.0 // indirect
	golang.org/x/sys v0.30.0 // indirect
	golang.org/x/text v0.22.0 // indirect
	gopkg.in/yaml.v3 v3.0.1 // indirect
)

replace (
	go.opentelemetry.io/contrib => ../../../../../..
	go.opentelemetry.io/contrib/instrumentation/go.mongodb.org/mongo-driver/mongo/otelmongo => ../
)<|MERGE_RESOLUTION|>--- conflicted
+++ resolved
@@ -25,13 +25,8 @@
 	github.com/xdg-go/stringprep v1.0.4 // indirect
 	github.com/youmark/pkcs8 v0.0.0-20240726163527-a2c0da244d78 // indirect
 	go.opentelemetry.io/auto/sdk v1.1.0 // indirect
-<<<<<<< HEAD
-	go.opentelemetry.io/otel/metric v1.34.0 // indirect
+	go.opentelemetry.io/otel/metric v1.35.0 // indirect
 	golang.org/x/crypto v0.35.0 // indirect
-=======
-	go.opentelemetry.io/otel/metric v1.35.0 // indirect
-	golang.org/x/crypto v0.33.0 // indirect
->>>>>>> 10a12ba8
 	golang.org/x/sync v0.11.0 // indirect
 	golang.org/x/sys v0.30.0 // indirect
 	golang.org/x/text v0.22.0 // indirect

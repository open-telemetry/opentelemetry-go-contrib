--- conflicted
+++ resolved
@@ -22,14 +22,8 @@
 	github.com/xdg-go/stringprep v1.0.4 // indirect
 	github.com/youmark/pkcs8 v0.0.0-20240726163527-a2c0da244d78 // indirect
 	go.opentelemetry.io/otel/metric v1.32.0 // indirect
-<<<<<<< HEAD
-	golang.org/x/crypto v0.29.0 // indirect
-	golang.org/x/sync v0.9.0 // indirect
-	golang.org/x/text v0.20.0 // indirect
-	gopkg.in/yaml.v3 v3.0.1 // indirect
-=======
 	golang.org/x/crypto v0.30.0 // indirect
 	golang.org/x/sync v0.10.0 // indirect
 	golang.org/x/text v0.21.0 // indirect
->>>>>>> a761314b
+	gopkg.in/yaml.v3 v3.0.1 // indirect
 )
module go.opentelemetry.io/contrib/instrumentation/go.mongodb.org/mongo-driver/mongo/otelmongo

go 1.22

require (
<<<<<<< HEAD
	github.com/stretchr/testify v1.9.0
	go.mongodb.org/mongo-driver v1.17.0
=======
	go.mongodb.org/mongo-driver v1.17.1
>>>>>>> 64a13365
	go.opentelemetry.io/otel v1.30.0
	go.opentelemetry.io/otel/trace v1.30.0
)

require (
	github.com/davecgh/go-spew v1.1.1 // indirect
	github.com/go-logr/logr v1.4.2 // indirect
	github.com/go-logr/stdr v1.2.2 // indirect
	github.com/golang/snappy v0.0.4 // indirect
	github.com/klauspost/compress v1.17.10 // indirect
	github.com/montanaflynn/stats v0.7.1 // indirect
	github.com/pmezard/go-difflib v1.0.0 // indirect
	github.com/xdg-go/pbkdf2 v1.0.0 // indirect
	github.com/xdg-go/scram v1.1.2 // indirect
	github.com/xdg-go/stringprep v1.0.4 // indirect
	github.com/youmark/pkcs8 v0.0.0-20240726163527-a2c0da244d78 // indirect
	go.opentelemetry.io/otel/metric v1.30.0 // indirect
	golang.org/x/crypto v0.27.0 // indirect
	golang.org/x/sync v0.8.0 // indirect
	golang.org/x/text v0.18.0 // indirect
	gopkg.in/yaml.v3 v3.0.1 // indirect
)<|MERGE_RESOLUTION|>--- conflicted
+++ resolved
@@ -3,12 +3,8 @@
 go 1.22
 
 require (
-<<<<<<< HEAD
 	github.com/stretchr/testify v1.9.0
-	go.mongodb.org/mongo-driver v1.17.0
-=======
 	go.mongodb.org/mongo-driver v1.17.1
->>>>>>> 64a13365
 	go.opentelemetry.io/otel v1.30.0
 	go.opentelemetry.io/otel/trace v1.30.0
 )

module go.opentelemetry.io/contrib/instrumentation/go.mongodb.org/mongo-driver/v2/mongo/otelmongo

go 1.24.0

require (
	github.com/stretchr/testify v1.11.1
	go.mongodb.org/mongo-driver/v2 v2.4.0
	go.opentelemetry.io/otel v1.38.0
	go.opentelemetry.io/otel/metric v1.38.0
	go.opentelemetry.io/otel/sdk v1.38.0
	go.opentelemetry.io/otel/sdk/metric v1.38.0
	go.opentelemetry.io/otel/trace v1.38.0
)

require (
	github.com/davecgh/go-spew v1.1.1 // indirect
	github.com/go-logr/logr v1.4.3 // indirect
	github.com/go-logr/stdr v1.2.2 // indirect
	github.com/golang/snappy v1.0.0 // indirect
	github.com/google/uuid v1.6.0 // indirect
	github.com/klauspost/compress v1.18.1 // indirect
	github.com/pmezard/go-difflib v1.0.0 // indirect
	github.com/xdg-go/pbkdf2 v1.0.0 // indirect
	github.com/xdg-go/scram v1.2.0 // indirect
	github.com/xdg-go/stringprep v1.0.4 // indirect
	github.com/youmark/pkcs8 v0.0.0-20240726163527-a2c0da244d78 // indirect
	go.opentelemetry.io/auto/sdk v1.2.1 // indirect
<<<<<<< HEAD
	golang.org/x/crypto v0.44.0 // indirect
=======
	go.opentelemetry.io/otel/metric v1.38.0 // indirect
	golang.org/x/crypto v0.45.0 // indirect
>>>>>>> 508e18a5
	golang.org/x/sync v0.18.0 // indirect
	golang.org/x/sys v0.38.0 // indirect
	golang.org/x/text v0.31.0 // indirect
	gopkg.in/yaml.v3 v3.0.1 // indirect
)<|MERGE_RESOLUTION|>--- conflicted
+++ resolved
@@ -25,12 +25,7 @@
 	github.com/xdg-go/stringprep v1.0.4 // indirect
 	github.com/youmark/pkcs8 v0.0.0-20240726163527-a2c0da244d78 // indirect
 	go.opentelemetry.io/auto/sdk v1.2.1 // indirect
-<<<<<<< HEAD
-	golang.org/x/crypto v0.44.0 // indirect
-=======
-	go.opentelemetry.io/otel/metric v1.38.0 // indirect
 	golang.org/x/crypto v0.45.0 // indirect
->>>>>>> 508e18a5
 	golang.org/x/sync v0.18.0 // indirect
 	golang.org/x/sys v0.38.0 // indirect
 	golang.org/x/text v0.31.0 // indirect

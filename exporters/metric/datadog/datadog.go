--- conflicted
+++ resolved
@@ -109,29 +109,6 @@
 				tags = append(tags, tag)
 			}
 			switch agg := agg.(type) {
-<<<<<<< HEAD
-			case aggregation.MinMaxSumCount:
-				type record struct {
-					name string
-					f    func() (number.Number, error)
-				}
-				recs := []record{
-					{
-						name: name + ".min",
-						f:    agg.Min,
-					},
-					{
-						name: name + ".max",
-						f:    agg.Max,
-					},
-				}
-				for _, rec := range recs {
-					val, err := rec.f()
-					if err != nil {
-						return fmt.Errorf("error getting MinMaxSumCount value for %s: %w", name, err)
-					}
-					if err := e.client.Gauge(rec.name, metricValue(r.Descriptor().NumberKind(), val), tags, rate); err != nil {
-=======
 			case aggregation.Points:
 				numbers, err := agg.Points()
 				if err != nil {
@@ -143,7 +120,6 @@
 				}
 				for _, n := range numbers {
 					if err := f(name, metricValue(r.Descriptor().NumberKind(), n.Number), tags, rate); err != nil {
->>>>>>> 3083aec5
 						return fmt.Errorf("error submitting %s point: %w", name, err)
 					}
 				}

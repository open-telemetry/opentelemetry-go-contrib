--- conflicted
+++ resolved
@@ -41,11 +41,8 @@
   The `OTEL_SEMCONV_STABILITY_OPT_IN=http/dup` environment variable can be still used to emit both the v1.20.0 and v1.26.0 semantic conventions.
   It is however impossible to emit only the 1.20.0 semantic conventions, as the next release will drop support for that environment variable. (#6899)
 - Update the Jaeger remote sampler to use "github.com/jaegertracing/jaeger-idl/proto-gen/api_v2" in  `go.opentelemetry.io/contrib/samplers/jaegerremote`. (#7061)
-<<<<<<< HEAD
+- Improve performance by reducing allocations in the gRPC stats handler in `go.opentelemetry.io/contrib/instrumentation/google.golang.org/grpc/otelgrpc`. (#7186)
 - Update `http.route` attribute to support `request.Pattern` in `go.opentelemetry.io/contrib/instrumentation/github.com/gorilla/mux/otelmux`. (#7108)
-=======
-- Improve performance by reducing allocations in the gRPC stats handler in `go.opentelemetry.io/contrib/instrumentation/google.golang.org/grpc/otelgrpc`. (#7186)
->>>>>>> ac946caa
 
 ### Fixed
 

# Changelog

All notable changes to this project will be documented in this file.

The format is based on [Keep a Changelog](https://keepachangelog.com/en/1.0.0/).

This project adheres to [Semantic Versioning](https://semver.org/spec/v2.0.0.html).

## [Unreleased]

### Added

- `http.route` attribute to otelhttp server request spans, when `net/http.Request.Pattern` is set in `go.opentelemetry.io/contrib/instrumentation/github.com/emicklei/go-restful/otelrestful`, `go.opentelemetry.io/contrib/instrumentation/github.com/gin-gonic/gin/otelgin`, `go.opentelemetry.io/contrib/instrumentation/github.com/gorilla/mux/otelmux`, `go.opentelemetry.io/contrib/instrumentation/github.com/labstack/echo/otelecho` and `go.opentelemetry.io/contrib/instrumentation/net/http/otelhttp`. (#6905, #6937)
- Add `WithAttributes` option to set instrumentation scope attributes on the created `log.Logger` in `go.opentelemetry.io/contrib/bridges/otelzap`. (#6962)
- Add `WithAttributes` option to set instrumentation scope attributes on the created `log.Logger` in `go.opentelemetry.io/contrib/bridges/otelslog`. (#6965)
- Add `WithAttributes` option to set instrumentation scope attributes on the created `log.Logger` in `go.opentelemetry.io/contrib/bridges/otellogrus`. (#6966)
- Add `WithAttributes` option to set instrumentation scope attributes on the created `log.Logger` in `go.opentelemetry.io/contrib/bridges/otellogr`. (#6967)
- Add the `WithGinMetricAttributes` option to allow setting dynamic, per-request metric attributes based on `*gin.Context` in `go.opentelemetry.io/contrib/instrumentation/github.com/gin-gonic/gin/otelgin`. (#6932)
- Use Gin's own `ClientIP` method to detect the client's IP, which supports custom proxy headers in `go.opentelemetry.io/contrib/instrumentation/github.com/gin-gonic/gin/otelgin`. (#6095)
- Added test for Fields in `go.opentelemetry.io/contrib/propagators/jaeger`. (#7119)
- Allow configuring samplers in `go.opentelemetry.io/contrib/otelconf`. (#7148)

### Changed

- Jaeger remote sampler's probabilistic strategy now uses the same sampling algorithm as `trace.TraceIDRatioBased` in `go.opentelemetry.io/contrib/samplers/jaegerremote`. (#6892)
<<<<<<< HEAD
- Switched the default for `OTEL_SEMCONV_STABILITY_OPT_IN` to emit the v1.26.0 semantic conventions by default in the following modules. (#6899)
  - `go.opentelemetry.io/contrib/instrumentation/github.com/emicklei/go-restful/otelrestful`
  - `go.opentelemetry.io/contrib/instrumentation/github.com/gin-gonic/gin/otelgin`
  - `go.opentelemetry.io/contrib/instrumentation/github.com/gorilla/mux/otelmux`
  - `go.opentelemetry.io/contrib/instrumentation/github.com/labstack/echo/otelecho`
  - `go.opentelemetry.io/contrib/instrumentation/net/http/httptrace/otelhttptrace`
  - `go.opentelemetry.io/contrib/instrumentation/net/http/otelhttp`

  The `OTEL_SEMCONV_STABILITY_OPT_IN=http/dup` environment variable can be
  still used to emit both the v1.20.0 and v1.26.0 semantic conventions.
  It is however impossible to emit only the 1.20.0 semantic conventions, as the
  next release will drop support for that environment variable.
=======
- Update the Jaeger remote sampler to use "github.com/jaegertracing/jaeger-idl/proto-gen/api_v2" in  `go.opentelemetry.io/contrib/samplers/jaegerremote`. (#7061)
>>>>>>> 56eeab70

### Fixed

- Record request duration in seconds rather than milliseconds for semconv v1.26.0, per [the specifications](https://github.com/open-telemetry/semantic-conventions/blob/6533b8a39e03e6925e080d5ca39234035cf87e70/docs/non-normative/http-migration.md#http-client-duration-metric) in the following packages. (#6942)
  - `go.opentelemetry.io/contrib/instrumentation/github.com/emicklei/go-restful/otelrestful`
  - `go.opentelemetry.io/contrib/instrumentation/github.com/gin-gonic/gin/otelgin`
  - `go.opentelemetry.io/contrib/instrumentation/github.com/gorilla/mux/otelmux`
  - `go.opentelemetry.io/contrib/instrumentation/github.com/labstack/echo/otelecho`
  - `go.opentelemetry.io/contrib/instrumentation/net/http/httptrace/otelhttptrace`
  - `go.opentelemetry.io/contrib/instrumentation/net/http/otelhttp`
- Cleaned up indentations under `Unreleased/Fixed` of `./CHANGELOG.md`. (#7163)
- Removed a duplicate instance of the `Changed` subheader under `1.18.0/0.43.0/0.12.0` in `./CHANGELOG.md`. (#7163)

### Removed

- Drop support for [Go 1.22]. (#6853)
- The deprecated `go.opentelemetry.io/contrib/config` package is removed, use `go.opentelemetry.io/contrib/otelconf` instead. (#6894)
- The deprecated `SemVersion` function is removed in `go.opentelemetry.io/contrib/instrumentation/github.com/aws/aws-lambda-go/otellambda`, use `Version` function instead. (#7058)
- The deprecated `SemVersion` function in `go.opentelemetry.io/contrib/samplers/probability/consistent` is removed, use `Version` instead. (#7072)
- The deprecated `SemVersion` function is removed in `go.opentelemetry.io/contrib/instrumentation/github.com/aws/aws-sdk-go-v2/otelaws/test` package, use `Version` instead. (#7077)
- The deprecated `SemVersion` function is removed in `go.opentelemetry.io/contrib/instrumentation/github.com/gorilla/mux/otelmux`, use `Version` function instead. (#7084)
- The deprecated `SemVersion` function is removed in `go.opentelemetry.io/contrib/instrumentation/github.com/gin-gonic/gin/otelgin`, use `Version` function instead. (#7085)
- The deprecated `SemVersion` function is removed in `go.opentelemetry.io/contrib/instrumentation/go.mongodb.org/mongo-driver/mongo/otelmongo/test`, use `Version` function instead. (#7142)
- The deprecated `SemVersion` function is removed in `go.opentelemetry.io/contrib/instrumentation/github.com/gorilla/mux/otelmux/test`, use `Version` function instead. (#7086)
- The deprecated `SemVersion` function is removed in `go.opentelemetry.io/contrib/instrumentation/go.mongodb.org/mongo-driver/mongo/otelmongo`, use `Version` function instead. (#7140)
- The deprecated `SemVersion` function is removed in `go.opentelemetry.io/contrib/instrumentation/github.com/gin-gonic/gin/otelgin/test`, use `Version` function instead. (#7087)
- The deprecated `SemVersion` function is removed in `go.opentelemetry.io/contrib/instrumentation/github.com/labstack/echo/otelecho`, use `Version` function instead. (#7089)
- The deprecated `SemVersion` function is removed in `go.opentelemetry.io/contrib/instrumentation/github.com/labstack/echo/otelecho/test`, use `Version` function instead. (#7090)
- The deprecated `SemVersion` function is removed in `go.opentelemetry.io/contrib/instrumentation/github.com/emicklei/go-restful/otelrestful`, use `Version` function instead. (#7091)
- The deprecated `SemVersion` function is removed in `go.opentelemetry.io/contrib/instrumentation/github.com/emicklei/go-restful/otelrestful/test`, use `Version` function instead. (#7092)
- The deprecated `UnaryServerInterceptor` in `go.opentelemetry.io/contrib/instrumentation/google.golang.org/grpc/otelgrpc` is removed, use `NewServerHandler` instead. (#7115)
- The deprecated `DynamoDBAttributeSetter` function is removed `opentelemetry-go-contrib/instrumentation/github.com/aws/aws-sdk-go-v2/otelaws/dynamodbattributes.go` , use `Version` function instead.(#7128)
- The deprecated `SNSAttributeSetter` function is removed in `go.opentelemetry.io/contrib/instrumentation/github.com/aws/aws-sdk-go-v2/otelaws`, use `SNSAttributeBuilder` function instead. (#7136)
- The deprecated `AttributeSetter` function is removed in `go.opentelemetry.io/contrib/instrumentation/github.com/aws/aws-sdk-go-v2/otelaws`, use the `AttributeBuilder` function instead. (#7137)
- The deprecated `SemVersion` function is removed in `go.opentelemetry.io/contrib/zpages`, use `Version` function instead. (#7147)
- The deprecated `SemVersion` function is removed in `go.opentelemetry.io/contrib/samplers/jaegerremote`, use `Version` function instead. (#7147)
- The deprecated `SemVersion` function is removed in `go.opentelemetry.io/contrib/propagators/opencensus`, use `Version` function instead. (#7147)
- The deprecated `SemVersion` function is removed in `go.opentelemetry.io/contrib/instrumentation/runtime`, use `Version` function instead. (#7147)
- The deprecated `SemVersion` function is removed in `go.opentelemetry.io/contrib/instrumentation/github.com/aws/aws-sdk-go-v2/otelaws`, use `Version` function instead. (#7154)
- The deprecated `DefaultAttributeSetter` in `go.opentelemetry.io/contrib/instrumentation/github.com/aws/aws-sdk-go-v2/otelaws` is removed, use the `DefaultAttributeBuilder` function instead. (#7127)
- The deprecated `UnaryClientInterceptor` function is removed in `go.opentelemetry.io/contrib/instrumentation/google.golang.org/grpc/otelgrpc` use `NewClientHandler` function instead. (#7125)
- The deprecated `SemVersion` function is removed in `go.opentelemetry.io/contrib/instrumentation/net/http/otelhttp`, use `Version` function instead. (#7167)
- The deprecated `SemVersion` function is removed in `go.opentelemetry.io/contrib/instrumentation/net/http/httptrace/otelhttptrace`, use `Version` function instead. (#7144)
- The deprecated `SemVersion` function is removed in `go.opentelemetry.io/contrib/instrumentation/net/http/httptrace/otelhttptrace/test`, use `Version` function instead. (#7144)
- The deprecated `go.opentelemetry.io/contrib/instrumentation/google.golang.org/grpc/otelgrpc/filters/interceptor` package is removed, use `go.opentelemetry.io/contrib/instrumentation/google.golang.org/grpc/otelgrpc/filters` instead. (#7110)
- The deprecated `SemVersion` function is removed in `go.opentelemetry.io/contrib/instrumentation/google.golang.org/grpc/otelgrpc`, use `Version` function instead. (#7143)
- The deprecated `SemVersion` function is removed in `go.opentelemetry.io/contrib/instrumentation/google.golang.org/grpc/otelgrpc/test`, use `Version` function instead. (#7143)
- The deprecated `SQSAttributeSetter` function is removed in `go.opentelemetry.io/contrib/instrumentation/github.com/aws/aws-sdk-go-v2/otelaws` package, use `SQSAttributeBuilder` instead. (#7145)

<!-- Released section -->
<!-- Don't change this section unless doing release -->

## [1.35.0/0.60.0/0.29.0/0.15.0/0.10.0/0.8.0/0.7.0] - 2025-03-05

This release is the last to support [Go 1.22].
The next release will require at least [Go 1.23].

> [!WARNING]
> This is the last version to use Semantic Conventions v1.20.0 for HTTP libraries
by default. The next version (0.61.0) will default to v1.26.0, and the
following one (0.62.0) will drop support for Semantic Conventions v1.20.0
>
> You can switch to the new Semantic Conventions right now by setting the
`OTEL_SEMCONV_STABILITY_OPT_IN=http/dup` environment variable in your
application.
>
> See also the [HTTP semantic conventions stability
migration](https://github.com/open-telemetry/semantic-conventions/blob/main/docs/non-normative/http-migration.md)

### Added

- Add support for configuring `ClientCertificate` and `ClientKey` field for OTLP exporters in `go.opentelemetry.io/contrib/config`. (#6378)
- Add `WithAttributeBuilder`, `AttributeBuilder`, `DefaultAttributeBuilder`, `DynamoDBAttributeBuilder`, `SNSAttributeBuilder` to support adding attributes based on SDK input and output in `go.opentelemetry.io/contrib/instrumentation/github.com/aws/aws-sdk-go-v2/otelaws`. (#6543)
- Support for the `OTEL_SEMCONV_STABILITY_OPT_IN=http/dup` environment variable in `go.opentelemetry.io/contrib/instrumentation/github.com/gorilla/mux/otelmux` to emit attributes for both the v1.20.0 and v1.26.0 semantic conventions. (#6652)
- Added the `WithMeterProvider` option to allow passing a custom meter provider to `go.opentelemetry.io/contrib/instrumentation/github.com/gorilla/mux/otelmux`. (#6648)
- Added the `WithMetricAttributesFn` option to allow setting dynamic, per-request metric attributes in `go.opentelemetry.io/contrib/instrumentation/github.com/gorilla/mux/otelmux`. (#6648)
- Added metrics support, and emit all stable metrics from the [Semantic Conventions](https://github.com/open-telemetry/semantic-conventions/blob/main/docs/http/http-metrics.md) in `go.opentelemetry.io/contrib/instrumentation/github.com/gorilla/mux/otelmux`. (#6648)
- Add support for configuring `Insecure` field for OTLP exporters in `go.opentelemetry.io/contrib/config`. (#6658)
- Support for the `OTEL_SEMCONV_STABILITY_OPT_IN=http/dup` environment variable in `instrumentation/net/http/httptrace/otelhttptrace` to emit attributes for both the v1.20.0 and v1.26.0 semantic conventions. (#6720)
- Support for the `OTEL_SEMCONV_STABILITY_OPT_IN=http/dup` environment variable in `instrumentation/github.com/emicklei/go-restful/otelrestful` to emit attributes for both the v1.20.0 and v1.26.0 semantic conventions. (#6710)
- Added metrics support, and emit all stable metrics from the [Semantic Conventions](https://github.com/open-telemetry/semantic-conventions/blob/main/docs/http/http-metrics.md) in `go.opentelemetry.io/contrib/instrumentation/github.com/gin-gonic/gin/otelgin`. (#6747)
- Support for the `OTEL_SEMCONV_STABILITY_OPT_IN=http/dup` environment variable in `go.opentelemetry.io/contrib/instrumentation/github.com/gin-gonic/gin/otelgin` to emit attributes for both the v1.20.0 and v1.26.0 semantic conventions. (#6778)
- Support `OTEL_SEMCONV_STABILITY_OPT_IN` to emit telemetry following both `go.opentelemetry.io/otel/semconv/v1.21.0` (default) and `go.opentelemetry.io/otel/semconv/v1.26.0` (opt-in) in `go.opentelemetry.io/contrib/instrumentation/go.mongodb.org/mongo-driver/mongo/otelmongo` per the [Database semantic convention stability migration guide](https://github.com/open-telemetry/semantic-conventions/blob/cb11bb9bac24f4b0e95ad0f61ce01813d8ceada8/docs/non-normative/db-migration.md#database-semantic-convention-stability-migration-guide). (#6172)
- Support [Go 1.24]. (#6765)
- Add support for configuring `HeadersList` field for OTLP exporters in `go.opentelemetry.io/contrib/config`. (#6657)
- Add `go.opentelemetry.io/contrib/otelconf` module which is a replacement for `go.opentelemetry.io/contrib/config`. (#6796)
- Added `WithFallbackLogExporter` to allow setting a fallback log exporter when `OTEL_LOGS_EXPORTER` is unset in `go.opentelemetry.io/contrib/exporters/autoexport`. (#6844)

### Changed

- Add custom attribute to the span after execution of the SDK rather than before in `go.opentelemetry.io/contrib/instrumentation/github.com/aws/aws-sdk-go-v2/otelaws`. (#6543)
- The `code.function` attribute emitted by `go.opentelemetry.io/contrib/bridges/otelslog` now stores the package path-qualified function name instead of just the function name.
  The `code.namespace` attribute is no longer added. (#6870)
- The `code.function` attribute emitted by `go.opentelemetry.io/contrib/bridges/otelzap` now stores the package path-qualified function name instead of just the function name.
  The `code.namespace` attribute is no longer added. (#6870)
- Improve performance by reducing allocations for common request protocols in the modules below. (#6845)
  - `go.opentelemetry.io/contrib/instrumentation/github.com/emicklei/go-restful/otelrestful`
  - `go.opentelemetry.io/contrib/instrumentation/github.com/gin-gonic/gin/otelgin`
  - `go.opentelemetry.io/contrib/instrumentation/github.com/gorilla/mux/otelmux`
  - `go.opentelemetry.io/contrib/instrumentation/github.com/labstack/echo/otelecho`
  - `go.opentelemetry.io/contrib/instrumentation/net/http/httptrace/otelhttptrace`
  - `go.opentelemetry.io/contrib/instrumentation/net/http/otelhttp`

### Deprecated

- Deprecate `WithAttributeSetter`, `AttributeSetter`, `DefaultAttributeSetter`, `DynamoDBAttributeSetter`, `SNSAttributeSetter` in favor of `WithAttributeBuilder`, `AttributeBuilder`, `DefaultAttributeBuilder`, `DynamoDBAttributeBuilder`, `SNSAttributeBuilder` in `go.opentelemetry.io/contrib/instrumentation/github.com/aws/aws-sdk-go-v2/otelaws`. (#6543)
- Deprecate `go.opentelemetry.io/contrib/config` module in favor of `go.opentelemetry.io/contrib/otelconf`. This is the last release of this module. (#6796)

### Fixed

- Use `context.Background()` as default context instead of nil in `go.opentelemetry.io/contrib/bridges/otellogr`. (#6527)
- Convert Prometheus histogram buckets to non-cumulative otel histogram buckets in `go.opentelemetry.io/contrib/bridges/prometheus`. (#6685)
- Don't start spans that never end for filtered out gRPC stats handler in `go.opentelemetry.io/contrib/instrumentation/google.golang.org/grpc/otelgrpc`. (#6695)
- Fix a possible nil dereference panic in `NewSDK` of `go.opentelemetry.io/contrib/config/v0.3.0`. (#6752)
- Fix prometheus endpoint with an IPv6 address in `go.opentelemetry.io/contrib/config`. (#6815)

## [1.34.0/0.59.0/0.28.0/0.14.0/0.9.0/0.7.0/0.6.0] - 2025-01-17

### Added

- Generate server metrics with semantic conventions `v1.26.0` in `go.opentelemetry.io/contrib/instrumentation/net/http/otelhttp` when `OTEL_SEMCONV_STABILITY_OPT_IN` is set to `http/dup`. (#6411)
- Generate client metrics with semantic conventions `v1.26.0` in `go.opentelemetry.io/contrib/instrumentation/net/http/otelhttp` when `OTEL_SEMCONV_STABILITY_OPT_IN` is set to `http/dup`. (#6607)

### Fixed

- Fix error logged by Jaeger remote sampler on empty or unset `OTEL_TRACES_SAMPLER_ARG` environment variable (#6511)
- Relax minimum Go version to 1.22.0 in various modules. (#6595)
- `NewSDK` handles empty `OpenTelemetryConfiguration.Resource` properly in `go.opentelemetry.io/contrib/config/v0.3.0`. (#6606)
- Fix a possible nil dereference panic in `NewSDK` of `go.opentelemetry.io/contrib/config/v0.3.0`. (#6606)

## [1.33.0/0.58.0/0.27.0/0.13.0/0.8.0/0.6.0/0.5.0] - 2024-12-12

### Added

- Added support for providing `endpoint`, `pollingIntervalMs` and `initialSamplingRate` using environment variable `OTEL_TRACES_SAMPLER_ARG` in `go.opentelemetry.io/contrib/samples/jaegerremote`. (#6310)
- Added support exporting logs via OTLP over gRPC in `go.opentelemetry.io/contrib/config`. (#6340)
- The `go.opentelemetry.io/contrib/bridges/otellogr` module.
  This module provides an OpenTelemetry logging bridge for `github.com/go-logr/logr`. (#6386)
- Added SNS instrumentation in `go.opentelemetry.io/contrib/instrumentation/github.com/aws/aws-sdk-go-v2/otelaws`. (#6388)
- Use a `sync.Pool` for metric options in `go.opentelemetry.io/contrib/instrumentation/net/http/otelhttp`. (#6394)
- Added support for configuring `Certificate` field when configuring OTLP exporters in `go.opentelemetry.io/contrib/config`. (#6376)
- Added support for the `WithMetricAttributesFn` option to middlewares in `go.opentelemetry.io/contrib/instrumentation/net/http/otelhttp`. (#6542)

### Changed

- Change the span name to be `GET /path` so it complies with the OTel HTTP semantic conventions in `go.opentelemetry.io/contrib/instrumentation/github.com/labstack/echo/otelecho`. (#6365)
- Record errors instead of setting the `gin.errors` attribute in `go.opentelemetry.io/contrib/instrumentation/github.com/gin-gonic/gin/otelgin`. (#6346)
- The `go.opentelemetry.io/contrib/config` now supports multiple schemas in subdirectories (i.e. `go.opentelemetry.io/contrib/config/v0.3.0`) for easier migration. (#6412)

### Fixed

- Fix broken AWS presigned URLs when using instrumentation in `go.opentelemetry.io/contrib/instrumentation/github.com/aws/aws-sdk-go-v2/otelaws`. (#5975)
- Fixed the value for configuring the OTLP exporter to use `grpc` instead of `grpc/protobuf` in `go.opentelemetry.io/contrib/config`. (#6338)
- Allow marshaling types in `go.opentelemetry.io/contrib/config`. (#6347)
- Removed the redundant handling of panic from the `HTML` function in `go.opentelemetry.io/contrib/instrumentation/github.com/gin-gonic/gin/otelgin`. (#6373)
- The `code.function` attribute emitted by `go.opentelemetry.io/contrib/bridges/otelslog` now stores just the function name instead the package path-qualified function name.
  The `code.namespace` attribute now stores the package path. (#6415)
- The `code.function` attribute emitted by `go.opentelemetry.io/contrib/bridges/otelzap` now stores just the function name instead the package path-qualified function name.
  The `code.namespace` attribute now stores the package path. (#6423)
- Return an error for `nil` values when unmarshaling `NameStringValuePair` in `go.opentelemetry.io/contrib/config`. (#6425)

## [1.32.0/0.57.0/0.26.0/0.12.0/0.7.0/0.5.0/0.4.0] - 2024-11-08

### Added

- Add the `WithSource` option to the `go.opentelemetry.io/contrib/bridges/otelslog` log bridge to set the `code.*` attributes in the log record that includes the source location where the record was emitted. (#6253)
- Add `ContextWithStartTime` and `StartTimeFromContext` to `go.opentelemetry.io/contrib/instrumentation/net/http/otelhttp`, which allows setting the start time using go context. (#6137)
- Set the `code.*` attributes in `go.opentelemetry.io/contrib/bridges/otelzap` if the `zap.Logger` was created with the `AddCaller` or `AddStacktrace` option. (#6268)
- Add a `LogProcessor` to `go.opentelemetry.io/contrib/processors/baggagecopy` to copy baggage members to log records. (#6277)
  - Use `baggagecopy.NewLogProcessor` when configuring a Log Provider.
    - `NewLogProcessor` accepts a `Filter` function type that selects which baggage members are added to the log record.

### Changed

- Transform raw (`slog.KindAny`) attribute values to matching `log.Value` types.
  For example, `[]string{"foo", "bar"}` attribute value is now transformed to `log.SliceValue(log.StringValue("foo"), log.StringValue("bar"))` instead of `log.String("[foo bar"])`. (#6254)
- Upgrade `go.opentelemetry.io/otel/semconv/v1.17.0` to `go.opentelemetry.io/otel/semconv/v1.21.0` in `go.opentelemetry.io/contrib/instrumentation/go.mongodb.org/mongo-driver/mongo/otelmongo`. (#6272)
- Resource doesn't merge with defaults if a valid resource is configured in `go.opentelemetry.io/contrib/config`. (#6289)

### Fixed

- Transform nil attribute values to `log.Value` zero value instead of panicking in `go.opentelemetry.io/contrib/bridges/otellogrus`. (#6237)
- Transform nil attribute values to `log.Value` zero value instead of panicking in `go.opentelemetry.io/contrib/bridges/otelzap`. (#6237)
- Transform nil attribute values to `log.Value` zero value instead of `log.StringValue("<nil>")` in `go.opentelemetry.io/contrib/bridges/otelslog`. (#6246)
- Fix `NewClientHandler` so that `rpc.client.request.*` metrics measure requests instead of responses and `rpc.client.responses.*` metrics measure responses instead of requests in `go.opentelemetry.io/contrib/instrumentation/google.golang.org/grpc/otelgrpc`. (#6250)
- Fix issue in `go.opentelemetry.io/contrib/config` causing `otelprom.WithResourceAsConstantLabels` configuration to not be respected. (#6260)
- `otel.Handle` is no longer called on a successful shutdown of the Prometheus exporter in `go.opentelemetry.io/contrib/config`. (#6299)

## [1.31.0/0.56.0/0.25.0/0.11.0/0.6.0/0.4.0/0.3.0] - 2024-10-14

### Added

- The `Severitier` and `SeverityVar` types are added to `go.opentelemetry.io/contrib/processors/minsev` allowing dynamic configuration of the severity used by the `LogProcessor`. (#6116)
- Move examples from `go.opentelemetry.io/otel` to this repository under `examples` directory. (#6158)
- Support yaml/json struct tags for generated code in `go.opentelemetry.io/contrib/config`. (#5433)
- Add support for parsing YAML configuration via `ParseYAML` in `go.opentelemetry.io/contrib/config`. (#5433)
- Add support for temporality preference configuration in `go.opentelemetry.io/contrib/config`. (#5860)

### Changed

- The function signature of `NewLogProcessor` in `go.opentelemetry.io/contrib/processors/minsev` has changed to accept the added `Severitier` interface instead of a `log.Severity`. (#6116)
- Updated `go.opentelemetry.io/contrib/config` to use the [v0.3.0](https://github.com/open-telemetry/opentelemetry-configuration/releases/tag/v0.3.0) release of schema which includes backwards incompatible changes. (#6126)
- `NewSDK` in `go.opentelemetry.io/contrib/config` now returns a no-op SDK if `disabled` is set to `true`. (#6185)
- The deprecated `go.opentelemetry.io/contrib/instrumentation/github.com/labstack/echo/otelecho` package has found a Code Owner.
  The package is no longer deprecated. (#6207)

### Fixed

- Possible nil dereference panic in `go.opentelemetry.io/contrib/instrumentation/net/http/httptrace/otelhttptrace`. (#5965)
- `logrus.Level` transformed to appropriate `log.Severity` in `go.opentelemetry.io/contrib/bridges/otellogrus`. (#6191)

### Removed

- The `Minimum` field of the `LogProcessor` in `go.opentelemetry.io/contrib/processors/minsev` is removed.
  Use `NewLogProcessor` to configure this setting. (#6116)
- The deprecated `go.opentelemetry.io/contrib/instrumentation/gopkg.in/macaron.v1/otelmacaron` package is removed. (#6186)
- The deprecated `go.opentelemetry.io/contrib/samplers/aws/xray` package is removed. (#6187)

## [1.30.0/0.55.0/0.24.0/0.10.0/0.5.0/0.3.0/0.2.0] - 2024-09-10

### Added

- Add `NewProducer` to `go.opentelemetry.io/contrib/instrumentation/runtime`, which allows collecting the `go.schedule.duration` histogram metric from the Go runtime. (#5991)
- Add gRPC protocol support for OTLP log exporter in `go.opentelemetry.io/contrib/exporters/autoexport`. (#6083)

### Removed

- Drop support for [Go 1.21]. (#6046, #6047)

### Fixed

- Superfluous call to `WriteHeader` when flushing after setting a status code in `go.opentelemetry.io/contrib/instrumentation/net/http/otelhttp`. (#6074)
- Superfluous call to `WriteHeader` when writing the response body after setting a status code in `go.opentelemetry.io/contrib/instrumentation/net/http/otelhttp`. (#6055)

## [1.29.0/0.54.0/0.23.0/0.9.0/0.4.0/0.2.0/0.1.0] - 2024-08-23

This release is the last to support [Go 1.21].
The next release will require at least [Go 1.22].

### Added

- Add the `WithSpanAttributes` and `WithMetricAttributes` methods to set custom attributes to the stats handler in `go.opentelemetry.io/contrib/instrumentation/google.golang.org/grpc/otelgrpc`. (#5133)
- The `go.opentelemetry.io/contrib/bridges/otelzap` module.
  This module provides an OpenTelemetry logging bridge for `go.uber.org/zap`. (#5191)
- Support for the `OTEL_SEMCONV_STABILITY_OPT_IN=http/dup` environment variable in `go.opentelemetry.io/contrib/instrumentation/net/http/otelhttp` to emit attributes for both the v1.20.0 and v1.26.0 semantic conventions. (#5401)
- The `go.opentelemetry.io/contrib/bridges/otelzerolog` module.
  This module provides an OpenTelemetry logging bridge for `github.com/rs/zerolog`. (#5405)
- Add `WithGinFilter` filter parameter in `go.opentelemetry.io/contrib/instrumentation/github.com/gin-gonic/gin/otelgin` to allow filtering requests with `*gin.Context`. (#5743)
- Support for stdoutlog exporter in `go.opentelemetry.io/contrib/config`. (#5850)
- Add macOS ARM64 platform to the compatibility testing suite. (#5868)
- Add new runtime metrics to `go.opentelemetry.io/contrib/instrumentation/runtime`, which are still disabled by default. (#5870)
- Add the `WithMetricsAttributesFn` option to allow setting dynamic, per-request metric attributes in `go.opentelemetry.io/contrib/instrumentation/net/http/otelhttp`. (#5876)
- The `go.opentelemetry.io/contrib/config` package supports configuring `with_resource_constant_labels` for the prometheus exporter. (#5890)
- Support [Go 1.23]. (#6017)

### Removed

- The deprecated `go.opentelemetry.io/contrib/processors/baggagecopy` package is removed. (#5853)

### Fixed

- Race condition when reading the HTTP body and writing the response in `go.opentelemetry.io/contrib/instrumentation/net/http/otelhttp`. (#5916)

## [1.28.0/0.53.0/0.22.0/0.8.0/0.3.0/0.1.0] - 2024-07-02

### Added

- Add the new `go.opentelemetry.io/contrib/detectors/azure/azurevm` package to provide a resource detector for Azure VMs. (#5422)
- Add support to configure views when creating MeterProvider using the config package. (#5654)
- The `go.opentelemetry.io/contrib/config` add support to configure periodic reader interval and timeout. (#5661)
- Add log support for the autoexport package. (#5733)
- Add support for disabling the old runtime metrics using the `OTEL_GO_X_DEPRECATED_RUNTIME_METRICS=false` environment variable. (#5747)
- Add support for signal-specific protocols environment variables (`OTEL_EXPORTER_OTLP_TRACES_PROTOCOL`, `OTEL_EXPORTER_OTLP_LOGS_PROTOCOL`, `OTEL_EXPORTER_OTLP_METRICS_PROTOCOL`) in `go.opentelemetry.io/contrib/exporters/autoexport`. (#5816)
- The `go.opentelemetry.io/contrib/processors/minsev` module is added.
  This module provides and experimental logging processor with a configurable threshold for the minimum severity records must have to be recorded. (#5817)
- The `go.opentelemetry.io/contrib/processors/baggagecopy` module.
  This module is a replacement of `go.opentelemetry.io/contrib/processors/baggage/baggagetrace`. (#5824)

### Changed

- Improve performance of `go.opentelemetry.io/contrib/instrumentation/google.golang.org/grpc/otelgrpc` with the usage of `WithAttributeSet()` instead of `WithAttribute()`. (#5664)
- Improve performance of `go.opentelemetry.io/contrib/instrumentation/net/http/otelhttp` with the usage of `WithAttributeSet()` instead of `WithAttribute()`. (#5664)
- Update `go.opentelemetry.io/contrib/config` to latest released configuration schema which introduces breaking changes where `Attributes` is now a `map[string]interface{}`. (#5758)
- Upgrade all dependencies of `go.opentelemetry.io/otel/semconv/v1.25.0` to `go.opentelemetry.io/otel/semconv/v1.26.0`. (#5847)

### Fixed

- Custom attributes targeting metrics recorded by the `go.opentelemetry.io/contrib/instrumentation/net/http/otelhttp` are not ignored anymore. (#5129)
- The double setup in `go.opentelemetry.io/contrib/instrumentation/net/http/httptrace/otelhttptrace/example` that caused duplicate traces. (#5564)
- The superfluous `response.WriteHeader` call in `go.opentelemetry.io/contrib/instrumentation/net/http/otelhttp` when the response writer is flushed. (#5634)
- Use `c.FullPath()` method to set `http.route` attribute in `go.opentelemetry.io/contrib/instrumentation/github.com/gin-gonic/gin/otelgin`. (#5734)
- Out-of-bounds panic in case of invalid span ID in `go.opentelemetry.io/contrib/propagators/b3`. (#5754)

### Deprecated

- The `go.opentelemetry.io/contrib/instrumentation/github.com/labstack/echo/otelecho` package is deprecated.
  If you would like to become a Code Owner of this module and prevent it from being removed, see [#5550]. (#5645)
- The `go.opentelemetry.io/contrib/instrumentation/gopkg.in/macaron.v1/otelmacaron` package is deprecated.
  If you would like to become a Code Owner of this module and prevent it from being removed, see [#5552]. (#5646)
- The `go.opentelemetry.io/contrib/samplers/aws/xray` package is deprecated.
  If you would like to become a Code Owner of this module and prevent it from being removed, see [#5554]. (#5647)
- The `go.opentelemetry.io/contrib/processors/baggage/baggagetrace` package is deprecated.
  Use the added `go.opentelemetry.io/contrib/processors/baggagecopy` package instead. (#5824)
  - Use `baggagecopy.NewSpanProcessor` as a replacement for `baggagetrace.New`.
    - `NewSpanProcessor` accepts a `Filter` function type that selects which baggage members are added to a span.
    - `NewSpanProcessor` returns a `*baggagecopy.SpanProcessor` instead of a `trace.SpanProcessor` interface.
      The returned type still implements the interface.

[#5550]: https://github.com/open-telemetry/opentelemetry-go-contrib/issues/5550
[#5552]: https://github.com/open-telemetry/opentelemetry-go-contrib/issues/5552
[#5554]: https://github.com/open-telemetry/opentelemetry-go-contrib/issues/5554

## [1.27.0/0.52.0/0.21.0/0.7.0/0.2.0] - 2024-05-21

### Added

- Add an experimental `OTEL_METRICS_PRODUCERS` environment variable to `go.opentelemetry.io/contrib/autoexport` to be set metrics producers. (#5281)
  - `prometheus` and `none` are supported values. You can specify multiple producers separated by a comma.
  - Add `WithFallbackMetricProducer` option that adds a fallback if the `OTEL_METRICS_PRODUCERS` is not set or empty.
- The `go.opentelemetry.io/contrib/processors/baggage/baggagetrace` module. This module provides a Baggage Span Processor. (#5404)
- Add gRPC trace `Filter` for stats handler to `go.opentelemetry.io/contrib/instrumentation/google.golang.org/grpc/otelgrpc`. (#5196)
- Add a repository Code Ownership Policy. (#5555)
- The `go.opentelemetry.io/contrib/bridges/otellogrus` module.
  This module provides an OpenTelemetry logging bridge for `github.com/sirupsen/logrus`. (#5355)
- The `WithVersion` option function in `go.opentelemetry.io/contrib/bridges/otelslog`.
  This option function is used as a replacement of `WithInstrumentationScope` to specify the logged package version. (#5588)
- The `WithSchemaURL` option function in `go.opentelemetry.io/contrib/bridges/otelslog`.
  This option function is used as a replacement of `WithInstrumentationScope` to specify the semantic convention schema URL for the logged records. (#5588)
- Add support for Cloud Run jobs in `go.opentelemetry.io/contrib/detectors/gcp`. (#5559)

### Changed

- The gRPC trace `Filter` for interceptor is renamed to `InterceptorFilter`. (#5196)
- The gRPC trace filter functions `Any`, `All`, `None`, `Not`, `MethodName`, `MethodPrefix`, `FullMethodName`, `ServiceName`, `ServicePrefix` and `HealthCheck` for interceptor are moved to `go.opentelemetry.io/contrib/instrumentation/google.golang.org/grpc/otelgrpc/filters/interceptor`.
  With this change, the filters in `go.opentelemetry.io/contrib/instrumentation/google.golang.org/grpc/otelgrpc` are now working for stats handler. (#5196)
- `NewSDK` in `go.opentelemetry.io/contrib/config` now returns a configured SDK with a valid `LoggerProvider`. (#5427)

- `NewLogger` now accepts a `name` `string` as the first argument.
  This parameter is used as a replacement of `WithInstrumentationScope` to specify the name of the logger backing the underlying `Handler`. (#5588)
- `NewHandler` now accepts a `name` `string` as the first argument.
  This parameter is used as a replacement of `WithInstrumentationScope` to specify the name of the logger backing the returned `Handler`. (#5588)
- Upgrade all dependencies of `go.opentelemetry.io/otel/semconv/v1.24.0` to `go.opentelemetry.io/otel/semconv/v1.25.0`. (#5605)

### Removed

- The `WithInstrumentationScope` option function in `go.opentelemetry.io/contrib/bridges/otelslog` is removed.
  Use the `name` parameter added to `NewHandler` and `NewLogger` as well as `WithVersion` and `WithSchema` as replacements. (#5588)

### Deprecated

- The `InterceptorFilter` type in `go.opentelemetry.io/contrib/instrumentation/google.golang.org/grpc/otelgrpc` is deprecated. (#5196)

## [1.26.0/0.51.0/0.20.0/0.6.0/0.1.0] - 2024-04-24

### Added

- `NewSDK` in `go.opentelemetry.io/contrib/config` now returns a configured SDK with a valid `MeterProvider`. (#4804)

### Changed

- Change the scope name for the prometheus bridge to `go.opentelemetry.io/contrib/bridges/prometheus` to match the package. (#5396)
- Add support for settings additional properties for resource configuration in `go.opentelemetry.io/contrib/config`. (#4832)

### Fixed

- Fix bug where an empty exemplar was added to counters in `go.opentelemetry.io/contrib/bridges/prometheus`. (#5395)
- Fix bug where the last histogram bucket was missing in `go.opentelemetry.io/contrib/bridges/prometheus`. (#5395)

## [1.25.0/0.50.0/0.19.0/0.5.0/0.0.1] - 2024-04-05

### Added

- Implemented setting the `cloud.resource_id` resource attribute in `go.opentelemetry.io/detectors/aws/ecs` based on the ECS Metadata v4 endpoint. (#5091)
- The `go.opentelemetry.io/contrib/bridges/otelslog` module.
  This module provides an OpenTelemetry logging bridge for "log/slog". (#5335)

### Fixed

- Update all dependencies to address [GO-2024-2687]. (#5359)

### Removed

- Drop support for [Go 1.20]. (#5163)

## [1.24.0/0.49.0/0.18.0/0.4.0] - 2024-02-23

This release is the last to support [Go 1.20].
The next release will require at least [Go 1.21].

### Added

- Support [Go 1.22]. (#5082)
- Add support for Summary metrics to `go.opentelemetry.io/contrib/bridges/prometheus`. (#5089)
- Add support for Exponential (native) Histograms in `go.opentelemetry.io/contrib/bridges/prometheus`. (#5093)

### Removed

- The deprecated `RequestCount` constant in `go.opentelemetry.io/contrib/instrumentation/net/http/otelhttp` is removed. (#4894)
- The deprecated `RequestContentLength` constant in `go.opentelemetry.io/contrib/instrumentation/net/http/otelhttp` is removed. (#4894)
- The deprecated `ResponseContentLength` constant in `go.opentelemetry.io/contrib/instrumentation/net/http/otelhttp` is removed. (#4894)
- The deprecated `ServerLatency` constant in `go.opentelemetry.io/contrib/instrumentation/net/http/otelhttp` is removed. (#4894)

### Fixed

- Retrieving the body bytes count in `go.opentelemetry.io/contrib/instrumentation/net/http/otelhttp` does not cause a data race anymore. (#5080)

## [1.23.0/0.48.0/0.17.0/0.3.0] - 2024-02-06

### Added

- Add client metric support to `go.opentelemetry.io/contrib/instrumentation/net/http/otelhttp`. (#4707)
- Add peer attributes to spans recorded by `NewClientHandler`, `NewServerHandler` in `go.opentelemetry.io/contrib/instrumentation/google.golang.org/grpc/otelgrpc`. (#4873)
- Add support for `cloud.account.id`, `cloud.availability_zone` and `cloud.region` in the AWS ECS detector. (#4860)

### Changed

- The fallback options in  `go.opentelemetry.io/contrib/exporters/autoexport` now accept factory functions. (#4891)
  - `WithFallbackMetricReader(metric.Reader) MetricOption` is replaced with `func WithFallbackMetricReader(func(context.Context) (metric.Reader, error)) MetricOption`.
  - `WithFallbackSpanExporter(trace.SpanExporter) SpanOption` is replaced with `WithFallbackSpanExporter(func(context.Context) (trace.SpanExporter, error)) SpanOption`.
- The `http.server.request_content_length` metric in `go.opentelemetry.io/contrib/instrumentation/net/http/otelhttp` is changed to `http.server.request.size`.(#4707)
- The `http.server.response_content_length` metric in `go.opentelemetry.io/contrib/instrumentation/net/http/otelhttp` is changed to `http.server.response.size`.(#4707)

### Deprecated

- The `RequestCount`, `RequestContentLength`, `ResponseContentLength`, `ServerLatency` constants in `go.opentelemetry.io/contrib/instrumentation/net/http/otelhttp` are deprecated. (#4707)

### Fixed

- Do not panic in `go.opentelemetry.io/contrib/instrumentation/google.golang.org/grpc/otelgrpc` if `MeterProvider` returns a `nil` instrument. (#4875)

## [1.22.0/0.47.0/0.16.0/0.2.0] - 2024-01-18

### Added

- Add `SDK.Shutdown` method in `"go.opentelemetry.io/contrib/config"`. (#4583)
- `NewSDK` in `go.opentelemetry.io/contrib/config` now returns a configured SDK with a valid `TracerProvider`. (#4741)

### Changed

- The semantic conventions used by `go.opentelemetry.io/contrib/instrumentation/github.com/emicklei/go-restful/otelrestful` are upgraded to v1.20.0. (#4320)
- The semantic conventions used by `go.opentelemetry.io/contrib/instrumentation/github.com/gin-gonic/gin/otelgin` are upgraded to v1.20.0. (#4320)
- The semantic conventions used by `go.opentelemetry.io/contrib/instrumentation/github.com/gorilla/mux/otelmux` are upgraded to v1.20.0. (#4320)
- The semantic conventions used by `go.opentelemetry.io/contrib/instrumentation/github.com/labstack/echo/otelecho` are upgraded to v1.20.0. (#4320)
- The semantic conventions used by `go.opentelemetry.io/contrib/instrumentation/gopkg.in/macaron.v1/otelmacaron` are upgraded to v1.20.0. (#4320)
- The semantic conventions used by `go.opentelemetry.io/contrib/instrumentation/net/http/httptrace/otelhttptrace` are upgraded to v1.20.0. (#4320)
- The semantic conventions used by `go.opentelemetry.io/contrib/instrumentation/net/http/httptrace/otelhttptrace/example` are upgraded to v1.20.0. (#4320)
- The semantic conventions used by `go.opentelemetry.io/contrib/instrumentation/net/http/otelhttp/example` are upgraded to v1.20.0. (#4320)
- The semantic conventions used by `go.opentelemetry.io/contrib/instrumentation/net/http/otelhttp`are upgraded to v1.20.0. (#4320)
- Updated configuration schema to include `schema_url` for resource definition and `without_type_suffix` and `without_units` for the Prometheus exporter. (#4727)
- The semantic conventions used by the `go.opentelemetry.io/contrib/detectors/aws/ecs` resource detector are upgraded to v1.24.0. (#4803)
- The semantic conventions used by the `go.opentelemetry.io/contrib/detectors/aws/lambda` resource detector are upgraded to v1.24.0. (#4803)
- The semantic conventions used by the `go.opentelemetry.io/contrib/detectors/aws/ec2` resource detector are upgraded to v1.24.0. (#4803)
- The semantic conventions used by the `go.opentelemetry.io/contrib/detectors/aws/eks` resource detector are upgraded to v1.24.0. (#4803)
- The semantic conventions used by the `go.opentelemetry.io/contrib/detectors/gcp` resource detector are upgraded to v1.24.0. (#4803)
- The semantic conventions used in `go.opentelemetry.io/contrib/instrumentation/github.com/aws/aws-lambda-go/otellambda/test` are upgraded to v1.24.0. (#4803)

### Fixed

- Fix `NewServerHandler` in `go.opentelemetry.io/contrib/instrumentation/google.golang.org/grpc/otelgrpc` to correctly set the span status depending on the gRPC status. (#4587)
- The `stats.Handler` from `go.opentelemetry.io/contrib/instrumentation/google.golang.org/grpc/otelgrpc` now does not crash when receiving an unexpected context. (#4825)
- Update `go.opentelemetry.io/contrib/detectors/aws/ecs` to fix the task ARN when it is not valid. (#3583)
- Do not panic in `go.opentelemetry.io/contrib/detectors/aws/ecs` when the container ARN is not valid. (#3583)

## [1.21.1/0.46.1/0.15.1/0.1.1] - 2023-11-16

### Changed

- Upgrade dependencies of OpenTelemetry Go to use the new [`v1.21.0`/`v0.44.0` release](https://github.com/open-telemetry/opentelemetry-go/releases/tag/v1.21.0). (#4582)

### Fixed

- Fix `StreamClientInterceptor` in `go.opentelemetry.io/contrib/instrumentation/google.golang.org/grpc/otelgrpc` to end the spans synchronously. (#4537)
- Fix data race in stats handlers when processing messages received and sent metrics in `go.opentelemetry.io/contrib/instrumentation/google.golang.org/grpc/otelgrpc`. (#4577)
- The stats handlers `NewClientHandler`, `NewServerHandler` in `go.opentelemetry.io/contrib/instrumentation/google.golang.org/grpc/otelgrpc` now record RPC durations in `ms` instead of `ns`. (#4548)

## [1.21.0/0.46.0/0.15.0/0.1.0] - 2023-11-10

### Added

- Add `"go.opentelemetry.io/contrib/samplers/jaegerremote".WithSamplingStrategyFetcher` which sets custom fetcher implementation. (#4045)
- Add `"go.opentelemetry.io/contrib/config"` package that includes configuration models generated via go-jsonschema. (#4376)
- Add `NewSDK` function to `"go.opentelemetry.io/contrib/config"`. The initial implementation only returns noop providers. (#4414)
- Add metrics support (No-op, OTLP and Prometheus) to `go.opentelemetry.io/contrib/exporters/autoexport`. (#4229, #4479)
- Add support for `console` span exporter and metrics exporter in `go.opentelemetry.io/contrib/exporters/autoexport`. (#4486)
- Set unit and description on all instruments in `go.opentelemetry.io/contrib/instrumentation/net/http/otelhttp`. (#4500)
- Add metric support for `grpc.StatsHandler` in `go.opentelemetry.io/contrib/instrumentation/google.golang.org/grpc/otelgrpc`. (#4356)
- Expose the name of the scopes in all instrumentation libraries as `ScopeName`. (#4448)

### Changed

- Dropped compatibility testing for [Go 1.19].
  The project no longer guarantees support for this version of Go. (#4352)
- Upgrade dependencies of OpenTelemetry Go to use the new [`v1.20.0`/`v0.43.0` release](https://github.com/open-telemetry/opentelemetry-go/releases/tag/v1.20.0). (#4546)
- In `go.opentelemetry.io/contrib/exporters/autoexport`, `Option` was renamed to `SpanOption`. The old name is deprecated but continues to be supported as an alias. (#4229)

### Deprecated

- The interceptors (`UnaryClientInterceptor`, `StreamClientInterceptor`, `UnaryServerInterceptor`, `StreamServerInterceptor`, `WithInterceptorFilter`) are deprecated. Use stats handlers (`NewClientHandler`, `NewServerHandler`) instead. (#4534)

### Fixed

- The `go.opentelemetry.io/contrib/samplers/jaegerremote` sampler does not panic when the default HTTP round-tripper (`http.DefaultTransport`) is not `*http.Transport`. (#4045)
- The `UnaryServerInterceptor` in `go.opentelemetry.io/contrib/instrumentation/google.golang.org/grpc/otelgrpc` now sets gRPC status code correctly for the `rpc.server.duration` metric. (#4481)
- The `NewClientHandler`, `NewServerHandler` in `go.opentelemetry.io/contrib/instrumentation/google.golang.org/grpc/otelgrpc` now honor `otelgrpc.WithMessageEvents` options. (#4536)
- The `net.sock.peer.*` and `net.peer.*` high cardinality attributes are removed from the metrics generated by `go.opentelemetry.io/contrib/instrumentation/google.golang.org/grpc/otelgrpc`. (#4322)

## [1.20.0/0.45.0/0.14.0] - 2023-09-28

### Added

- Set the description for the `rpc.server.duration` metric in `go.opentelemetry.io/contrib/instrumentation/google.golang.org/grpc/otelgrpc`. (#4302)
- Add `NewServerHandler` and `NewClientHandler` that return a `grpc.StatsHandler` used for gRPC instrumentation in `go.opentelemetry.io/contrib/instrumentation/google.golang.org/grpc/otelgrpc`. (#3002)
- Add new Prometheus bridge module in `go.opentelemetry.io/contrib/bridges/prometheus`. (#4227)

### Changed

- Upgrade dependencies of OpenTelemetry Go to use the new [`v1.19.0`/`v0.42.0`/`v0.0.7` release](https://github.com/open-telemetry/opentelemetry-go/releases/tag/v1.19.0).
- Use `grpc.StatsHandler` for gRPC instrumentation in `go.opentelemetry.io/contrib/instrumentation/google.golang.org/grpc/otelgrpc/example`. (#4325)

## [1.19.0/0.44.0/0.13.0] - 2023-09-12

### Added

- Add `gcp.gce.instance.name` and `gcp.gce.instance.hostname` resource attributes to `go.opentelemetry.io/contrib/detectors/gcp`. (#4263)

### Changed

- The semantic conventions used by `go.opentelemetry.io/contrib/detectors/aws/ec2` have been upgraded to v1.21.0. (#4265)
- The semantic conventions used by `go.opentelemetry.io/contrib/detectors/aws/ecs` have been upgraded to v1.21.0. (#4265)
- The semantic conventions used by `go.opentelemetry.io/contrib/detectors/aws/eks` have been upgraded to v1.21.0. (#4265)
- The semantic conventions used by `go.opentelemetry.io/contrib/detectors/aws/lambda` have been upgraded to v1.21.0. (#4265)
- The semantic conventions used by `go.opentelemetry.io/contrib/instrumentation/github.com/aws/aws-lambda-go/otellambda` have been upgraded to v1.21.0. (#4265)
  - The `faas.execution` attribute is now `faas.invocation_id`.
  - The `faas.id` attribute is now `aws.lambda.invoked_arn`.
- The semantic conventions used by `go.opentelemetry.io/contrib/instrumentation/github.com/aws/aws-sdk-go-v2/otelaws` have been upgraded to v1.21.0. (#4265)
- The `http.request.method` attribute will only allow known HTTP methods from the metrics generated by `go.opentelemetry.io/contrib/instrumentation/net/http/otelhttp`. (#4277)

### Removed

- The high cardinality attributes `net.sock.peer.addr`, `net.sock.peer.port`, `http.user_agent`, `enduser.id`, and `http.client_ip` were removed from the metrics generated by `go.opentelemetry.io/contrib/instrumentation/net/http/otelhttp`. (#4277)
- The deprecated `go.opentelemetry.io/contrib/instrumentation/github.com/astaxie/beego/otelbeego` module is removed. (#4295)
- The deprecated `go.opentelemetry.io/contrib/instrumentation/github.com/go-kit/kit/otelkit` module is removed. (#4295)
- The deprecated `go.opentelemetry.io/contrib/instrumentation/github.com/Shopify/sarama/otelsarama` module is removed. (#4295)
- The deprecated `go.opentelemetry.io/contrib/instrumentation/github.com/bradfitz/gomemcache/memcache/otelmemcache` module is removed. (#4295)
- The deprecated `go.opentelemetry.io/contrib/instrumentation/github.com/gocql/gocql/otelgocql` module is removed. (#4295)

## [1.18.0/0.43.0/0.12.0] - 2023-08-28

### Added

- Add `NewMiddleware` function in `go.opentelemetry.io/contrib/instrumentation/net/http/otelhttp`. (#2964)
- The `go.opentelemetry.io/contrib/exporters/autoexport` package to provide configuration of trace exporters with useful defaults and environment variable support. (#2753, #4100, #4130, #4132, #4134)
- `WithRouteTag` in `go.opentelemetry.io/contrib/instrumentation/net/http/otelhttp` adds HTTP route attribute to metrics. (#615)
- Add `WithSpanOptions` option in `go.opentelemetry.io/contrib/instrumentation/google.golang.org/grpc/otelgrpc`. (#3768)
- Add testing support for Go 1.21. (#4233)
- Add `WithFilter` option to `go.opentelemetry.io/contrib/instrumentation/github.com/gorilla/mux/otelmux`. (#4230)

### Changed

- Change interceptors in `go.opentelemetry.io/contrib/instrumentation/google.golang.org/grpc/otelgrpc` to disable `SENT`/`RECEIVED` events.
  Use `WithMessageEvents()` to turn back on. (#3964)
- `go.opentelemetry.io/contrib/detectors/gcp`: Detect `faas.instance` instead of `faas.id`, since `faas.id` is being removed. (#4198)

### Fixed

- AWS XRay Remote Sampling to cap `quotaBalance` to 1x quota in `go.opentelemetry.io/contrib/samplers/aws/xray`. (#3651, #3652)
- Do not panic when the HTTP request has the "Expect: 100-continue" header in `go.opentelemetry.io/contrib/instrumentation/net/http/httptrace/otelhttptrace`. (#3892)
- Fix span status value set for non-standard HTTP status codes in modules listed below. (#3966)
  - `go.opentelemetry.io/contrib/instrumentation/github.com/emicklei/go-restful/otelrestful`
  - `go.opentelemetry.io/contrib/instrumentation/github.com/gin-gonic/gin/otelgin`
  - `go.opentelemetry.io/contrib/instrumentation/github.com/gorilla/mux/otelmux`
  - `go.opentelemetry.io/contrib/instrumentation/github.com/labstack/echo/otelecho`
  - `go.opentelemetry.io/contrib/instrumentation/gopkg.in/macaron.v1/otelmacaron`
  - `go.opentelemetry.io/contrib/instrumentation/net/http/httptrace/otelhttptrace`
  - `go.opentelemetry.io/contrib/instrumentation/net/http/otelhttp`
- Do not modify the origin request in `RoundTripper` in `go.opentelemetry.io/contrib/instrumentation/net/http/otelhttp`. (#4033)
- Handle empty value of `OTEL_PROPAGATORS` environment variable the same way as when the variable is unset in `go.opentelemetry.io/contrib/propagators/autoprop`. (#4101)
- Fix gRPC service/method URL path parsing discrepancies in `go.opentelemetry.io/contrib/instrumentation/google.golang.org/grpc/otelgrpc`. (#4135)

### Deprecated

- The `go.opentelemetry.io/contrib/instrumentation/github.com/astaxie/beego/otelbeego` module is deprecated. (#4092, #4104)
- The `go.opentelemetry.io/contrib/instrumentation/github.com/go-kit/kit/otelkit` module is deprecated. (#4093, #4104)
- The `go.opentelemetry.io/contrib/instrumentation/github.com/Shopify/sarama/otelsarama` module is deprecated. (#4099)
- The `go.opentelemetry.io/contrib/instrumentation/github.com/bradfitz/gomemcache/memcache/otelmemcache` module is deprecated. (#4164)
- The `go.opentelemetry.io/contrib/instrumentation/github.com/gocql/gocql/otelgocql` module is deprecated. (#4164)

### Removed

- Remove `Handler` type in `go.opentelemetry.io/contrib/instrumentation/net/http/otelhttp`. (#2964)

## [1.17.0/0.42.0/0.11.0] - 2023-05-23

### Changed

- Use `strings.Cut()` instead of `string.SplitN()` for better readability and memory use. (#3822)

## [1.17.0-rc.1/0.42.0-rc.1/0.11.0-rc.1] - 2023-05-17

### Changed

- Upgrade dependencies of OpenTelemetry Go to use the new [`v1.16.0-rc.1`/`v0.39.0-rc.1` release](https://github.com/open-telemetry/opentelemetry-go/releases/tag/v1.16.0-rc.1).
- Remove `semver:` prefix from instrumentation version. (#3681, #3798)

### Deprecated

- `SemVersion` functions in instrumentation packages are deprecated, use `Version` instead. (#3681, #3798)

## [1.16.1/0.41.1/0.10.1] - 2023-05-02

### Added

- The `WithPublicEndpoint` and `WithPublicEndpointFn` options in `go.opentelemetry.io/contrib/instrumentation/github.com/gorilla/mux/otelmux`. (#3661)

### Changed

- Upgrade dependencies of OpenTelemetry Go to use the new [`v1.15.1`/`v0.38.1` release](https://github.com/open-telemetry/opentelemetry-go/releases/tag/v1.15.1)

### Fixed

- AWS XRay Remote Sampling to preserve previous rule if updated rule property has not changed in `go.opentelemetry.io/contrib/samplers/aws/xray`. (#3619, #3620)

## [1.16.0/0.41.0/0.10.0] - 2023-04-28

### Added

- AWS SDK add `rpc.system` attribute in `go.opentelemetry.io/contrib/instrumentation/github.com/aws/aws-sdk-go-v2/otelaws`. (#3582, #3617)

### Changed

- Update `go.opentelemetry.io/contrib/instrumentation/google.golang.org/grpc/otelgrpc` to align gRPC server span status with the changes in the OpenTelemetry specification. (#3685)
- Adding the `db.statement` tag to spans in `go.opentelemetry.io/contrib/instrumentation/go.mongodb.org/mongo-driver/mongo/otelmongo` is now disabled by default. (#3519)

### Fixed

- The error received by `otelecho` middleware is then passed back to upstream middleware instead of being swallowed. (#3656)
- Prevent taking from reservoir in AWS XRay Remote Sampler when there is zero capacity in `go.opentelemetry.io/contrib/samplers/aws/xray`. (#3684)
- Fix `otelhttp.Handler` in `go.opentelemetry.io/contrib/instrumentation/net/http/otelhttp` to propagate multiple `WriteHeader` calls while persisting the initial `statusCode`. (#3580)

## [1.16.0-rc.2/0.41.0-rc.2/0.10.0-rc.2] - 2023-03-23

### Added

- The `WithPublicEndpoint` and `WithPublicEndpointFn` options in `go.opentelemetry.io/contrib/instrumentation/github.com/emicklei/go-restful/otelrestful`. (#3563)

### Fixed

- AWS SDK rename attributes `aws.operation`, `aws.service` to `rpc.method`,`rpc.service` in `go.opentelemetry.io/contrib/instrumentation/github.com/aws/aws-sdk-go-v2/otelaws`. (#3582, #3617)
- AWS SDK span name to be of the format `Service.Operation` in `go.opentelemetry.io/contrib/instrumentation/github.com/aws/aws-sdk-go-v2/otelaws`. (#3582, #3521)
- Prevent sampler configuration reset from erroneously sampling first span in `go.opentelemetry.io/contrib/samplers/jaegerremote`. (#3603, #3604)

## [1.16.0-rc.1/0.41.0-rc.1/0.10.0-rc.1] - 2023-03-02

### Changed

- Dropped compatibility testing for [Go 1.18].
  The project no longer guarantees support for this version of Go. (#3516)

## [1.15.0/0.40.0/0.9.0] - 2023-02-27

This release is the last to support [Go 1.18].
The next release will require at least [Go 1.19].

### Added

- Support [Go 1.20]. (#3372)
- Add `SpanNameFormatter` option to package `go.opentelemetry.io/contrib/instrumentation/github.com/gin-gonic/gin/otelgin`. (#3343)

### Changed

- Change to use protobuf parser instead of encoding/json to accept enums as strings in `go.opentelemetry.io/contrib/samplers/jaegerremote`. (#3183)

### Fixed

- Remove use of deprecated `"math/rand".Seed` in `go.opentelemetry.io/contrib/instrumentation/github.com/Shopify/sarama/otelsarama/example/producer`. (#3396)
- Do not assume "aws" partition in ecs detector to prevent panic in `go.opentelemetry.io/contrib/detectors/aws/ecs`. (#3167)
- The span name of producer spans from `go.opentelemetry.io/contrib/instrumentation/github.com/Shopify/sarama/otelsarama` is corrected to use `publish` instead of `send`. (#3369)
- Attribute types are corrected in `go.opentelemetry.io/contrib/instrumentation/github.com/aws/aws-sdk-go-v2/otelaws`. (#3369)
  - `aws.dynamodb.table_names` is now a string slice value.
  - `aws.dynamodb.global_secondary_indexes` is now a string slice value.
  - `aws.dynamodb.local_secondary_indexes` is now a string slice value.
  - `aws.dynamodb.attribute_definitions` is now a string slice value.
  - `aws.dynamodb.global_secondary_index_updates` is now a string slice value.
  - `aws.dynamodb.provisioned_read_capacity` is now a `float64` value.
  - `aws.dynamodb.provisioned_write_capacity` is now a `float64` value.

## [1.14.0/0.39.0/0.8.0] - 2023-02-07

### Changed

- Change `runtime.uptime` instrument in `go.opentelemetry.io/contrib/instrumentation/runtime` from `Int64ObservableUpDownCounter` to `Int64ObservableCounter`,
 since the value is monotonic. (#3347)
- `samplers/jaegerremote`: change to use protobuf parser instead of encoding/json to accept enums as strings. (#3183)

### Fixed

- The GCE detector in `go.opentelemetry.io/contrib/detectors/gcp` includes the "cloud.region" attribute when appropriate. (#3367)

## [1.13.0/0.38.0/0.7.0] - 2023-01-30

### Added

- Add `WithSpanNameFormatter` to `go.opentelemetry.io/contrib/instrumentation/github.com/gorilla/mux/otelmux` to allow customizing span names. (#3041)
- Add missing recommended AWS Lambda resource attributes `faas.instance` and `faas.max_memory` in `go.opentelemetry.io/contrib/detectors/aws/lambda`. (#3148)
- Improve documentation for `go.opentelemetry.io/contrib/samplers/jaegerremote` by providing examples of sampling endpoints. (#3147)
- Add `WithServerName` to `go.opentelemetry.io/contrib/instrumentation/net/http/otelhttp` to set the primary server name of a `Handler`. (#3182)

### Changed

- Remove expensive calculation of uncompressed message size attribute in `go.opentelemetry.io/contrib/instrumentation/google.golang.org/grpc/otelgrpc`. (#3168)
- Upgrade all `semconv` packages to use `v1.17.0`. (#3182)
- Upgrade dependencies of OpenTelemetry Go to use the new [`v1.12.0`/`v0.35.0` release](https://github.com/open-telemetry/opentelemetry-go/releases/tag/v1.12.0). (#3190, #3170)

## [1.12.0/0.37.0/0.6.0]

### Added

- Implemented retrieving the [`aws.ecs.*` resource attributes](https://opentelemetry.io/docs/reference/specification/resource/semantic_conventions/cloud_provider/aws/ecs/) in `go.opentelemetry.io/detectors/aws/ecs` based on the ECS Metadata v4 endpoint. (#2626)
- The `WithLogger` option to `go.opentelemetry.io/contrib/samplers/jaegerremote` to allow users to pass a `logr.Logger` and have operations logged. (#2566)
- Add the `messaging.url` & `messaging.system` attributes to all appropriate SQS operations in the `go.opentelemetry.io/contrib/instrumentation/github.com/aws/aws-sdk-go-v2/otelaws` package. (#2879)
- Add example use of the metrics signal to `go.opentelemetry.io/contrib/instrumentation/net/http/otelhttp/example`. (#2610)
- [otelgin] Add support for filters to the `go.opentelemetry.io/contrib/instrumentation/github.com/gin-gonic/gin/otelgin` package to provide the way to control which inbound requests are traced. (#2965, #2963)

### Fixed

- Set the status_code span attribute even if the HTTP handler hasn't written anything. (#2822)
- Do not wrap http.NoBody in `go.opentelemetry.io/contrib/instrumentation/net/http/otelhttp`, which fixes handling of that special request body. (#2983)

## [1.11.1/0.36.4/0.5.2]

### Added

- Add trace context propagation support to `instrumentation/github.com/aws/aws-sdk-go-v2/otelaws` (#2856).
- [otelgrpc] Add `WithMeterProvider` function to enable metric and add metric `rpc.server.duration` to otelgrpc instrumentation library. (#2700)

### Changed

- Upgrade dependencies of OpenTelemetry Go to use the new [`v1.11.1`/`v0.33.0` release](https://github.com/open-telemetry/opentelemetry-go/releases/tag/v1.11.1)

## [1.11.0/0.36.3/0.5.1]

### Changed

- Upgrade dependencies of the OpenTelemetry Go Metric SDK to use the new [`v1.11.0`/`v0.32.3` release](https://github.com/open-telemetry/opentelemetry-go/releases/tag/v1.11.0)

## [0.36.2]

### Changed

- Upgrade dependencies of the OpenTelemetry Go Metric SDK to use the new [`v0.32.2` release](https://github.com/open-telemetry/opentelemetry-go/releases/tag/sdk%2Fmetric%2Fv0.32.2)
- Avoid getting a new Tracer for every RPC in `go.opentelemetry.io/contrib/instrumentation/google.golang.org/grpc/otelgrpc`. (#2835)
- Conditionally compute message size for tracing events using proto v2 API rather than legacy v1 API in `go.opentelemetry.io/contrib/instrumentation/google.golang.org/grpc/otelgrpc`. (#2647)

### Deprecated

- The `Inject` function in `go.opentelemetry.io/contrib/instrumentation/google.golang.org/grpc/otelgrpc` is deprecated. (#2838)
- The `Extract` function in `go.opentelemetry.io/contrib/instrumentation/google.golang.org/grpc/otelgrpc` is deprecated. (#2838)

## [0.36.1]

### Changed

- Upgrade dependencies of the OpenTelemetry Go Metric SDK to use the new [`v0.32.1` release](https://github.com/open-telemetry/opentelemetry-go/releases/tag/sdk%2Fmetric%2Fv0.32.1)

### Removed

- Drop support for Go 1.17.
  The project currently only supports Go 1.18 and above. (#2785)

## [0.36.0]

### Changed

- Upgrade dependencies of the OpenTelemetry Go Metric SDK to use the new [`v0.32.0` release](https://github.com/open-telemetry/opentelemetry-go/releases/tag/sdk%2Fmetric%2Fv0.32.0). (#2781, #2756, #2758, #2760, #2762)

## [1.10.0/0.35.0/0.5.0]

### Changed

- Rename the `Typ` field of `"go.opentelemetry.io/contrib/instrumentation/google.golang.org/grpc/otelgrpc".InterceptorInfo` to `Type`. (#2688)
- Use Go 1.19 as the default version for CI testing/linting. (#2675)

### Fixed

- Fix the Jaeger propagator rejecting trace IDs that are both shorter than 128 bits and not exactly 64 bits long (while not being 0).
  Also fix the propagator rejecting span IDs shorter than 64 bits.
  This fixes compatibility with Jaeger clients encoding trace and span IDs as variable-length hex strings, [as required by the Jaeger propagation format](https://www.jaegertracing.io/docs/1.37/client-libraries/#value). (#2731)

## [1.9.0/0.34.0/0.4.0] - 2022-08-02

### Added

- Add gRPC trace `Filter` to the `go.opentelemetry.io/contrib/instrumentation/google.golang.org/grpc/otelgrpc` package to provide the way to filter the traces automatically generated in interceptors. (#2572)
- The `TextMapPropagator` function to `go.opentelemetry.io/contrib/propagators/autoprop`.
  This function is used to return a composite `TextMapPropagator` from registered names (instead of having to specify with an environment variable). (#2593)

### Changed

- Upgraded all `semconv` package use to `v1.12.0`. (#2589)

## [1.8.0/0.33.0] - 2022-07-08

### Added

- The `go.opentelemetry.io/contrib/propagators/autoprop` package to provide configuration of propagators with useful defaults and envar support. (#2258)
- `WithPublicEndpointFn` hook to dynamically detect public HTTP requests and set their trace parent as a link. (#2342)

### Fixed

- Fix the `otelhttp`, `otelgin`, `otelmacaron`, `otelrestful` middlewares
  by using `SpanKindServer` when deciding the `SpanStatus`.
  This makes `4xx` response codes to not be an error anymore. (#2427)

## [1.7.0/0.32.0] - 2022-04-28

### Added

- Consistent probability sampler implementation. (#1379)

### Changed

- Upgraded all `semconv` package use to `v1.10.0`.
  This includes a backwards incompatible change for the `otelgocql` package to conform with the specification [change](https://github.com/open-telemetry/opentelemetry-specification/pull/1973).
  The `db.cassandra.keyspace` attribute is now transmitted as the `db.name` attribute. (#2222)

### Fixed

- Fix the `otelmux` middleware by using `SpanKindServer` when deciding the `SpanStatus`.
  This makes `4xx` response codes to not be an error anymore. (#1973)
- Fixed jaegerremote sampler not behaving properly with per operation strategy set. (#2137)
- Stopped injecting propagation context into response headers in otelhttp. (#2180)
- Fix issue where attributes for DynamoDB were not added because of a string miss match. (#2272)

### Removed

- Drop support for Go 1.16.
  The project currently only supports Go 1.17 and above. (#2314)

## [1.6.0/0.31.0] - 2022-03-28

### Added

- The project is now tested against Go 1.18 (in addition to the existing 1.16 and 1.17) (#1976)

### Changed

- Upgraded all dependencies on stable modules from `go.opentelemetry.io/otel` from v1.5.0 to v1.6.1. (#2134)
- Upgraded all dependencies on metric modules from `go.opentelemetry.io/otel` from v0.27.0 to v0.28.0. (#1977)

### Fixed

- otelhttp: Avoid panic by adding nil check to `wrappedBody.Close` (#2164)

## [1.5.0/0.30.0/0.1.0] - 2022-03-16

### Added

- Added the `go.opentelemetry.io/contrib/samplers/jaegerremote` package.
  This package implements the Jaeger remote sampler for OpenTelemetry Go. (#936)
- DynamoDB spans created with the `go.opentelemetry.io/contrib/instrumentation/github.com/aws/aws-sdk-go-v2/otelaws` package now have the appropriate database attributes added for the operation being performed.
  These attributes are detected automatically, but it is also now possible to provide a custom function to set attributes using `WithAttributeSetter`. (#1582)
- Add resource detector for GCP cloud function. (#1584)
- Add OpenTracing baggage extraction to the OpenTracing propagator in `go.opentelemetry.io/contrib/propagators/ot`. (#1880)

### Fixed

- Fix the `echo` middleware by using `SpanKind.SERVER` when deciding the `SpanStatus`.
  This makes `4xx` response codes to not be an error anymore. (#1848)

### Removed

- The deprecated `go.opentelemetry.io/contrib/exporters/metric/datadog` module is removed. (#1920)
- The deprecated `go.opentelemetry.io/contrib/exporters/metric/dogstatsd` module is removed. (#1920)
- The deprecated `go.opentelemetry.io/contrib/exporters/metric/cortex` module is removed.
  Use the `go.opentelemetry.io/otel/exporters/otlp/otlpmetric` exporter as a replacement to send data to a collector which can then export with its PRW exporter. (#1920)

## [1.4.0/0.29.0] - 2022-02-14

### Added

- Add `WithClientTrace` option to `go.opentelemetry.io/contrib/instrumentation/net/http/otelhttp`. (#875)

### Changed

- All metric instruments from the `go.opentelemetry.io/contrib/instrumentation/runtime` package have been renamed from `runtime.go.*` to `process.runtime.go.*` so as to comply with OpenTelemetry semantic conventions. (#1549)

### Fixed

- Change the `http-server-duration` instrument in `go.opentelemetry.io/contrib/instrumentation/net/http/otelhttp` to record milliseconds instead of microseconds.
  This changes fixes the code to comply with the OpenTelemetry specification. (#1414, #1537)
- Fixed the region reported by the `"go.opentelemetry.io/contrib/detectors/gcp".CloudRun` detector to comply with the OpenTelemetry specification.
  It no longer includes the project scoped region path, instead just the region. (#1546)
- The `"go.opentelemetry.io/contrib/instrumentation/net/http/otelhttp".Transport` type now correctly handles protocol switching responses.
  The returned response body implements the `io.ReadWriteCloser` interface if the underlying one does.
  This ensures that protocol switching requests receive a response body that they can write to. (#1329, #1628)

### Deprecated

- The `go.opentelemetry.io/contrib/exporters/metric/datadog` module is deprecated. (#1639)
- The `go.opentelemetry.io/contrib/exporters/metric/dogstatsd` module is deprecated. (#1639)
- The `go.opentelemetry.io/contrib/exporters/metric/cortex` module is deprecated.
  Use the go.opentelemetry.io/otel/exporters/otlp/otlpmetric exporter as a replacement to send data to a collector which can then export with its PRW exporter. (#1639)

### Removed

- Remove the `MinMaxSumCount` from cortex and datadog exporter. (#1554)
- The `go.opentelemetry.io/contrib/exporters/metric/dogstatsd` exporter no longer support exporting histogram or exact data points. (#1639)
- The `go.opentelemetry.io/contrib/exporters/metric/datadog` exporter no longer support exporting exact data points. (#1639)

## [1.3.0/0.28.0] - 2021-12-10

### ⚠️ Notice ⚠️

We have updated the project minimum supported Go version to 1.16

### Changed

- `otelhttptrace.NewClientTrace` now uses `TracerProvider` from the parent context if one exists and none was set with `WithTracerProvider` (#874)

### Fixed

- The `"go.opentelemetry.io/contrib/detector/aws/ecs".Detector` no longer errors if not running in ECS. (#1428)
- `go.opentelemetry.io/contrib/instrumentation/github.com/gorilla/mux/otelmux`
  does not require instrumented HTTP handlers to call `Write` nor
  `WriteHeader` anymore. (#1443)

## [1.2.0/0.27.0] - 2021-11-15

### Changed

- Update dependency on the `go.opentelemetry.io/otel` project to `v1.2.0`.
- `go.opentelemetry.io/contrib/instrumentation/github.com/aws/aws-lambda-go/otellambda/xrayconfig`
  updated to ensure access to the `TracerProvider`.
  - A `NewTracerProvider()` function is available to construct a recommended
    `TracerProvider` configuration.
  - `AllRecommendedOptions()` has been renamed to `WithRecommendedOptions()`
    and takes a `TracerProvider` as an argument.
  - `EventToCarrier()` and `Propagator()` are now `WithEventToCarrier()` and
    `WithPropagator()` to reflect that they return `Option` implementations.

## [1.1.1/0.26.1] - 2021-11-04

### Changed

- The `Transport`, `Handler`, and HTTP client convenience wrappers in the `go.opentelemetry.io/contrib/instrumentation/net/http/otelhttp` package now use the `TracerProvider` from the parent context if one exists and none was explicitly set when configuring the instrumentation. (#873)
- Semantic conventions now use `go.opentelemetry.io/otel/semconv/v1.7.0"`. (#1385)

## [1.1.0/0.26.0] - 2021-10-28

Update dependency on the `go.opentelemetry.io/otel` project to `v1.1.0`.

### Added

- Add instrumentation for the `github.com/aws/aws-lambda-go` package. (#983)
- Add resource detector for AWS Lambda. (#983)
- Add `WithTracerProvider` option for `otelhttptrace.NewClientTrace`. (#1128)
- Add optional AWS X-Ray configuration module for AWS Lambda Instrumentation. (#984)

### Fixed

- The `go.opentelemetry.io/contrib/propagators/ot` propagator returns the words `true` or `false` for the `ot-tracer-sampled` header instead of numerical `0` and `1`. (#1358)

## [1.0.0/0.25.0] - 2021-10-06

- Resource detectors and propagators (with the exception of `go.
  opentelemetry.io/contrib/propagators/opencensus`) are now stable and
  released at v1.0.0.
- Update dependency on the `go.opentelemetry.io/otel` project to `v1.0.1`.
- Update dependency on `go.opentelemetry.io/otel/metric` to `v0.24.0`.

## [0.24.0] - 2021-09-21

- Update dependency on the `go.opentelemetry.io/otel` project to `v1.0.0`.

## [0.23.0] - 2021-09-08

### Added

- Add `WithoutSubSpans`, `WithRedactedHeaders`, `WithoutHeaders`, and `WithInsecureHeaders` options for `otelhttptrace.NewClientTrace`. (#879)

### Changed

- Split `go.opentelemetry.io/contrib/propagators` module into `b3`, `jaeger`, `ot` modules. (#985)
- `otelmongodb` span attributes, name and span status now conform to specification. (#769)
- Migrated EC2 resource detector support from root module `go.opentelemetry.io/contrib/detectors/aws` to a separate EC2 resource detector module `go.opentelemetry.io/contrib/detectors/aws/ec2` (#1017)
- Add `cloud.provider` and `cloud.platform` to AWS detectors. (#1043)
- `otelhttptrace.NewClientTrace` now redacts known sensitive headers by default. (#879)

### Fixed

- Fix span not marked as error in `otelhttp.Transport` when `RoundTrip` fails with an error. (#950)

## [0.22.0] - 2021-07-26

### Added

- Add the `zpages` span processor. (#894)

### Changed

- The `b3.B3` type has been removed.
  `b3.New()` and `b3.WithInjectEncoding(encoding)` are added to replace it. (#868)

### Fixed

- Fix deadlocks and race conditions in `otelsarama.WrapAsyncProducer`.
  The `messaging.message_id` and `messaging.kafka.partition` attributes are now not set if a message was not processed. (#754) (#755) (#881)
- Fix `otelsarama.WrapAsyncProducer` so that the messages from the `Errors` channel contain the original `Metadata`. (#754)

## [0.21.0] - 2021-06-18

### Fixed

- Dockerfile based examples for `otelgin` and `otelmacaron`. (#767)

### Changed

- Supported minimum version of Go bumped from 1.14 to 1.15. (#787)
- EKS Resource Detector now use the Kubernetes Go client to obtain the ConfigMap. (#813)

### Removed

- Remove service name from `otelmongodb` configuration and span attributes. (#763)

## [0.20.0] - 2021-04-23

### Changed

- The `go.opentelemetry.io/contrib/instrumentation/go.mongodb.org/mongo-driver/mongo/otelmongo` instrumentation now accepts a `WithCommandAttributeDisabled`,
   so the caller can specify whether to opt-out of tracing the mongo command. (#712)
- Upgrade to v0.20.0 of `go.opentelemetry.io/otel`. (#758)
- The B3 and Jaeger propagators now store their debug or deferred state in the context.Context instead of the SpanContext. (#758)

## [0.19.0] - 2021-03-19

### Changed

- Upgrade to v0.19.0 of `go.opentelemetry.io/otel`.
- Fix Span names created in HTTP Instrumentation package to conform with guidelines. (#757)

## [0.18.0] - 2021-03-04

### Fixed

- `otelmemcache` no longer sets span status to OK instead of leaving it unset. (#477)
- Fix goroutine leak in gRPC `StreamClientInterceptor`. (#581)

### Removed

- Remove service name from `otelmemcache` configuration and span attributes. (#477)

## [0.17.0] - 2021-02-15

### Added

- Add `ot-tracer` propagator (#562)

### Changed

- Rename project default branch from `master` to `main`.

### Fixed

- Added failure message for AWS ECS resource detector for better debugging (#568)
- Goroutine leak in gRPC StreamClientInterceptor while streamer returns an error. (#581)

## [0.16.0] - 2021-01-13

### Fixed

- Fix module path for AWS ECS resource detector (#517)

## [0.15.1] - 2020-12-14

### Added

- Add registry link check to `Makefile` and pre-release script. (#446)
- A new AWS X-Ray ID Generator (#459)
- Migrate CircleCI jobs to GitHub Actions (#476)
- Add CodeQL GitHub Action (#506)
- Add gosec workflow to GitHub Actions (#507)

### Fixed

- Fixes the body replacement in otelhttp to not to mutate a nil body. (#484)

## [0.15.0] - 2020-12-11

### Added

- A new Amazon EKS resource detector. (#465)
- A new `gcp.CloudRun` detector for detecting resource from a Cloud Run instance. (#455)

## [0.14.0] - 2020-11-20

### Added

- `otelhttp.{Get,Head,Post,PostForm}` convenience wrappers for their `http` counterparts. (#390)
- The AWS detector now adds the cloud zone, host image ID, host type, and host name to the returned `Resource`. (#410)
- Add Amazon ECS Resource Detector for AWS X-Ray. (#466)
- Add propagator for AWS X-Ray (#462)

### Changed

- Add semantic version to `Tracer` / `Meter` created by instrumentation packages `otelsaram`, `otelrestful`, `otelmongo`, `otelhttp` and `otelhttptrace`. (#412)
- Update instrumentation guidelines about tracer / meter semantic version. (#412)
- Replace internal tracer and meter helpers by helpers from `go.opentelemetry.io/otel`. (#414)
- gRPC instrumentation sets span attribute `rpc.grpc.status_code`. (#453)

## Fixed

- `/detectors/aws` no longer fails if instance metadata is not available (e.g. not running in AWS) (#401)
- The AWS detector now returns a partial resource and an appropriate error if it encounters an error part way through determining a `Resource` identity. (#410)
- The `host` instrumentation unit test has been updated to not depend on the system it runs on. (#426)

## [0.13.0] - 2020-10-09

## Added

- A Jaeger propagator. (#375)

## Changed

- The `go.opentelemetry.io/contrib/instrumentation/google.golang.org/grpc/otelgrpc` package instrumentation no longer accepts a `Tracer` as an argument to the interceptor function.
   Instead, a new `WithTracerProvider` option is added to configure the `TracerProvider` used when creating the `Tracer` for the instrumentation. (#373)
- The `go.opentelemetry.io/contrib/instrumentation/gopkg.in/macaron.v1/otelmacaron` instrumentation now accepts a `TracerProvider` rather than a `Tracer`. (#374)
- Remove `go.opentelemetry.io/otel/sdk` dependency from instrumentation. (#381)
- Use `httpsnoop` in `go.opentelemetry.io/contrib/instrumentation/github.com/gorilla/mux/otelmux` to ensure `http.ResponseWriter` additional interfaces are preserved. (#388)

### Fixed

- The `go.opentelemetry.io/contrib/instrumentation/github.com/labstack/echo/otelecho.Middleware` no longer sends duplicate errors to the global `ErrorHandler`. (#377, #364)
- The import comment in `go.opentelemetry.io/contrib/instrumentation/net/http/otelhttp` is now correctly quoted. (#379)
- The B3 propagator sets the sample bitmask when the sampling decision is `debug`. (#369)

## [0.12.0] - 2020-09-25

### Added

- Benchmark tests for the gRPC instrumentation. (#296)
- Integration testing for the gRPC instrumentation. (#297)
- Allow custom labels to be added to net/http metrics. (#306)
- Added B3 propagator, moving it out of open.telemetry.io/otel repo. (#344)

### Changed

- Unify instrumentation about provider options for `go.mongodb.org/mongo-driver`, `gin-gonic/gin`, `gorilla/mux`,
  `labstack/echo`, `emicklei/go-restful`, `bradfitz/gomemcache`, `Shopify/sarama`, `net/http` and `beego`. (#303)
- Update instrumentation guidelines about uniform provider options. Also, update style guide. (#303)
- Make config struct of instrumentation unexported. (#303)
- Instrumentations have been updated to adhere to the [configuration style guide's](https://github.com/open-telemetry/opentelemetry-go/blob/master/CONTRIBUTING.md#config)
   updated recommendation to use `newConfig()` instead of `configure()`. (#336)
- A new instrumentation naming scheme is implemented to avoid package name conflicts for instrumented packages while still remaining discoverable. (#359)
  - `google.golang.org/grpc` -> `google.golang.org/grpc/otelgrpc`
  - `go.mongodb.org/mongo-driver` -> `go.mongodb.org/mongo-driver/mongo/otelmongo`
  - `net/http` -> `net/http/otelhttp`
  - `net/http/httptrace` -> `net/http/httptrace/otelhttptrace`
  - `github.com/labstack/echo` -> `github.com/labstack/echo/otelecho`
  - `github.com/bradfitz/gomemcache` -> `github.com/bradfitz/gomemcache/memcache/otelmemcache`
  - `github.com/gin-gonic/gin` -> `github.com/gin-gonic/gin/otelgin`
  - `github.com/gocql/gocql` -> `github.com/gocql/gocql/otelgocql`
  - `github.com/emicklei/go-restful` -> `github.com/emicklei/go-restful/otelrestful`
  - `github.com/Shopify/sarama` -> `github.com/Shopify/sarama/otelsarama`
  - `github.com/gorilla/mux` -> `github.com/gorilla/mux/otelmux`
  - `github.com/astaxie/beego` -> `github.com/astaxie/beego/otelbeego`
  - `gopkg.in/macaron.v1` -> `gopkg.in/macaron.v1/otelmacaron`
- Rename `OTelBeegoHandler` to `Handler` in the `go.opentelemetry.io/contrib/instrumentation/github.com/astaxie/beego/otelbeego` package. (#359)
- Replace `WithTracer` with `WithTracerProvider` in the `go.opentelemetry.io/contrib/instrumentation/gopkg.in/macaron.v1/otelmacaron` instrumentation. (#374)

## [0.11.0] - 2020-08-25

### Added

- Top-level `Version()` and `SemVersion()` functions defining the current version of the contrib package. (#225)
- Instrumentation for the `github.com/astaxie/beego` package. (#200)
- Instrumentation for the `github.com/bradfitz/gomemcache` package. (#204)
- Host metrics instrumentation. (#231)
- Cortex histogram and distribution support. (#237)
- Cortex example project. (#238)
- Cortex HTTP authentication. (#246)

### Changed

- Remove service name as a parameter of Sarama instrumentation. (#221)
- Replace `WithTracer` with `WithTracerProvider` in Sarama instrumentation. (#221)
- Switch to use common top-level module `SemVersion()` when creating versioned tracer in `bradfitz/gomemcache`. (#226)
- Use `IntegrationShouldRun` in `gomemcache_test`. (#254)
- Use Go 1.15 for CI builds. (#236)
- Improved configuration for `runtime` instrumentation. (#224)

### Fixed

- Update dependabot configuration to include newly added `bradfitz/gomemcache` package. (#226)
- Correct `runtime` instrumentation name. (#241)

## [0.10.1] - 2020-08-13

### Added

- The `go.opentelemetry.io/contrib/instrumentation/google.golang.org/grpc` module has been added to replace the instrumentation that had previoiusly existed in the `go.opentelemetry.io/otel/instrumentation/grpctrace` package. (#189)
- Instrumentation for the stdlib `net/http` and `net/http/httptrace` packages. (#190)
- Initial Cortex exporter. (#202, #205, #210, #211, #215)

### Fixed

- Bump google.golang.org/grpc from 1.30.0 to 1.31.0. (#166)
- Bump go.mongodb.org/mongo-driver from 1.3.5 to 1.4.0 in /instrumentation/go.mongodb.org/mongo-driver. (#170)
- Bump google.golang.org/grpc in /instrumentation/github.com/gin-gonic/gin. (#173)
- Bump google.golang.org/grpc in /instrumentation/github.com/labstack/echo. (#176)
- Bump google.golang.org/grpc from 1.30.0 to 1.31.0 in /instrumentation/github.com/Shopify/sarama. (#179)
- Bump cloud.google.com/go from 0.61.0 to 0.63.0 in /detectors/gcp. (#181, #199)
- Bump github.com/aws/aws-sdk-go from 1.33.15 to 1.34.1 in /detectors/aws. (#184, #192, #193, #198, #201, #203)
- Bump github.com/golangci/golangci-lint from 1.29.0 to 1.30.0 in /tools. (#186)
- Setup CI to run tests that require external resources (Cassandra and MongoDB). (#191)
- Bump github.com/Shopify/sarama from 1.26.4 to 1.27.0 in /instrumentation/github.com/Shopify/sarama. (#206)

## [0.10.0] - 2020-07-31

This release upgrades its [go.opentelemetry.io/otel](https://github.com/open-telemetry/opentelemetry-go/releases/tag/v0.10.0) dependency to v0.10.0 and includes new instrumentation for popular Kafka and Cassandra clients.

### Added

- A detector that generate resources from GCE instance. (#132)
- A detector that generate resources from AWS instances. (#139)
- Instrumentation for the Kafka client github.com/Shopify/sarama. (#134, #153)
- Links and status message for mock span in the internal testing library. (#134)
- Instrumentation for the Cassandra client github.com/gocql/gocql. (#137)
- A detector that generate resources from GKE clusters. (#154)

### Fixed

- Bump github.com/aws/aws-sdk-go from 1.33.8 to 1.33.15 in /detectors/aws. (#155, #157, #159, #162)
- Bump github.com/golangci/golangci-lint from 1.28.3 to 1.29.0 in /tools. (#146)

## [0.9.0] - 2020-07-20

This release upgrades its [go.opentelemetry.io/otel](https://github.com/open-telemetry/opentelemetry-go/releases/tag/v0.9.0) dependency to v0.9.0.

### Fixed

- Bump github.com/emicklei/go-restful/v3 from 3.0.0 to 3.2.0 in /instrumentation/github.com/emicklei/go-restful. (#133)
- Update dependabot configuration to correctly check all included packages. (#131)
- Update `RELEASING.md` with correct `tag.sh` command. (#130)

## [0.8.0] - 2020-07-10

This release upgrades its [go.opentelemetry.io/otel](https://github.com/open-telemetry/opentelemetry-go/releases/tag/v0.8.0) dependency to v0.8.0, includes minor fixes, and new instrumentation.

### Added

- Create this `CHANGELOG.md`. (#114)
- Add `emicklei/go-restful/v3` trace instrumentation. (#115)

### Changed

- Update `CONTRIBUTING.md` to ask for updates to `CHANGELOG.md` with each pull request. (#114)
- Move all `github.com` package instrumentation under a `github.com` directory. (#118)

### Fixed

- Update README to include information about external instrumentation.
   To start, this includes native instrumentation found in the `go-redis/redis` package. (#117)
- Bump github.com/golangci/golangci-lint from 1.27.0 to 1.28.2 in /tools. (#122, #123, #125)
- Bump go.mongodb.org/mongo-driver from 1.3.4 to 1.3.5 in /instrumentation/go.mongodb.org/mongo-driver. (#124)

## [0.7.0] - 2020-06-29

This release upgrades its [go.opentelemetry.io/otel](https://github.com/open-telemetry/opentelemetry-go/releases/tag/v0.7.0) dependency to v0.7.0.

### Added

- Create `RELEASING.md` instructions. (#101)
- Apply transitive dependabot go.mod updates as part of a new automatic Github workflow. (#94)
- New dependabot integration to automate package upgrades. (#61)
- Add automatic tag generation script for release. (#60)

### Changed

- Upgrade Datadog metrics exporter to include Resource tags. (#46)
- Added output validation to Datadog example. (#96)
- Move Macaron package to match layout guidelines. (#92)
- Update top-level README and instrumentation README. (#92)
- Bump google.golang.org/grpc from 1.29.1 to 1.30.0. (#99)
- Bump github.com/golangci/golangci-lint from 1.21.0 to 1.27.0 in /tools. (#77)
- Bump go.mongodb.org/mongo-driver from 1.3.2 to 1.3.4 in /instrumentation/go.mongodb.org/mongo-driver. (#76)
- Bump github.com/stretchr/testify from 1.5.1 to 1.6.1. (#74)
- Bump gopkg.in/macaron.v1 from 1.3.5 to 1.3.9 in /instrumentation/macaron. (#68)
- Bump github.com/gin-gonic/gin from 1.6.2 to 1.6.3 in /instrumentation/gin-gonic/gin. (#73)
- Bump github.com/DataDog/datadog-go from 3.5.0+incompatible to 3.7.2+incompatible in /exporters/metric/datadog. (#78)
- Replaced `internal/trace/http.go` helpers with `api/standard` helpers from otel-go repo. (#112)

## [0.6.1] - 2020-06-08

First official tagged release of `contrib` repository.

### Added

- `labstack/echo` trace instrumentation (#42)
- `mongodb` trace instrumentation (#26)
- Go Runtime metrics (#9)
- `gorilla/mux` trace instrumentation (#19)
- `gin-gonic` trace instrumentation (#15)
- `macaron` trace instrumentation (#20)
- `dogstatsd` metrics exporter (#10)
- `datadog` metrics exporter (#22)
- Tags to all modules in repository
- Repository folder structure and automated build (#3)

### Changes

- Prefix support for dogstatsd (#34)
- Update Go Runtime package to use batch observer (#44)

[Unreleased]: https://github.com/open-telemetry/opentelemetry-go-contrib/compare/v1.35.0...HEAD
[1.35.0/0.60.0/0.29.0/0.15.0/0.10.0/0.8.0/0.7.0]: https://github.com/open-telemetry/opentelemetry-go-contrib/releases/tag/v1.35.0
[1.34.0/0.59.0/0.28.0/0.14.0/0.9.0/0.7.0/0.6.0]: https://github.com/open-telemetry/opentelemetry-go-contrib/releases/tag/v1.34.0
[1.33.0/0.58.0/0.27.0/0.13.0/0.8.0/0.6.0/0.5.0]: https://github.com/open-telemetry/opentelemetry-go-contrib/releases/tag/v1.33.0
[1.32.0/0.57.0/0.26.0/0.12.0/0.7.0/0.5.0/0.4.0]: https://github.com/open-telemetry/opentelemetry-go-contrib/releases/tag/v1.32.0
[1.31.0/0.56.0/0.25.0/0.11.0/0.6.0/0.4.0/0.3.0]: https://github.com/open-telemetry/opentelemetry-go-contrib/releases/tag/v1.31.0
[1.30.0/0.55.0/0.24.0/0.10.0/0.5.0/0.3.0/0.2.0]: https://github.com/open-telemetry/opentelemetry-go-contrib/releases/tag/v1.30.0
[1.29.0/0.54.0/0.23.0/0.9.0/0.4.0/0.2.0/0.1.0]: https://github.com/open-telemetry/opentelemetry-go-contrib/releases/tag/v1.29.0
[1.28.0/0.53.0/0.22.0/0.8.0/0.3.0/0.1.0]: https://github.com/open-telemetry/opentelemetry-go-contrib/releases/tag/v1.28.0
[1.27.0/0.52.0/0.21.0/0.7.0/0.2.0]: https://github.com/open-telemetry/opentelemetry-go-contrib/releases/tag/v1.27.0
[1.26.0/0.51.0/0.20.0/0.6.0/0.1.0]: https://github.com/open-telemetry/opentelemetry-go-contrib/releases/tag/v1.26.0
[1.25.0/0.50.0/0.19.0/0.5.0/0.0.1]: https://github.com/open-telemetry/opentelemetry-go-contrib/releases/tag/v1.25.0
[1.24.0/0.49.0/0.18.0/0.4.0]: https://github.com/open-telemetry/opentelemetry-go-contrib/releases/tag/v1.24.0
[1.23.0/0.48.0/0.17.0/0.3.0]: https://github.com/open-telemetry/opentelemetry-go-contrib/releases/tag/v1.23.0
[1.22.0/0.47.0/0.16.0/0.2.0]: https://github.com/open-telemetry/opentelemetry-go-contrib/releases/tag/v1.22.0
[1.21.1/0.46.1/0.15.1/0.1.1]: https://github.com/open-telemetry/opentelemetry-go-contrib/releases/tag/v1.21.1
[1.21.0/0.46.0/0.15.0/0.1.0]: https://github.com/open-telemetry/opentelemetry-go-contrib/releases/tag/v1.21.0
[1.20.0/0.45.0/0.14.0]: https://github.com/open-telemetry/opentelemetry-go-contrib/releases/tag/v1.20.0
[1.19.0/0.44.0/0.13.0]: https://github.com/open-telemetry/opentelemetry-go-contrib/releases/tag/v1.19.0
[1.18.0/0.43.0/0.12.0]: https://github.com/open-telemetry/opentelemetry-go-contrib/releases/tag/v1.18.0
[1.17.0/0.42.0/0.11.0]: https://github.com/open-telemetry/opentelemetry-go-contrib/releases/tag/v1.17.0
[1.17.0-rc.1/0.42.0-rc.1/0.11.0-rc.1]: https://github.com/open-telemetry/opentelemetry-go-contrib/releases/tag/v1.17.0-rc.1
[1.16.1/0.41.1/0.10.1]: https://github.com/open-telemetry/opentelemetry-go-contrib/releases/tag/v1.16.1
[1.16.0/0.41.0/0.10.0]: https://github.com/open-telemetry/opentelemetry-go-contrib/releases/tag/v1.16.0
[1.16.0-rc.2/0.41.0-rc.2/0.10.0-rc.2]: https://github.com/open-telemetry/opentelemetry-go-contrib/releases/tag/v1.16.0-rc.2
[1.16.0-rc.1/0.41.0-rc.1/0.10.0-rc.1]: https://github.com/open-telemetry/opentelemetry-go-contrib/releases/tag/v1.16.0-rc.1
[1.15.0/0.40.0/0.9.0]: https://github.com/open-telemetry/opentelemetry-go-contrib/releases/tag/v1.15.0
[1.14.0/0.39.0/0.8.0]: https://github.com/open-telemetry/opentelemetry-go-contrib/releases/tag/v1.14.0
[1.13.0/0.38.0/0.7.0]: https://github.com/open-telemetry/opentelemetry-go-contrib/releases/tag/v1.13.0
[1.12.0/0.37.0/0.6.0]: https://github.com/open-telemetry/opentelemetry-go-contrib/releases/tag/v1.12.0
[1.11.1/0.36.4/0.5.2]: https://github.com/open-telemetry/opentelemetry-go-contrib/releases/tag/v1.11.1
[1.11.0/0.36.3/0.5.1]: https://github.com/open-telemetry/opentelemetry-go-contrib/releases/tag/v1.11.0
[0.36.2]: https://github.com/open-telemetry/opentelemetry-go-contrib/releases/tag/zpages/v0.36.2
[0.36.1]: https://github.com/open-telemetry/opentelemetry-go-contrib/releases/tag/zpages/v0.36.1
[0.36.0]: https://github.com/open-telemetry/opentelemetry-go-contrib/releases/tag/zpages/v0.36.0
[1.10.0/0.35.0/0.5.0]: https://github.com/open-telemetry/opentelemetry-go-contrib/releases/tag/v1.10.0
[1.9.0/0.34.0/0.4.0]: https://github.com/open-telemetry/opentelemetry-go-contrib/releases/tag/v1.9.0
[1.8.0/0.33.0]: https://github.com/open-telemetry/opentelemetry-go-contrib/releases/tag/v1.8.0
[1.7.0/0.32.0]: https://github.com/open-telemetry/opentelemetry-go-contrib/releases/tag/v1.7.0
[1.6.0/0.31.0]: https://github.com/open-telemetry/opentelemetry-go-contrib/releases/tag/v1.6.0
[1.5.0/0.30.0/0.1.0]: https://github.com/open-telemetry/opentelemetry-go-contrib/releases/tag/v1.5.0
[1.4.0/0.29.0]: https://github.com/open-telemetry/opentelemetry-go-contrib/releases/tag/v1.4.0
[1.3.0/0.28.0]: https://github.com/open-telemetry/opentelemetry-go-contrib/releases/tag/v1.3.0
[1.2.0/0.27.0]: https://github.com/open-telemetry/opentelemetry-go-contrib/releases/tag/v1.2.0
[1.1.1/0.26.1]: https://github.com/open-telemetry/opentelemetry-go-contrib/releases/tag/v1.1.1
[1.1.0/0.26.0]: https://github.com/open-telemetry/opentelemetry-go-contrib/releases/tag/v1.1.0
[1.0.0/0.25.0]: https://github.com/open-telemetry/opentelemetry-go-contrib/releases/tag/v1.0.0
[0.24.0]: https://github.com/open-telemetry/opentelemetry-go-contrib/releases/tag/v0.24.0
[0.23.0]: https://github.com/open-telemetry/opentelemetry-go-contrib/releases/tag/v0.23.0
[0.22.0]: https://github.com/open-telemetry/opentelemetry-go-contrib/releases/tag/v0.22.0
[0.21.0]: https://github.com/open-telemetry/opentelemetry-go-contrib/releases/tag/v0.21.0
[0.20.0]: https://github.com/open-telemetry/opentelemetry-go-contrib/releases/tag/v0.20.0
[0.19.0]: https://github.com/open-telemetry/opentelemetry-go-contrib/releases/tag/v0.19.0
[0.18.0]: https://github.com/open-telemetry/opentelemetry-go-contrib/releases/tag/v0.18.0
[0.17.0]: https://github.com/open-telemetry/opentelemetry-go-contrib/releases/tag/v0.17.0
[0.16.0]: https://github.com/open-telemetry/opentelemetry-go-contrib/releases/tag/v0.16.0
[0.15.1]: https://github.com/open-telemetry/opentelemetry-go-contrib/releases/tag/v0.15.1
[0.15.0]: https://github.com/open-telemetry/opentelemetry-go-contrib/releases/tag/v0.15.0
[0.14.0]: https://github.com/open-telemetry/opentelemetry-go-contrib/releases/tag/v0.14.0
[0.13.0]: https://github.com/open-telemetry/opentelemetry-go-contrib/releases/tag/v0.13.0
[0.12.0]: https://github.com/open-telemetry/opentelemetry-go-contrib/releases/tag/v0.12.0
[0.11.0]: https://github.com/open-telemetry/opentelemetry-go-contrib/releases/tag/v0.11.0
[0.10.1]: https://github.com/open-telemetry/opentelemetry-go-contrib/releases/tag/v0.10.1
[0.10.0]: https://github.com/open-telemetry/opentelemetry-go-contrib/releases/tag/v0.10.0
[0.9.0]: https://github.com/open-telemetry/opentelemetry-go-contrib/releases/tag/v0.9.0
[0.8.0]: https://github.com/open-telemetry/opentelemetry-go-contrib/releases/tag/v0.8.0
[0.7.0]: https://github.com/open-telemetry/opentelemetry-go-contrib/releases/tag/v0.7.0
[0.6.1]: https://github.com/open-telemetry/opentelemetry-go-contrib/releases/tag/v0.6.1

<!-- Released section ended -->

[Go 1.24]: https://go.dev/doc/go1.24
[Go 1.23]: https://go.dev/doc/go1.23
[Go 1.22]: https://go.dev/doc/go1.22
[Go 1.21]: https://go.dev/doc/go1.21
[Go 1.20]: https://go.dev/doc/go1.20
[Go 1.19]: https://go.dev/doc/go1.19
[Go 1.18]: https://go.dev/doc/go1.18

[GO-2024-2687]: https://pkg.go.dev/vuln/GO-2024-2687<|MERGE_RESOLUTION|>--- conflicted
+++ resolved
@@ -23,8 +23,7 @@
 ### Changed
 
 - Jaeger remote sampler's probabilistic strategy now uses the same sampling algorithm as `trace.TraceIDRatioBased` in `go.opentelemetry.io/contrib/samplers/jaegerremote`. (#6892)
-<<<<<<< HEAD
-- Switched the default for `OTEL_SEMCONV_STABILITY_OPT_IN` to emit the v1.26.0 semantic conventions by default in the following modules. (#6899)
+- Switched the default for `OTEL_SEMCONV_STABILITY_OPT_IN` to emit the v1.26.0 semantic conventions by default in the following modules.
   - `go.opentelemetry.io/contrib/instrumentation/github.com/emicklei/go-restful/otelrestful`
   - `go.opentelemetry.io/contrib/instrumentation/github.com/gin-gonic/gin/otelgin`
   - `go.opentelemetry.io/contrib/instrumentation/github.com/gorilla/mux/otelmux`
@@ -32,13 +31,9 @@
   - `go.opentelemetry.io/contrib/instrumentation/net/http/httptrace/otelhttptrace`
   - `go.opentelemetry.io/contrib/instrumentation/net/http/otelhttp`
 
-  The `OTEL_SEMCONV_STABILITY_OPT_IN=http/dup` environment variable can be
-  still used to emit both the v1.20.0 and v1.26.0 semantic conventions.
-  It is however impossible to emit only the 1.20.0 semantic conventions, as the
-  next release will drop support for that environment variable.
-=======
+  The `OTEL_SEMCONV_STABILITY_OPT_IN=http/dup` environment variable can be still used to emit both the v1.20.0 and v1.26.0 semantic conventions.
+  It is however impossible to emit only the 1.20.0 semantic conventions, as the next release will drop support for that environment variable. (#6899)
 - Update the Jaeger remote sampler to use "github.com/jaegertracing/jaeger-idl/proto-gen/api_v2" in  `go.opentelemetry.io/contrib/samplers/jaegerremote`. (#7061)
->>>>>>> 56eeab70
 
 ### Fixed
 

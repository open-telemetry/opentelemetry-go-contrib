--- conflicted
+++ resolved
@@ -11,11 +11,9 @@
 ### Added
 
 - Add the new `go.opentelemetry.io/contrib/instrgen` package to provide auto-generated source code instrumentation. (#3068, #3108)
-<<<<<<< HEAD
+- `NewSDK` in `go.opentelemetry.io/contrib/config` now returns a configured SDK with a valid `MeterProvider`. (#4804)
 - The `go.opentelemetry.io/contrib/bridges/otellogr` module.
   This module provides an OpenTelemetry logging bridge for "github.com/go-logr/logr". (#5357)
-=======
-- `NewSDK` in `go.opentelemetry.io/contrib/config` now returns a configured SDK with a valid `MeterProvider`. (#4804)
 
 ### Changed
 
@@ -25,7 +23,6 @@
 
 - Fix bug where an empty exemplar was added to counters in `go.opentelemetry.io/contrib/bridges/prometheus`. (#5395)
 - Fix bug where the last histogram bucket was missing in `go.opentelemetry.io/contrib/bridges/prometheus`. (#5395)
->>>>>>> fed6e67d
 
 ## [1.25.0/0.50.0/0.19.0/0.5.0/0.0.1] - 2024-04-05
 

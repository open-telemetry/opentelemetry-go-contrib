# Changelog

All notable changes to this project will be documented in this file.

The format is based on [Keep a Changelog](https://keepachangelog.com/en/1.0.0/).

This project adheres to [Semantic Versioning](https://semver.org/spec/v2.0.0.html).

## [Unreleased]

### Added

- Transform raw (`slog.KindAny`) attribute values to matching `log.Value` types.
  For example, `[]string{"foo", "bar"}` attribute value is now transformed to `log.SliceValue(log.StringValue("foo"), log.StringValue("bar"))` instead of `log.String("[foo bar"])`. (#6254)
- Add the `WithSource` option to the `go.opentelemetry.io/contrib/bridges/otelslog` log bridge to set the `code.*` attributes in the log record that includes the source location where the record was emitted. (#6253)
- Add `ContextWithStartTime` and `StartTimeFromContext` to `go.opentelemetry.io/contrib/instrumentation/net/http/otelhttp`, which allows setting the start time using go context. (#6137)
- Set the `code.*` attributes in `go.opentelemetry.io/contrib/bridges/otelzap` if the `zap.Logger` was created with the `AddCaller` or `AddStacktrace` option. (#6268)
<<<<<<< HEAD
- The `go.opentelemetry.io/contrib/bridges/otellogr` module. This module provides an OpenTelemetry logging bridge for `github.com/go-logr/logr`.
=======
- Add a `LogProcessor` to `go.opentelemetry.io/contrib/processors/baggagecopy` to copy baggage members to log records. (#6277)
  - Use `baggagecopy.NewLogProcessor` when configuring a Log Provider.
    - `NewLogProcessor` accepts a `Filter` function type that selects which baggage members are added to the log record.
>>>>>>> 488f482c

### Changed 

- Upgrade `go.opentelemetry.io/otel/semconv/v1.17.0` to `go.opentelemetry.io/otel/semconv/v1.21.0` in `go.opentelemetry.io/contrib/instrumentation/go.mongodb.org/mongo-driver/mongo/otelmongo`. (#6272)
- Resource doesn't merge with defaults if a valid resource is configured in `go.opentelemetry.io/contrib/config`. (#6289)

### Fixed

- Transform nil attribute values to `log.Value` zero value instead of panicking in `go.opentelemetry.io/contrib/bridges/otellogrus`. (#6237)
- Transform nil attribute values to `log.Value` zero value instead of panicking in `go.opentelemetry.io/contrib/bridges/otelzap`. (#6237)
- Transform nil attribute values to `log.Value` zero value instead of `log.StringValue("<nil>")` in `go.opentelemetry.io/contrib/bridges/otelslog`. (#6246)
- Fix `NewClientHandler` so that `rpc.client.request.*` metrics measure requests instead of responses and `rpc.client.responses.*` metrics measure responses instead of requests in `go.opentelemetry.io/contrib/instrumentation/google.golang.org/grpc/otelgrpc`. (#6250)
- Fix issue in `go.opentelemetry.io/contrib/config` causing `otelprom.WithResourceAsConstantLabels` configuration to not be respected. (#6260)

<!-- Released section -->
<!-- Don't change this section unless doing release -->

## [1.31.0/0.56.0/0.25.0/0.11.0/0.6.0/0.4.0/0.3.0] - 2024-10-14

### Added

- The `Severitier` and `SeverityVar` types are added to `go.opentelemetry.io/contrib/processors/minsev` allowing dynamic configuration of the severity used by the `LogProcessor`. (#6116)
- Move examples from `go.opentelemetry.io/otel` to this repository under `examples` directory. (#6158)
- Support yaml/json struct tags for generated code in `go.opentelemetry.io/contrib/config`. (#5433)
- Add support for parsing YAML configuration via `ParseYAML` in `go.opentelemetry.io/contrib/config`. (#5433)
- Add support for temporality preference configuration in `go.opentelemetry.io/contrib/config`. (#5860)

### Changed

- The function signature of `NewLogProcessor` in `go.opentelemetry.io/contrib/processors/minsev` has changed to accept the added `Severitier` interface instead of a `log.Severity`. (#6116)
- Updated `go.opentelemetry.io/contrib/config` to use the [v0.3.0](https://github.com/open-telemetry/opentelemetry-configuration/releases/tag/v0.3.0) release of schema which includes backwards incompatible changes. (#6126)
- `NewSDK` in `go.opentelemetry.io/contrib/config` now returns a no-op SDK if `disabled` is set to `true`. (#6185)
- The deprecated `go.opentelemetry.io/contrib/instrumentation/github.com/labstack/echo/otelecho` package has found a Code Owner.
  The package is no longer deprecated. (#6207)

### Fixed

- Possible nil dereference panic in `go.opentelemetry.io/contrib/instrumentation/net/http/httptrace/otelhttptrace`. (#5965)
- `logrus.Level` transformed to appropriate `log.Severity` in `go.opentelemetry.io/contrib/bridges/otellogrus`. (#6191)

### Removed

- The `Minimum` field of the `LogProcessor` in `go.opentelemetry.io/contrib/processors/minsev` is removed.
  Use `NewLogProcessor` to configure this setting. (#6116)
- The deprecated `go.opentelemetry.io/contrib/instrumentation/gopkg.in/macaron.v1/otelmacaron` package is removed. (#6186)
- The deprecated `go.opentelemetry.io/contrib/samplers/aws/xray` package is removed. (#6187)

## [1.30.0/0.55.0/0.24.0/0.10.0/0.5.0/0.3.0/0.2.0] - 2024-09-10

### Added

- Add `NewProducer` to `go.opentelemetry.io/contrib/instrumentation/runtime`, which allows collecting the `go.schedule.duration` histogram metric from the Go runtime. (#5991)
- Add gRPC protocol support for OTLP log exporter in `go.opentelemetry.io/contrib/exporters/autoexport`. (#6083)

### Removed

- Drop support for [Go 1.21]. (#6046, #6047)

### Fixed

- Superfluous call to `WriteHeader` when flushing after setting a status code in `go.opentelemetry.io/contrib/instrumentation/net/http/otelhttp`. (#6074)
- Superfluous call to `WriteHeader` when writing the response body after setting a status code in `go.opentelemetry.io/contrib/instrumentation/net/http/otelhttp`. (#6055)

## [1.29.0/0.54.0/0.23.0/0.9.0/0.4.0/0.2.0/0.1.0] - 2024-08-23

This release is the last to support [Go 1.21].
The next release will require at least [Go 1.22].

### Added

- Add the `WithSpanAttributes` and `WithMetricAttributes` methods to set custom attributes to the stats handler in `go.opentelemetry.io/contrib/instrumentation/google.golang.org/grpc/otelgrpc`. (#5133)
- The `go.opentelemetry.io/contrib/bridges/otelzap` module.
  This module provides an OpenTelemetry logging bridge for `go.uber.org/zap`. (#5191)
- Support for the `OTEL_HTTP_CLIENT_COMPATIBILITY_MODE=http/dup` environment variable in `go.opentelemetry.io/contrib/instrumentation/net/http/otelhttp` to emit attributes for both the v1.20.0 and v1.26.0 semantic conventions. (#5401)
- The `go.opentelemetry.io/contrib/bridges/otelzerolog` module.
  This module provides an OpenTelemetry logging bridge for `github.com/rs/zerolog`. (#5405)
- Add `WithGinFilter` filter parameter in `go.opentelemetry.io/contrib/instrumentation/github.com/gin-gonic/gin/otelgin` to allow filtering requests with `*gin.Context`. (#5743)
- Support for stdoutlog exporter in `go.opentelemetry.io/contrib/config`. (#5850)
- Add macOS ARM64 platform to the compatibility testing suite. (#5868)
- Add new runtime metrics to `go.opentelemetry.io/contrib/instrumentation/runtime`, which are still disabled by default. (#5870)
- Add the `WithMetricsAttributesFn` option to allow setting dynamic, per-request metric attributes in `go.opentelemetry.io/contrib/instrumentation/net/http/otelhttp`. (#5876)
- The `go.opentelemetry.io/contrib/config` package supports configuring `with_resource_constant_labels` for the prometheus exporter. (#5890)
- Support [Go 1.23]. (#6017)

### Removed

- The deprecated `go.opentelemetry.io/contrib/processors/baggagecopy` package is removed. (#5853)

### Fixed

- Race condition when reading the HTTP body and writing the response in `go.opentelemetry.io/contrib/instrumentation/net/http/otelhttp`. (#5916)

## [1.28.0/0.53.0/0.22.0/0.8.0/0.3.0/0.1.0] - 2024-07-02

### Added

- Add the new `go.opentelemetry.io/contrib/detectors/azure/azurevm` package to provide a resource detector for Azure VMs. (#5422)
- Add support to configure views when creating MeterProvider using the config package. (#5654)
- The `go.opentelemetry.io/contrib/config` add support to configure periodic reader interval and timeout. (#5661)
- Add log support for the autoexport package. (#5733)
- Add support for disabling the old runtime metrics using the `OTEL_GO_X_DEPRECATED_RUNTIME_METRICS=false` environment variable. (#5747)
- Add support for signal-specific protocols environment variables (`OTEL_EXPORTER_OTLP_TRACES_PROTOCOL`, `OTEL_EXPORTER_OTLP_LOGS_PROTOCOL`, `OTEL_EXPORTER_OTLP_METRICS_PROTOCOL`) in `go.opentelemetry.io/contrib/exporters/autoexport`. (#5816)
- The `go.opentelemetry.io/contrib/processors/minsev` module is added.
  This module provides and experimental logging processor with a configurable threshold for the minimum severity records must have to be recorded. (#5817)
- The `go.opentelemetry.io/contrib/processors/baggagecopy` module.
  This module is a replacement of `go.opentelemetry.io/contrib/processors/baggage/baggagetrace`. (#5824)

### Changed

- Improve performance of `go.opentelemetry.io/contrib/instrumentation/google.golang.org/grpc/otelgrpc` with the usage of `WithAttributeSet()` instead of `WithAttribute()`. (#5664)
- Improve performance of `go.opentelemetry.io/contrib/instrumentation/net/http/otelhttp` with the usage of `WithAttributeSet()` instead of `WithAttribute()`. (#5664)
- Update `go.opentelemetry.io/contrib/config` to latest released configuration schema which introduces breaking changes where `Attributes` is now a `map[string]interface{}`. (#5758)
- Upgrade all dependencies of `go.opentelemetry.io/otel/semconv/v1.25.0` to `go.opentelemetry.io/otel/semconv/v1.26.0`. (#5847)

### Fixed

- Custom attributes targeting metrics recorded by the `go.opentelemetry.io/contrib/instrumentation/net/http/otelhttp` are not ignored anymore. (#5129)
- The double setup in `go.opentelemetry.io/contrib/instrumentation/net/http/httptrace/otelhttptrace/example` that caused duplicate traces. (#5564)
- The superfluous `response.WriteHeader` call in `go.opentelemetry.io/contrib/instrumentation/net/http/otelhttp` when the response writer is flushed. (#5634)
- Use `c.FullPath()` method to set `http.route` attribute in `go.opentelemetry.io/contrib/instrumentation/github.com/gin-gonic/gin/otelgin`. (#5734)
- Out-of-bounds panic in case of invalid span ID in `go.opentelemetry.io/contrib/propagators/b3`. (#5754)

### Deprecated

- The `go.opentelemetry.io/contrib/instrumentation/github.com/labstack/echo/otelecho` package is deprecated.
  If you would like to become a Code Owner of this module and prevent it from being removed, see [#5550]. (#5645)
- The `go.opentelemetry.io/contrib/instrumentation/gopkg.in/macaron.v1/otelmacaron` package is deprecated.
  If you would like to become a Code Owner of this module and prevent it from being removed, see [#5552]. (#5646)
- The `go.opentelemetry.io/contrib/samplers/aws/xray` package is deprecated.
  If you would like to become a Code Owner of this module and prevent it from being removed, see [#5554]. (#5647)
- The `go.opentelemetry.io/contrib/processors/baggage/baggagetrace` package is deprecated.
  Use the added `go.opentelemetry.io/contrib/processors/baggagecopy` package instead. (#5824)
  - Use `baggagecopy.NewSpanProcessor` as a replacement for `baggagetrace.New`.
    - `NewSpanProcessor` accepts a `Filter` function type that selects which baggage members are added to a span.
    - `NewSpanProcessor` returns a `*baggagecopy.SpanProcessor` instead of a `trace.SpanProcessor` interface.
      The returned type still implements the interface.

[#5550]: https://github.com/open-telemetry/opentelemetry-go-contrib/issues/5550
[#5552]: https://github.com/open-telemetry/opentelemetry-go-contrib/issues/5552
[#5554]: https://github.com/open-telemetry/opentelemetry-go-contrib/issues/5554

## [1.27.0/0.52.0/0.21.0/0.7.0/0.2.0] - 2024-05-21

### Added

- Add an experimental `OTEL_METRICS_PRODUCERS` environment variable to `go.opentelemetry.io/contrib/autoexport` to be set metrics producers. (#5281)
  - `prometheus` and `none` are supported values. You can specify multiple producers separated by a comma.
  - Add `WithFallbackMetricProducer` option that adds a fallback if the `OTEL_METRICS_PRODUCERS` is not set or empty.
- The `go.opentelemetry.io/contrib/processors/baggage/baggagetrace` module. This module provides a Baggage Span Processor. (#5404)
- Add gRPC trace `Filter` for stats handler to `go.opentelemetry.io/contrib/instrumentation/google.golang.org/grpc/otelgrpc`. (#5196)
- Add a repository Code Ownership Policy. (#5555)
- The `go.opentelemetry.io/contrib/bridges/otellogrus` module.
  This module provides an OpenTelemetry logging bridge for `github.com/sirupsen/logrus`. (#5355)
- The `WithVersion` option function in `go.opentelemetry.io/contrib/bridges/otelslog`.
  This option function is used as a replacement of `WithInstrumentationScope` to specify the logged package version. (#5588)
- The `WithSchemaURL` option function in `go.opentelemetry.io/contrib/bridges/otelslog`.
  This option function is used as a replacement of `WithInstrumentationScope` to specify the semantic convention schema URL for the logged records. (#5588)
- Add support for Cloud Run jobs in `go.opentelemetry.io/contrib/detectors/gcp`. (#5559)

### Changed

- The gRPC trace `Filter` for interceptor is renamed to `InterceptorFilter`. (#5196)
- The gRPC trace filter functions `Any`, `All`, `None`, `Not`, `MethodName`, `MethodPrefix`, `FullMethodName`, `ServiceName`, `ServicePrefix` and `HealthCheck` for interceptor are moved to `go.opentelemetry.io/contrib/instrumentation/google.golang.org/grpc/otelgrpc/filters/interceptor`.
  With this change, the filters in `go.opentelemetry.io/contrib/instrumentation/google.golang.org/grpc/otelgrpc` are now working for stats handler. (#5196)
- `NewSDK` in `go.opentelemetry.io/contrib/config` now returns a configured SDK with a valid `LoggerProvider`. (#5427)

- `NewLogger` now accepts a `name` `string` as the first argument.
  This parameter is used as a replacement of `WithInstrumentationScope` to specify the name of the logger backing the underlying `Handler`. (#5588)
- `NewHandler` now accepts a `name` `string` as the first argument.
  This parameter is used as a replacement of `WithInstrumentationScope` to specify the name of the logger backing the returned `Handler`. (#5588)
- Upgrade all dependencies of `go.opentelemetry.io/otel/semconv/v1.24.0` to `go.opentelemetry.io/otel/semconv/v1.25.0`. (#5605)

### Removed

- The `WithInstrumentationScope` option function in `go.opentelemetry.io/contrib/bridges/otelslog` is removed.
  Use the `name` parameter added to `NewHandler` and `NewLogger` as well as `WithVersion` and `WithSchema` as replacements. (#5588)

### Deprecated

- The `InterceptorFilter` type in `go.opentelemetry.io/contrib/instrumentation/google.golang.org/grpc/otelgrpc` is deprecated. (#5196)

## [1.26.0/0.51.0/0.20.0/0.6.0/0.1.0] - 2024-04-24

### Added

- `NewSDK` in `go.opentelemetry.io/contrib/config` now returns a configured SDK with a valid `MeterProvider`. (#4804)

### Changed

- Change the scope name for the prometheus bridge to `go.opentelemetry.io/contrib/bridges/prometheus` to match the package. (#5396)
- Add support for settings additional properties for resource configuration in `go.opentelemetry.io/contrib/config`. (#4832)

### Fixed

- Fix bug where an empty exemplar was added to counters in `go.opentelemetry.io/contrib/bridges/prometheus`. (#5395)
- Fix bug where the last histogram bucket was missing in `go.opentelemetry.io/contrib/bridges/prometheus`. (#5395)

## [1.25.0/0.50.0/0.19.0/0.5.0/0.0.1] - 2024-04-05

### Added

- Implemented setting the `cloud.resource_id` resource attribute in `go.opentelemetry.io/detectors/aws/ecs` based on the ECS Metadata v4 endpoint. (#5091)
- The `go.opentelemetry.io/contrib/bridges/otelslog` module.
  This module provides an OpenTelemetry logging bridge for "log/slog". (#5335)

### Fixed

- Update all dependencies to address [GO-2024-2687]. (#5359)

### Removed

- Drop support for [Go 1.20]. (#5163)

## [1.24.0/0.49.0/0.18.0/0.4.0] - 2024-02-23

This release is the last to support [Go 1.20].
The next release will require at least [Go 1.21].

### Added

- Support [Go 1.22]. (#5082)
- Add support for Summary metrics to `go.opentelemetry.io/contrib/bridges/prometheus`. (#5089)
- Add support for Exponential (native) Histograms in `go.opentelemetry.io/contrib/bridges/prometheus`. (#5093)

### Removed

- The deprecated `RequestCount` constant in `go.opentelemetry.io/contrib/instrumentation/net/http/otelhttp` is removed. (#4894)
- The deprecated `RequestContentLength` constant in `go.opentelemetry.io/contrib/instrumentation/net/http/otelhttp` is removed. (#4894)
- The deprecated `ResponseContentLength` constant in `go.opentelemetry.io/contrib/instrumentation/net/http/otelhttp` is removed. (#4894)
- The deprecated `ServerLatency` constant in `go.opentelemetry.io/contrib/instrumentation/net/http/otelhttp` is removed. (#4894)

### Fixed

- Retrieving the body bytes count in `go.opentelemetry.io/contrib/instrumentation/net/http/otelhttp` does not cause a data race anymore. (#5080)

## [1.23.0/0.48.0/0.17.0/0.3.0] - 2024-02-06

### Added

- Add client metric support to `go.opentelemetry.io/contrib/instrumentation/net/http/otelhttp`. (#4707)
- Add peer attributes to spans recorded by `NewClientHandler`, `NewServerHandler` in `go.opentelemetry.io/contrib/instrumentation/google.golang.org/grpc/otelgrpc`. (#4873)
- Add support for `cloud.account.id`, `cloud.availability_zone` and `cloud.region` in the AWS ECS detector. (#4860)

### Changed

- The fallback options in  `go.opentelemetry.io/contrib/exporters/autoexport` now accept factory functions. (#4891)
  - `WithFallbackMetricReader(metric.Reader) MetricOption` is replaced with `func WithFallbackMetricReader(func(context.Context) (metric.Reader, error)) MetricOption`.
  - `WithFallbackSpanExporter(trace.SpanExporter) SpanOption` is replaced with `WithFallbackSpanExporter(func(context.Context) (trace.SpanExporter, error)) SpanOption`.
- The `http.server.request_content_length` metric in `go.opentelemetry.io/contrib/instrumentation/net/http/otelhttp` is changed to `http.server.request.size`.(#4707)
- The `http.server.response_content_length` metric in `go.opentelemetry.io/contrib/instrumentation/net/http/otelhttp` is changed to `http.server.response.size`.(#4707)

### Deprecated

- The `RequestCount`, `RequestContentLength`, `ResponseContentLength`, `ServerLatency` constants in `go.opentelemetry.io/contrib/instrumentation/net/http/otelhttp` are deprecated. (#4707)

### Fixed

- Do not panic in `go.opentelemetry.io/contrib/instrumentation/google.golang.org/grpc/otelgrpc` if `MeterProvider` returns a `nil` instrument. (#4875)

## [1.22.0/0.47.0/0.16.0/0.2.0] - 2024-01-18

### Added

- Add `SDK.Shutdown` method in `"go.opentelemetry.io/contrib/config"`. (#4583)
- `NewSDK` in `go.opentelemetry.io/contrib/config` now returns a configured SDK with a valid `TracerProvider`. (#4741)

### Changed

- The semantic conventions used by `go.opentelemetry.io/contrib/instrumentation/github.com/emicklei/go-restful/otelrestful` are upgraded to v1.20.0. (#4320)
- The semantic conventions used by `go.opentelemetry.io/contrib/instrumentation/github.com/gin-gonic/gin/otelgin` are upgraded to v1.20.0. (#4320)
- The semantic conventions used by `go.opentelemetry.io/contrib/instrumentation/github.com/gorilla/mux/otelmux` are upgraded to v1.20.0. (#4320)
- The semantic conventions used by `go.opentelemetry.io/contrib/instrumentation/github.com/labstack/echo/otelecho` are upgraded to v1.20.0. (#4320)
- The semantic conventions used by `go.opentelemetry.io/contrib/instrumentation/gopkg.in/macaron.v1/otelmacaron` are upgraded to v1.20.0. (#4320)
- The semantic conventions used by `go.opentelemetry.io/contrib/instrumentation/net/http/httptrace/otelhttptrace` are upgraded to v1.20.0. (#4320)
- The semantic conventions used by `go.opentelemetry.io/contrib/instrumentation/net/http/httptrace/otelhttptrace/example` are upgraded to v1.20.0. (#4320)
- The semantic conventions used by `go.opentelemetry.io/contrib/instrumentation/net/http/otelhttp/example` are upgraded to v1.20.0. (#4320)
- The semantic conventions used by `go.opentelemetry.io/contrib/instrumentation/net/http/otelhttp`are upgraded to v1.20.0. (#4320)
- Updated configuration schema to include `schema_url` for resource definition and `without_type_suffix` and `without_units` for the Prometheus exporter. (#4727)
- The semantic conventions used by the `go.opentelemetry.io/contrib/detectors/aws/ecs` resource detector are upgraded to v1.24.0. (#4803)
- The semantic conventions used by the `go.opentelemetry.io/contrib/detectors/aws/lambda` resource detector are upgraded to v1.24.0. (#4803)
- The semantic conventions used by the `go.opentelemetry.io/contrib/detectors/aws/ec2` resource detector are upgraded to v1.24.0. (#4803)
- The semantic conventions used by the `go.opentelemetry.io/contrib/detectors/aws/eks` resource detector are upgraded to v1.24.0. (#4803)
- The semantic conventions used by the `go.opentelemetry.io/contrib/detectors/gcp` resource detector are upgraded to v1.24.0. (#4803)
- The semantic conventions used in `go.opentelemetry.io/contrib/instrumentation/github.com/aws/aws-lambda-go/otellambda/test` are upgraded to v1.24.0. (#4803)

### Fixed

- Fix `NewServerHandler` in `go.opentelemetry.io/contrib/instrumentation/google.golang.org/grpc/otelgrpc` to correctly set the span status depending on the gRPC status. (#4587)
- The `stats.Handler` from `go.opentelemetry.io/contrib/instrumentation/google.golang.org/grpc/otelgrpc` now does not crash when receiving an unexpected context. (#4825)
- Update `go.opentelemetry.io/contrib/detectors/aws/ecs` to fix the task ARN when it is not valid. (#3583)
- Do not panic in `go.opentelemetry.io/contrib/detectors/aws/ecs` when the container ARN is not valid. (#3583)

## [1.21.1/0.46.1/0.15.1/0.1.1] - 2023-11-16

### Changed

- Upgrade dependencies of OpenTelemetry Go to use the new [`v1.21.0`/`v0.44.0` release](https://github.com/open-telemetry/opentelemetry-go/releases/tag/v1.21.0). (#4582)

### Fixed

- Fix `StreamClientInterceptor` in `go.opentelemetry.io/contrib/instrumentation/google.golang.org/grpc/otelgrpc` to end the spans synchronously. (#4537)
- Fix data race in stats handlers when processing messages received and sent metrics in `go.opentelemetry.io/contrib/instrumentation/google.golang.org/grpc/otelgrpc`. (#4577)
- The stats handlers `NewClientHandler`, `NewServerHandler` in `go.opentelemetry.io/contrib/instrumentation/google.golang.org/grpc/otelgrpc` now record RPC durations in `ms` instead of `ns`. (#4548)

## [1.21.0/0.46.0/0.15.0/0.1.0] - 2023-11-10

### Added

- Add `"go.opentelemetry.io/contrib/samplers/jaegerremote".WithSamplingStrategyFetcher` which sets custom fetcher implementation. (#4045)
- Add `"go.opentelemetry.io/contrib/config"` package that includes configuration models generated via go-jsonschema. (#4376)
- Add `NewSDK` function to `"go.opentelemetry.io/contrib/config"`. The initial implementation only returns noop providers. (#4414)
- Add metrics support (No-op, OTLP and Prometheus) to `go.opentelemetry.io/contrib/exporters/autoexport`. (#4229, #4479)
- Add support for `console` span exporter and metrics exporter in `go.opentelemetry.io/contrib/exporters/autoexport`. (#4486)
- Set unit and description on all instruments in `go.opentelemetry.io/contrib/instrumentation/net/http/otelhttp`. (#4500)
- Add metric support for `grpc.StatsHandler` in `go.opentelemetry.io/contrib/instrumentation/google.golang.org/grpc/otelgrpc`. (#4356)
- Expose the name of the scopes in all instrumentation libraries as `ScopeName`. (#4448)

### Changed

- Dropped compatibility testing for [Go 1.19].
  The project no longer guarantees support for this version of Go. (#4352)
- Upgrade dependencies of OpenTelemetry Go to use the new [`v1.20.0`/`v0.43.0` release](https://github.com/open-telemetry/opentelemetry-go/releases/tag/v1.20.0). (#4546)
- In `go.opentelemetry.io/contrib/exporters/autoexport`, `Option` was renamed to `SpanOption`. The old name is deprecated but continues to be supported as an alias. (#4229)

### Deprecated

- The interceptors (`UnaryClientInterceptor`, `StreamClientInterceptor`, `UnaryServerInterceptor`, `StreamServerInterceptor`, `WithInterceptorFilter`) are deprecated. Use stats handlers (`NewClientHandler`, `NewServerHandler`) instead. (#4534)

### Fixed

- The `go.opentelemetry.io/contrib/samplers/jaegerremote` sampler does not panic when the default HTTP round-tripper (`http.DefaultTransport`) is not `*http.Transport`. (#4045)
- The `UnaryServerInterceptor` in `go.opentelemetry.io/contrib/instrumentation/google.golang.org/grpc/otelgrpc` now sets gRPC status code correctly for the `rpc.server.duration` metric. (#4481)
- The `NewClientHandler`, `NewServerHandler` in `go.opentelemetry.io/contrib/instrumentation/google.golang.org/grpc/otelgrpc` now honor `otelgrpc.WithMessageEvents` options. (#4536)
- The `net.sock.peer.*` and `net.peer.*` high cardinality attributes are removed from the metrics generated by `go.opentelemetry.io/contrib/instrumentation/google.golang.org/grpc/otelgrpc`. (#4322)

## [1.20.0/0.45.0/0.14.0] - 2023-09-28

### Added

- Set the description for the `rpc.server.duration` metric in `go.opentelemetry.io/contrib/instrumentation/google.golang.org/grpc/otelgrpc`. (#4302)
- Add `NewServerHandler` and `NewClientHandler` that return a `grpc.StatsHandler` used for gRPC instrumentation in `go.opentelemetry.io/contrib/instrumentation/google.golang.org/grpc/otelgrpc`. (#3002)
- Add new Prometheus bridge module in `go.opentelemetry.io/contrib/bridges/prometheus`. (#4227)

### Changed

- Upgrade dependencies of OpenTelemetry Go to use the new [`v1.19.0`/`v0.42.0`/`v0.0.7` release](https://github.com/open-telemetry/opentelemetry-go/releases/tag/v1.19.0).
- Use `grpc.StatsHandler` for gRPC instrumentation in `go.opentelemetry.io/contrib/instrumentation/google.golang.org/grpc/otelgrpc/example`. (#4325)

## [1.19.0/0.44.0/0.13.0] - 2023-09-12

### Added

- Add `gcp.gce.instance.name` and `gcp.gce.instance.hostname` resource attributes to `go.opentelemetry.io/contrib/detectors/gcp`. (#4263)

### Changed

- The semantic conventions used by `go.opentelemetry.io/contrib/detectors/aws/ec2` have been upgraded to v1.21.0. (#4265)
- The semantic conventions used by `go.opentelemetry.io/contrib/detectors/aws/ecs` have been upgraded to v1.21.0. (#4265)
- The semantic conventions used by `go.opentelemetry.io/contrib/detectors/aws/eks` have been upgraded to v1.21.0. (#4265)
- The semantic conventions used by `go.opentelemetry.io/contrib/detectors/aws/lambda` have been upgraded to v1.21.0. (#4265)
- The semantic conventions used by `go.opentelemetry.io/contrib/instrumentation/github.com/aws/aws-lambda-go/otellambda` have been upgraded to v1.21.0. (#4265)
  - The `faas.execution` attribute is now `faas.invocation_id`.
  - The `faas.id` attribute is now `aws.lambda.invoked_arn`.
- The semantic conventions used by `go.opentelemetry.io/contrib/instrumentation/github.com/aws/aws-sdk-go-v2/otelaws` have been upgraded to v1.21.0. (#4265)
- The `http.request.method` attribute will only allow known HTTP methods from the metrics generated by `go.opentelemetry.io/contrib/instrumentation/net/http/otelhttp`. (#4277)

### Removed

- The high cardinality attributes `net.sock.peer.addr`, `net.sock.peer.port`, `http.user_agent`, `enduser.id`, and `http.client_ip` were removed from the metrics generated by `go.opentelemetry.io/contrib/instrumentation/net/http/otelhttp`. (#4277)
- The deprecated `go.opentelemetry.io/contrib/instrumentation/github.com/astaxie/beego/otelbeego` module is removed. (#4295)
- The deprecated `go.opentelemetry.io/contrib/instrumentation/github.com/go-kit/kit/otelkit` module is removed. (#4295)
- The deprecated `go.opentelemetry.io/contrib/instrumentation/github.com/Shopify/sarama/otelsarama` module is removed. (#4295)
- The deprecated `go.opentelemetry.io/contrib/instrumentation/github.com/bradfitz/gomemcache/memcache/otelmemcache` module is removed. (#4295)
- The deprecated `go.opentelemetry.io/contrib/instrumentation/github.com/gocql/gocql/otelgocql` module is removed. (#4295)

## [1.18.0/0.43.0/0.12.0] - 2023-08-28

### Added

- Add `NewMiddleware` function in `go.opentelemetry.io/contrib/instrumentation/net/http/otelhttp`. (#2964)
- The `go.opentelemetry.io/contrib/exporters/autoexport` package to provide configuration of trace exporters with useful defaults and environment variable support. (#2753, #4100, #4130, #4132, #4134)
- `WithRouteTag` in `go.opentelemetry.io/contrib/instrumentation/net/http/otelhttp` adds HTTP route attribute to metrics. (#615)
- Add `WithSpanOptions` option in `go.opentelemetry.io/contrib/instrumentation/google.golang.org/grpc/otelgrpc`. (#3768)
- Add testing support for Go 1.21. (#4233)
- Add `WithFilter` option to `go.opentelemetry.io/contrib/instrumentation/github.com/gorilla/mux/otelmux`. (#4230)

### Changed

- Change interceptors in `go.opentelemetry.io/contrib/instrumentation/google.golang.org/grpc/otelgrpc` to disable `SENT`/`RECEIVED` events.
  Use `WithMessageEvents()` to turn back on. (#3964)

### Changed

- `go.opentelemetry.io/contrib/detectors/gcp`: Detect `faas.instance` instead of `faas.id`, since `faas.id` is being removed. (#4198)

### Fixed

- AWS XRay Remote Sampling to cap `quotaBalance` to 1x quota in `go.opentelemetry.io/contrib/samplers/aws/xray`. (#3651, #3652)
- Do not panic when the HTTP request has the "Expect: 100-continue" header in `go.opentelemetry.io/contrib/instrumentation/net/http/httptrace/otelhttptrace`. (#3892)
- Fix span status value set for non-standard HTTP status codes in modules listed below. (#3966)
  - `go.opentelemetry.io/contrib/instrumentation/github.com/emicklei/go-restful/otelrestful`
  - `go.opentelemetry.io/contrib/instrumentation/github.com/gin-gonic/gin/otelgin`
  - `go.opentelemetry.io/contrib/instrumentation/github.com/gorilla/mux/otelmux`
  - `go.opentelemetry.io/contrib/instrumentation/github.com/labstack/echo/otelecho`
  - `go.opentelemetry.io/contrib/instrumentation/gopkg.in/macaron.v1/otelmacaron`
  - `go.opentelemetry.io/contrib/instrumentation/net/http/httptrace/otelhttptrace`
  - `go.opentelemetry.io/contrib/instrumentation/net/http/otelhttp`
- Do not modify the origin request in `RoundTripper` in `go.opentelemetry.io/contrib/instrumentation/net/http/otelhttp`. (#4033)
- Handle empty value of `OTEL_PROPAGATORS` environment variable the same way as when the variable is unset in `go.opentelemetry.io/contrib/propagators/autoprop`. (#4101)
- Fix gRPC service/method URL path parsing discrepancies in `go.opentelemetry.io/contrib/instrumentation/google.golang.org/grpc/otelgrpc`. (#4135)

### Deprecated

- The `go.opentelemetry.io/contrib/instrumentation/github.com/astaxie/beego/otelbeego` module is deprecated. (#4092, #4104)
- The `go.opentelemetry.io/contrib/instrumentation/github.com/go-kit/kit/otelkit` module is deprecated. (#4093, #4104)
- The `go.opentelemetry.io/contrib/instrumentation/github.com/Shopify/sarama/otelsarama` module is deprecated. (#4099)
- The `go.opentelemetry.io/contrib/instrumentation/github.com/bradfitz/gomemcache/memcache/otelmemcache` module is deprecated. (#4164)
- The `go.opentelemetry.io/contrib/instrumentation/github.com/gocql/gocql/otelgocql` module is deprecated. (#4164)

### Removed

- Remove `Handler` type in `go.opentelemetry.io/contrib/instrumentation/net/http/otelhttp`. (#2964)

## [1.17.0/0.42.0/0.11.0] - 2023-05-23

### Changed

- Use `strings.Cut()` instead of `string.SplitN()` for better readability and memory use. (#3822)

## [1.17.0-rc.1/0.42.0-rc.1/0.11.0-rc.1] - 2023-05-17

### Changed

- Upgrade dependencies of OpenTelemetry Go to use the new [`v1.16.0-rc.1`/`v0.39.0-rc.1` release](https://github.com/open-telemetry/opentelemetry-go/releases/tag/v1.16.0-rc.1).
- Remove `semver:` prefix from instrumentation version. (#3681, #3798)

### Deprecated

- `SemVersion` functions in instrumentation packages are deprecated, use `Version` instead. (#3681, #3798)

## [1.16.1/0.41.1/0.10.1] - 2023-05-02

### Added

- The `WithPublicEndpoint` and `WithPublicEndpointFn` options in `go.opentelemetry.io/contrib/instrumentation/github.com/gorilla/mux/otelmux`. (#3661)

### Changed

- Upgrade dependencies of OpenTelemetry Go to use the new [`v1.15.1`/`v0.38.1` release](https://github.com/open-telemetry/opentelemetry-go/releases/tag/v1.15.1)

### Fixed

- AWS XRay Remote Sampling to preserve previous rule if updated rule property has not changed in `go.opentelemetry.io/contrib/samplers/aws/xray`. (#3619, #3620)

## [1.16.0/0.41.0/0.10.0] - 2023-04-28

### Added

- AWS SDK add `rpc.system` attribute in `go.opentelemetry.io/contrib/instrumentation/github.com/aws/aws-sdk-go-v2/otelaws`. (#3582, #3617)

### Changed

- Update `go.opentelemetry.io/contrib/instrumentation/google.golang.org/grpc/otelgrpc` to align gRPC server span status with the changes in the OpenTelemetry specification. (#3685)
- Adding the `db.statement` tag to spans in `go.opentelemetry.io/contrib/instrumentation/go.mongodb.org/mongo-driver/mongo/otelmongo` is now disabled by default. (#3519)

### Fixed

- The error received by `otelecho` middleware is then passed back to upstream middleware instead of being swallowed. (#3656)
- Prevent taking from reservoir in AWS XRay Remote Sampler when there is zero capacity in `go.opentelemetry.io/contrib/samplers/aws/xray`. (#3684)
- Fix `otelhttp.Handler` in `go.opentelemetry.io/contrib/instrumentation/net/http/otelhttp` to propagate multiple `WriteHeader` calls while persisting the initial `statusCode`. (#3580)

## [1.16.0-rc.2/0.41.0-rc.2/0.10.0-rc.2] - 2023-03-23

### Added

- The `WithPublicEndpoint` and `WithPublicEndpointFn` options in `go.opentelemetry.io/contrib/instrumentation/github.com/emicklei/go-restful/otelrestful`. (#3563)

### Fixed

- AWS SDK rename attributes `aws.operation`, `aws.service` to `rpc.method`,`rpc.service` in `go.opentelemetry.io/contrib/instrumentation/github.com/aws/aws-sdk-go-v2/otelaws`. (#3582, #3617)
- AWS SDK span name to be of the format `Service.Operation` in `go.opentelemetry.io/contrib/instrumentation/github.com/aws/aws-sdk-go-v2/otelaws`. (#3582, #3521)
- Prevent sampler configuration reset from erroneously sampling first span in `go.opentelemetry.io/contrib/samplers/jaegerremote`. (#3603, #3604)

## [1.16.0-rc.1/0.41.0-rc.1/0.10.0-rc.1] - 2023-03-02

### Changed

- Dropped compatibility testing for [Go 1.18].
  The project no longer guarantees support for this version of Go. (#3516)

## [1.15.0/0.40.0/0.9.0] - 2023-02-27

This release is the last to support [Go 1.18].
The next release will require at least [Go 1.19].

### Added

- Support [Go 1.20]. (#3372)
- Add `SpanNameFormatter` option to package `go.opentelemetry.io/contrib/instrumentation/github.com/gin-gonic/gin/otelgin`. (#3343)

### Changed

- Change to use protobuf parser instead of encoding/json to accept enums as strings in `go.opentelemetry.io/contrib/samplers/jaegerremote`. (#3183)

### Fixed

- Remove use of deprecated `"math/rand".Seed` in `go.opentelemetry.io/contrib/instrumentation/github.com/Shopify/sarama/otelsarama/example/producer`. (#3396)
- Do not assume "aws" partition in ecs detector to prevent panic in `go.opentelemetry.io/contrib/detectors/aws/ecs`. (#3167)
- The span name of producer spans from `go.opentelemetry.io/contrib/instrumentation/github.com/Shopify/sarama/otelsarama` is corrected to use `publish` instead of `send`. (#3369)
- Attribute types are corrected in `go.opentelemetry.io/contrib/instrumentation/github.com/aws/aws-sdk-go-v2/otelaws`. (#3369)
  - `aws.dynamodb.table_names` is now a string slice value.
  - `aws.dynamodb.global_secondary_indexes` is now a string slice value.
  - `aws.dynamodb.local_secondary_indexes` is now a string slice value.
  - `aws.dynamodb.attribute_definitions` is now a string slice value.
  - `aws.dynamodb.global_secondary_index_updates` is now a string slice value.
  - `aws.dynamodb.provisioned_read_capacity` is now a `float64` value.
  - `aws.dynamodb.provisioned_write_capacity` is now a `float64` value.

## [1.14.0/0.39.0/0.8.0] - 2023-02-07

### Changed

- Change `runtime.uptime` instrument in `go.opentelemetry.io/contrib/instrumentation/runtime` from `Int64ObservableUpDownCounter` to `Int64ObservableCounter`,
 since the value is monotonic. (#3347)
- `samplers/jaegerremote`: change to use protobuf parser instead of encoding/json to accept enums as strings. (#3183)

### Fixed

- The GCE detector in `go.opentelemetry.io/contrib/detectors/gcp` includes the "cloud.region" attribute when appropriate. (#3367)

## [1.13.0/0.38.0/0.7.0] - 2023-01-30

### Added

- Add `WithSpanNameFormatter` to `go.opentelemetry.io/contrib/instrumentation/github.com/gorilla/mux/otelmux` to allow customizing span names. (#3041)
- Add missing recommended AWS Lambda resource attributes `faas.instance` and `faas.max_memory` in `go.opentelemetry.io/contrib/detectors/aws/lambda`. (#3148)
- Improve documentation for `go.opentelemetry.io/contrib/samplers/jaegerremote` by providing examples of sampling endpoints. (#3147)
- Add `WithServerName` to `go.opentelemetry.io/contrib/instrumentation/net/http/otelhttp` to set the primary server name of a `Handler`. (#3182)

### Changed

- Remove expensive calculation of uncompressed message size attribute in `go.opentelemetry.io/contrib/instrumentation/google.golang.org/grpc/otelgrpc`. (#3168)
- Upgrade all `semconv` packages to use `v1.17.0`. (#3182)
- Upgrade dependencies of OpenTelemetry Go to use the new [`v1.12.0`/`v0.35.0` release](https://github.com/open-telemetry/opentelemetry-go/releases/tag/v1.12.0). (#3190, #3170)

## [1.12.0/0.37.0/0.6.0]

### Added

- Implemented retrieving the [`aws.ecs.*` resource attributes](https://opentelemetry.io/docs/reference/specification/resource/semantic_conventions/cloud_provider/aws/ecs/) in `go.opentelemetry.io/detectors/aws/ecs` based on the ECS Metadata v4 endpoint. (#2626)
- The `WithLogger` option to `go.opentelemetry.io/contrib/samplers/jaegerremote` to allow users to pass a `logr.Logger` and have operations logged. (#2566)
- Add the `messaging.url` & `messaging.system` attributes to all appropriate SQS operations in the `go.opentelemetry.io/contrib/instrumentation/github.com/aws/aws-sdk-go-v2/otelaws` package. (#2879)
- Add example use of the metrics signal to `go.opentelemetry.io/contrib/instrumentation/net/http/otelhttp/example`. (#2610)
- [otelgin] Add support for filters to the `go.opentelemetry.io/contrib/instrumentation/github.com/gin-gonic/gin/otelgin` package to provide the way to control which inbound requests are traced. (#2965, #2963)

### Fixed

- Set the status_code span attribute even if the HTTP handler hasn't written anything. (#2822)
- Do not wrap http.NoBody in `go.opentelemetry.io/contrib/instrumentation/net/http/otelhttp`, which fixes handling of that special request body. (#2983)

## [1.11.1/0.36.4/0.5.2]

### Added

- Add trace context propagation support to `instrumentation/github.com/aws/aws-sdk-go-v2/otelaws` (#2856).
- [otelgrpc] Add `WithMeterProvider` function to enable metric and add metric `rpc.server.duration` to otelgrpc instrumentation library. (#2700)

### Changed

- Upgrade dependencies of OpenTelemetry Go to use the new [`v1.11.1`/`v0.33.0` release](https://github.com/open-telemetry/opentelemetry-go/releases/tag/v1.11.1)

## [1.11.0/0.36.3/0.5.1]

### Changed

- Upgrade dependencies of the OpenTelemetry Go Metric SDK to use the new [`v1.11.0`/`v0.32.3` release](https://github.com/open-telemetry/opentelemetry-go/releases/tag/v1.11.0)

## [0.36.2]

### Changed

- Upgrade dependencies of the OpenTelemetry Go Metric SDK to use the new [`v0.32.2` release](https://github.com/open-telemetry/opentelemetry-go/releases/tag/sdk%2Fmetric%2Fv0.32.2)
- Avoid getting a new Tracer for every RPC in `go.opentelemetry.io/contrib/instrumentation/google.golang.org/grpc/otelgrpc`. (#2835)
- Conditionally compute message size for tracing events using proto v2 API rather than legacy v1 API in `go.opentelemetry.io/contrib/instrumentation/google.golang.org/grpc/otelgrpc`. (#2647)

### Deprecated

- The `Inject` function in `go.opentelemetry.io/contrib/instrumentation/google.golang.org/grpc/otelgrpc` is deprecated. (#2838)
- The `Extract` function in `go.opentelemetry.io/contrib/instrumentation/google.golang.org/grpc/otelgrpc` is deprecated. (#2838)

## [0.36.1]

### Changed

- Upgrade dependencies of the OpenTelemetry Go Metric SDK to use the new [`v0.32.1` release](https://github.com/open-telemetry/opentelemetry-go/releases/tag/sdk%2Fmetric%2Fv0.32.1)

### Removed

- Drop support for Go 1.17.
  The project currently only supports Go 1.18 and above. (#2785)

## [0.36.0]

### Changed

- Upgrade dependencies of the OpenTelemetry Go Metric SDK to use the new [`v0.32.0` release](https://github.com/open-telemetry/opentelemetry-go/releases/tag/sdk%2Fmetric%2Fv0.32.0). (#2781, #2756, #2758, #2760, #2762)

## [1.10.0/0.35.0/0.5.0]

### Changed

- Rename the `Typ` field of `"go.opentelemetry.io/contrib/instrumentation/google.golang.org/grpc/otelgrpc".InterceptorInfo` to `Type`. (#2688)
- Use Go 1.19 as the default version for CI testing/linting. (#2675)

### Fixed

- Fix the Jaeger propagator rejecting trace IDs that are both shorter than 128 bits and not exactly 64 bits long (while not being 0).
  Also fix the propagator rejecting span IDs shorter than 64 bits.
  This fixes compatibility with Jaeger clients encoding trace and span IDs as variable-length hex strings, [as required by the Jaeger propagation format](https://www.jaegertracing.io/docs/1.37/client-libraries/#value). (#2731)

## [1.9.0/0.34.0/0.4.0] - 2022-08-02

### Added

- Add gRPC trace `Filter` to the `go.opentelemetry.io/contrib/instrumentation/google.golang.org/grpc/otelgrpc` package to provide the way to filter the traces automatically generated in interceptors. (#2572)
- The `TextMapPropagator` function to `go.opentelemetry.io/contrib/propagators/autoprop`.
  This function is used to return a composite `TextMapPropagator` from registered names (instead of having to specify with an environment variable). (#2593)

### Changed

- Upgraded all `semconv` package use to `v1.12.0`. (#2589)

## [1.8.0/0.33.0] - 2022-07-08

### Added

- The `go.opentelemetry.io/contrib/propagators/autoprop` package to provide configuration of propagators with useful defaults and envar support. (#2258)
- `WithPublicEndpointFn` hook to dynamically detect public HTTP requests and set their trace parent as a link. (#2342)

### Fixed

- Fix the `otelhttp`, `otelgin`, `otelmacaron`, `otelrestful` middlewares
  by using `SpanKindServer` when deciding the `SpanStatus`.
  This makes `4xx` response codes to not be an error anymore. (#2427)

## [1.7.0/0.32.0] - 2022-04-28

### Added

- Consistent probability sampler implementation. (#1379)

### Changed

- Upgraded all `semconv` package use to `v1.10.0`.
  This includes a backwards incompatible change for the `otelgocql` package to conform with the specification [change](https://github.com/open-telemetry/opentelemetry-specification/pull/1973).
  The `db.cassandra.keyspace` attribute is now transmitted as the `db.name` attribute. (#2222)

### Fixed

- Fix the `otelmux` middleware by using `SpanKindServer` when deciding the `SpanStatus`.
  This makes `4xx` response codes to not be an error anymore. (#1973)
- Fixed jaegerremote sampler not behaving properly with per operation strategy set. (#2137)
- Stopped injecting propagation context into response headers in otelhttp. (#2180)
- Fix issue where attributes for DynamoDB were not added because of a string miss match. (#2272)

### Removed

- Drop support for Go 1.16.
  The project currently only supports Go 1.17 and above. (#2314)

## [1.6.0/0.31.0] - 2022-03-28

### Added

- The project is now tested against Go 1.18 (in addition to the existing 1.16 and 1.17) (#1976)

### Changed

- Upgraded all dependencies on stable modules from `go.opentelemetry.io/otel` from v1.5.0 to v1.6.1. (#2134)
- Upgraded all dependencies on metric modules from `go.opentelemetry.io/otel` from v0.27.0 to v0.28.0. (#1977)

### Fixed

- otelhttp: Avoid panic by adding nil check to `wrappedBody.Close` (#2164)

## [1.5.0/0.30.0/0.1.0] - 2022-03-16

### Added

- Added the `go.opentelemetry.io/contrib/samplers/jaegerremote` package.
  This package implements the Jaeger remote sampler for OpenTelemetry Go. (#936)
- DynamoDB spans created with the `go.opentelemetry.io/contrib/instrumentation/github.com/aws/aws-sdk-go-v2/otelaws` package now have the appropriate database attributes added for the operation being performed.
  These attributes are detected automatically, but it is also now possible to provide a custom function to set attributes using `WithAttributeSetter`. (#1582)
- Add resource detector for GCP cloud function. (#1584)
- Add OpenTracing baggage extraction to the OpenTracing propagator in `go.opentelemetry.io/contrib/propagators/ot`. (#1880)

### Fixed

- Fix the `echo` middleware by using `SpanKind.SERVER` when deciding the `SpanStatus`.
  This makes `4xx` response codes to not be an error anymore. (#1848)

### Removed

- The deprecated `go.opentelemetry.io/contrib/exporters/metric/datadog` module is removed. (#1920)
- The deprecated `go.opentelemetry.io/contrib/exporters/metric/dogstatsd` module is removed. (#1920)
- The deprecated `go.opentelemetry.io/contrib/exporters/metric/cortex` module is removed.
  Use the `go.opentelemetry.io/otel/exporters/otlp/otlpmetric` exporter as a replacement to send data to a collector which can then export with its PRW exporter. (#1920)

## [1.4.0/0.29.0] - 2022-02-14

### Added

- Add `WithClientTrace` option to `go.opentelemetry.io/contrib/instrumentation/net/http/otelhttp`. (#875)

### Changed

- All metric instruments from the `go.opentelemetry.io/contrib/instrumentation/runtime` package have been renamed from `runtime.go.*` to `process.runtime.go.*` so as to comply with OpenTelemetry semantic conventions. (#1549)

### Fixed

- Change the `http-server-duration` instrument in `go.opentelemetry.io/contrib/instrumentation/net/http/otelhttp` to record milliseconds instead of microseconds.
  This changes fixes the code to comply with the OpenTelemetry specification. (#1414, #1537)
- Fixed the region reported by the `"go.opentelemetry.io/contrib/detectors/gcp".CloudRun` detector to comply with the OpenTelemetry specification.
  It no longer includes the project scoped region path, instead just the region. (#1546)
- The `"go.opentelemetry.io/contrib/instrumentation/net/http/otelhttp".Transport` type now correctly handles protocol switching responses.
  The returned response body implements the `io.ReadWriteCloser` interface if the underlying one does.
  This ensures that protocol switching requests receive a response body that they can write to. (#1329, #1628)

### Deprecated

- The `go.opentelemetry.io/contrib/exporters/metric/datadog` module is deprecated. (#1639)
- The `go.opentelemetry.io/contrib/exporters/metric/dogstatsd` module is deprecated. (#1639)
- The `go.opentelemetry.io/contrib/exporters/metric/cortex` module is deprecated.
  Use the go.opentelemetry.io/otel/exporters/otlp/otlpmetric exporter as a replacement to send data to a collector which can then export with its PRW exporter. (#1639)

### Removed

- Remove the `MinMaxSumCount` from cortex and datadog exporter. (#1554)
- The `go.opentelemetry.io/contrib/exporters/metric/dogstatsd` exporter no longer support exporting histogram or exact data points. (#1639)
- The `go.opentelemetry.io/contrib/exporters/metric/datadog` exporter no longer support exporting exact data points. (#1639)

## [1.3.0/0.28.0] - 2021-12-10

### ⚠️ Notice ⚠️

We have updated the project minimum supported Go version to 1.16

### Changed

- `otelhttptrace.NewClientTrace` now uses `TracerProvider` from the parent context if one exists and none was set with `WithTracerProvider` (#874)

### Fixed

- The `"go.opentelemetry.io/contrib/detector/aws/ecs".Detector` no longer errors if not running in ECS. (#1428)
- `go.opentelemetry.io/contrib/instrumentation/github.com/gorilla/mux/otelmux`
  does not require instrumented HTTP handlers to call `Write` nor
  `WriteHeader` anymore. (#1443)

## [1.2.0/0.27.0] - 2021-11-15

### Changed

- Update dependency on the `go.opentelemetry.io/otel` project to `v1.2.0`.
- `go.opentelemetry.io/contrib/instrumentation/github.com/aws/aws-lambda-go/otellambda/xrayconfig`
  updated to ensure access to the `TracerProvider`.
  - A `NewTracerProvider()` function is available to construct a recommended
    `TracerProvider` configuration.
  - `AllRecommendedOptions()` has been renamed to `WithRecommendedOptions()`
    and takes a `TracerProvider` as an argument.
  - `EventToCarrier()` and `Propagator()` are now `WithEventToCarrier()` and
    `WithPropagator()` to reflect that they return `Option` implementations.

## [1.1.1/0.26.1] - 2021-11-04

### Changed

- The `Transport`, `Handler`, and HTTP client convenience wrappers in the `go.opentelemetry.io/contrib/instrumentation/net/http/otelhttp` package now use the `TracerProvider` from the parent context if one exists and none was explicitly set when configuring the instrumentation. (#873)
- Semantic conventions now use `go.opentelemetry.io/otel/semconv/v1.7.0"`. (#1385)

## [1.1.0/0.26.0] - 2021-10-28

Update dependency on the `go.opentelemetry.io/otel` project to `v1.1.0`.

### Added

- Add instrumentation for the `github.com/aws/aws-lambda-go` package. (#983)
- Add resource detector for AWS Lambda. (#983)
- Add `WithTracerProvider` option for `otelhttptrace.NewClientTrace`. (#1128)
- Add optional AWS X-Ray configuration module for AWS Lambda Instrumentation. (#984)

### Fixed

- The `go.opentelemetry.io/contrib/propagators/ot` propagator returns the words `true` or `false` for the `ot-tracer-sampled` header instead of numerical `0` and `1`. (#1358)

## [1.0.0/0.25.0] - 2021-10-06

- Resource detectors and propagators (with the exception of `go.
  opentelemetry.io/contrib/propagators/opencensus`) are now stable and
  released at v1.0.0.
- Update dependency on the `go.opentelemetry.io/otel` project to `v1.0.1`.
- Update dependency on `go.opentelemetry.io/otel/metric` to `v0.24.0`.

## [0.24.0] - 2021-09-21

- Update dependency on the `go.opentelemetry.io/otel` project to `v1.0.0`.

## [0.23.0] - 2021-09-08

### Added

- Add `WithoutSubSpans`, `WithRedactedHeaders`, `WithoutHeaders`, and `WithInsecureHeaders` options for `otelhttptrace.NewClientTrace`. (#879)

### Changed

- Split `go.opentelemetry.io/contrib/propagators` module into `b3`, `jaeger`, `ot` modules. (#985)
- `otelmongodb` span attributes, name and span status now conform to specification. (#769)
- Migrated EC2 resource detector support from root module `go.opentelemetry.io/contrib/detectors/aws` to a separate EC2 resource detector module `go.opentelemetry.io/contrib/detectors/aws/ec2` (#1017)
- Add `cloud.provider` and `cloud.platform` to AWS detectors. (#1043)
- `otelhttptrace.NewClientTrace` now redacts known sensitive headers by default. (#879)

### Fixed

- Fix span not marked as error in `otelhttp.Transport` when `RoundTrip` fails with an error. (#950)

## [0.22.0] - 2021-07-26

### Added

- Add the `zpages` span processor. (#894)

### Changed

- The `b3.B3` type has been removed.
  `b3.New()` and `b3.WithInjectEncoding(encoding)` are added to replace it. (#868)

### Fixed

- Fix deadlocks and race conditions in `otelsarama.WrapAsyncProducer`.
  The `messaging.message_id` and `messaging.kafka.partition` attributes are now not set if a message was not processed. (#754) (#755) (#881)
- Fix `otelsarama.WrapAsyncProducer` so that the messages from the `Errors` channel contain the original `Metadata`. (#754)

## [0.21.0] - 2021-06-18

### Fixed

- Dockerfile based examples for `otelgin` and `otelmacaron`. (#767)

### Changed

- Supported minimum version of Go bumped from 1.14 to 1.15. (#787)
- EKS Resource Detector now use the Kubernetes Go client to obtain the ConfigMap. (#813)

### Removed

- Remove service name from `otelmongodb` configuration and span attributes. (#763)

## [0.20.0] - 2021-04-23

### Changed

- The `go.opentelemetry.io/contrib/instrumentation/go.mongodb.org/mongo-driver/mongo/otelmongo` instrumentation now accepts a `WithCommandAttributeDisabled`,
   so the caller can specify whether to opt-out of tracing the mongo command. (#712)
- Upgrade to v0.20.0 of `go.opentelemetry.io/otel`. (#758)
- The B3 and Jaeger propagators now store their debug or deferred state in the context.Context instead of the SpanContext. (#758)

## [0.19.0] - 2021-03-19

### Changed

- Upgrade to v0.19.0 of `go.opentelemetry.io/otel`.
- Fix Span names created in HTTP Instrumentation package to conform with guidelines. (#757)

## [0.18.0] - 2021-03-04

### Fixed

- `otelmemcache` no longer sets span status to OK instead of leaving it unset. (#477)
- Fix goroutine leak in gRPC `StreamClientInterceptor`. (#581)

### Removed

- Remove service name from `otelmemcache` configuration and span attributes. (#477)

## [0.17.0] - 2021-02-15

### Added

- Add `ot-tracer` propagator (#562)

### Changed

- Rename project default branch from `master` to `main`.

### Fixed

- Added failure message for AWS ECS resource detector for better debugging (#568)
- Goroutine leak in gRPC StreamClientInterceptor while streamer returns an error. (#581)

## [0.16.0] - 2021-01-13

### Fixed

- Fix module path for AWS ECS resource detector (#517)

## [0.15.1] - 2020-12-14

### Added

- Add registry link check to `Makefile` and pre-release script. (#446)
- A new AWS X-Ray ID Generator (#459)
- Migrate CircleCI jobs to GitHub Actions (#476)
- Add CodeQL GitHub Action (#506)
- Add gosec workflow to GitHub Actions (#507)

### Fixed

- Fixes the body replacement in otelhttp to not to mutate a nil body. (#484)

## [0.15.0] - 2020-12-11

### Added

- A new Amazon EKS resource detector. (#465)
- A new `gcp.CloudRun` detector for detecting resource from a Cloud Run instance. (#455)

## [0.14.0] - 2020-11-20

### Added

- `otelhttp.{Get,Head,Post,PostForm}` convenience wrappers for their `http` counterparts. (#390)
- The AWS detector now adds the cloud zone, host image ID, host type, and host name to the returned `Resource`. (#410)
- Add Amazon ECS Resource Detector for AWS X-Ray. (#466)
- Add propagator for AWS X-Ray (#462)

### Changed

- Add semantic version to `Tracer` / `Meter` created by instrumentation packages `otelsaram`, `otelrestful`, `otelmongo`, `otelhttp` and `otelhttptrace`. (#412)
- Update instrumentation guidelines about tracer / meter semantic version. (#412)
- Replace internal tracer and meter helpers by helpers from `go.opentelemetry.io/otel`. (#414)
- gRPC instrumentation sets span attribute `rpc.grpc.status_code`. (#453)

## Fixed

- `/detectors/aws` no longer fails if instance metadata is not available (e.g. not running in AWS) (#401)
- The AWS detector now returns a partial resource and an appropriate error if it encounters an error part way through determining a `Resource` identity. (#410)
- The `host` instrumentation unit test has been updated to not depend on the system it runs on. (#426)

## [0.13.0] - 2020-10-09

## Added

- A Jaeger propagator. (#375)

## Changed

- The `go.opentelemetry.io/contrib/instrumentation/google.golang.org/grpc/otelgrpc` package instrumentation no longer accepts a `Tracer` as an argument to the interceptor function.
   Instead, a new `WithTracerProvider` option is added to configure the `TracerProvider` used when creating the `Tracer` for the instrumentation. (#373)
- The `go.opentelemetry.io/contrib/instrumentation/gopkg.in/macaron.v1/otelmacaron` instrumentation now accepts a `TracerProvider` rather than a `Tracer`. (#374)
- Remove `go.opentelemetry.io/otel/sdk` dependency from instrumentation. (#381)
- Use `httpsnoop` in `go.opentelemetry.io/contrib/instrumentation/github.com/gorilla/mux/otelmux` to ensure `http.ResponseWriter` additional interfaces are preserved. (#388)

### Fixed

- The `go.opentelemetry.io/contrib/instrumentation/github.com/labstack/echo/otelecho.Middleware` no longer sends duplicate errors to the global `ErrorHandler`. (#377, #364)
- The import comment in `go.opentelemetry.io/contrib/instrumentation/net/http/otelhttp` is now correctly quoted. (#379)
- The B3 propagator sets the sample bitmask when the sampling decision is `debug`. (#369)

## [0.12.0] - 2020-09-25

### Added

- Benchmark tests for the gRPC instrumentation. (#296)
- Integration testing for the gRPC instrumentation. (#297)
- Allow custom labels to be added to net/http metrics. (#306)
- Added B3 propagator, moving it out of open.telemetry.io/otel repo. (#344)

### Changed

- Unify instrumentation about provider options for `go.mongodb.org/mongo-driver`, `gin-gonic/gin`, `gorilla/mux`,
  `labstack/echo`, `emicklei/go-restful`, `bradfitz/gomemcache`, `Shopify/sarama`, `net/http` and `beego`. (#303)
- Update instrumentation guidelines about uniform provider options. Also, update style guide. (#303)
- Make config struct of instrumentation unexported. (#303)
- Instrumentations have been updated to adhere to the [configuration style guide's](https://github.com/open-telemetry/opentelemetry-go/blob/master/CONTRIBUTING.md#config)
   updated recommendation to use `newConfig()` instead of `configure()`. (#336)
- A new instrumentation naming scheme is implemented to avoid package name conflicts for instrumented packages while still remaining discoverable. (#359)
  - `google.golang.org/grpc` -> `google.golang.org/grpc/otelgrpc`
  - `go.mongodb.org/mongo-driver` -> `go.mongodb.org/mongo-driver/mongo/otelmongo`
  - `net/http` -> `net/http/otelhttp`
  - `net/http/httptrace` -> `net/http/httptrace/otelhttptrace`
  - `github.com/labstack/echo` -> `github.com/labstack/echo/otelecho`
  - `github.com/bradfitz/gomemcache` -> `github.com/bradfitz/gomemcache/memcache/otelmemcache`
  - `github.com/gin-gonic/gin` -> `github.com/gin-gonic/gin/otelgin`
  - `github.com/gocql/gocql` -> `github.com/gocql/gocql/otelgocql`
  - `github.com/emicklei/go-restful` -> `github.com/emicklei/go-restful/otelrestful`
  - `github.com/Shopify/sarama` -> `github.com/Shopify/sarama/otelsarama`
  - `github.com/gorilla/mux` -> `github.com/gorilla/mux/otelmux`
  - `github.com/astaxie/beego` -> `github.com/astaxie/beego/otelbeego`
  - `gopkg.in/macaron.v1` -> `gopkg.in/macaron.v1/otelmacaron`
- Rename `OTelBeegoHandler` to `Handler` in the `go.opentelemetry.io/contrib/instrumentation/github.com/astaxie/beego/otelbeego` package. (#359)
- Replace `WithTracer` with `WithTracerProvider` in the `go.opentelemetry.io/contrib/instrumentation/gopkg.in/macaron.v1/otelmacaron` instrumentation. (#374)

## [0.11.0] - 2020-08-25

### Added

- Top-level `Version()` and `SemVersion()` functions defining the current version of the contrib package. (#225)
- Instrumentation for the `github.com/astaxie/beego` package. (#200)
- Instrumentation for the `github.com/bradfitz/gomemcache` package. (#204)
- Host metrics instrumentation. (#231)
- Cortex histogram and distribution support. (#237)
- Cortex example project. (#238)
- Cortex HTTP authentication. (#246)

### Changed

- Remove service name as a parameter of Sarama instrumentation. (#221)
- Replace `WithTracer` with `WithTracerProvider` in Sarama instrumentation. (#221)
- Switch to use common top-level module `SemVersion()` when creating versioned tracer in `bradfitz/gomemcache`. (#226)
- Use `IntegrationShouldRun` in `gomemcache_test`. (#254)
- Use Go 1.15 for CI builds. (#236)
- Improved configuration for `runtime` instrumentation. (#224)

### Fixed

- Update dependabot configuration to include newly added `bradfitz/gomemcache` package. (#226)
- Correct `runtime` instrumentation name. (#241)

## [0.10.1] - 2020-08-13

### Added

- The `go.opentelemetry.io/contrib/instrumentation/google.golang.org/grpc` module has been added to replace the instrumentation that had previoiusly existed in the `go.opentelemetry.io/otel/instrumentation/grpctrace` package. (#189)
- Instrumentation for the stdlib `net/http` and `net/http/httptrace` packages. (#190)
- Initial Cortex exporter. (#202, #205, #210, #211, #215)

### Fixed

- Bump google.golang.org/grpc from 1.30.0 to 1.31.0. (#166)
- Bump go.mongodb.org/mongo-driver from 1.3.5 to 1.4.0 in /instrumentation/go.mongodb.org/mongo-driver. (#170)
- Bump google.golang.org/grpc in /instrumentation/github.com/gin-gonic/gin. (#173)
- Bump google.golang.org/grpc in /instrumentation/github.com/labstack/echo. (#176)
- Bump google.golang.org/grpc from 1.30.0 to 1.31.0 in /instrumentation/github.com/Shopify/sarama. (#179)
- Bump cloud.google.com/go from 0.61.0 to 0.63.0 in /detectors/gcp. (#181, #199)
- Bump github.com/aws/aws-sdk-go from 1.33.15 to 1.34.1 in /detectors/aws. (#184, #192, #193, #198, #201, #203)
- Bump github.com/golangci/golangci-lint from 1.29.0 to 1.30.0 in /tools. (#186)
- Setup CI to run tests that require external resources (Cassandra and MongoDB). (#191)
- Bump github.com/Shopify/sarama from 1.26.4 to 1.27.0 in /instrumentation/github.com/Shopify/sarama. (#206)

## [0.10.0] - 2020-07-31

This release upgrades its [go.opentelemetry.io/otel](https://github.com/open-telemetry/opentelemetry-go/releases/tag/v0.10.0) dependency to v0.10.0 and includes new instrumentation for popular Kafka and Cassandra clients.

### Added

- A detector that generate resources from GCE instance. (#132)
- A detector that generate resources from AWS instances. (#139)
- Instrumentation for the Kafka client github.com/Shopify/sarama. (#134, #153)
- Links and status message for mock span in the internal testing library. (#134)
- Instrumentation for the Cassandra client github.com/gocql/gocql. (#137)
- A detector that generate resources from GKE clusters. (#154)

### Fixed

- Bump github.com/aws/aws-sdk-go from 1.33.8 to 1.33.15 in /detectors/aws. (#155, #157, #159, #162)
- Bump github.com/golangci/golangci-lint from 1.28.3 to 1.29.0 in /tools. (#146)

## [0.9.0] - 2020-07-20

This release upgrades its [go.opentelemetry.io/otel](https://github.com/open-telemetry/opentelemetry-go/releases/tag/v0.9.0) dependency to v0.9.0.

### Fixed

- Bump github.com/emicklei/go-restful/v3 from 3.0.0 to 3.2.0 in /instrumentation/github.com/emicklei/go-restful. (#133)
- Update dependabot configuration to correctly check all included packages. (#131)
- Update `RELEASING.md` with correct `tag.sh` command. (#130)

## [0.8.0] - 2020-07-10

This release upgrades its [go.opentelemetry.io/otel](https://github.com/open-telemetry/opentelemetry-go/releases/tag/v0.8.0) dependency to v0.8.0, includes minor fixes, and new instrumentation.

### Added

- Create this `CHANGELOG.md`. (#114)
- Add `emicklei/go-restful/v3` trace instrumentation. (#115)

### Changed

- Update `CONTRIBUTING.md` to ask for updates to `CHANGELOG.md` with each pull request. (#114)
- Move all `github.com` package instrumentation under a `github.com` directory. (#118)

### Fixed

- Update README to include information about external instrumentation.
   To start, this includes native instrumentation found in the `go-redis/redis` package. (#117)
- Bump github.com/golangci/golangci-lint from 1.27.0 to 1.28.2 in /tools. (#122, #123, #125)
- Bump go.mongodb.org/mongo-driver from 1.3.4 to 1.3.5 in /instrumentation/go.mongodb.org/mongo-driver. (#124)

## [0.7.0] - 2020-06-29

This release upgrades its [go.opentelemetry.io/otel](https://github.com/open-telemetry/opentelemetry-go/releases/tag/v0.7.0) dependency to v0.7.0.

### Added

- Create `RELEASING.md` instructions. (#101)
- Apply transitive dependabot go.mod updates as part of a new automatic Github workflow. (#94)
- New dependabot integration to automate package upgrades. (#61)
- Add automatic tag generation script for release. (#60)

### Changed

- Upgrade Datadog metrics exporter to include Resource tags. (#46)
- Added output validation to Datadog example. (#96)
- Move Macaron package to match layout guidelines. (#92)
- Update top-level README and instrumentation README. (#92)
- Bump google.golang.org/grpc from 1.29.1 to 1.30.0. (#99)
- Bump github.com/golangci/golangci-lint from 1.21.0 to 1.27.0 in /tools. (#77)
- Bump go.mongodb.org/mongo-driver from 1.3.2 to 1.3.4 in /instrumentation/go.mongodb.org/mongo-driver. (#76)
- Bump github.com/stretchr/testify from 1.5.1 to 1.6.1. (#74)
- Bump gopkg.in/macaron.v1 from 1.3.5 to 1.3.9 in /instrumentation/macaron. (#68)
- Bump github.com/gin-gonic/gin from 1.6.2 to 1.6.3 in /instrumentation/gin-gonic/gin. (#73)
- Bump github.com/DataDog/datadog-go from 3.5.0+incompatible to 3.7.2+incompatible in /exporters/metric/datadog. (#78)
- Replaced `internal/trace/http.go` helpers with `api/standard` helpers from otel-go repo. (#112)

## [0.6.1] - 2020-06-08

First official tagged release of `contrib` repository.

### Added

- `labstack/echo` trace instrumentation (#42)
- `mongodb` trace instrumentation (#26)
- Go Runtime metrics (#9)
- `gorilla/mux` trace instrumentation (#19)
- `gin-gonic` trace instrumentation (#15)
- `macaron` trace instrumentation (#20)
- `dogstatsd` metrics exporter (#10)
- `datadog` metrics exporter (#22)
- Tags to all modules in repository
- Repository folder structure and automated build (#3)

### Changes

- Prefix support for dogstatsd (#34)
- Update Go Runtime package to use batch observer (#44)

[Unreleased]: https://github.com/open-telemetry/opentelemetry-go-contrib/compare/v1.31.0...HEAD
[1.31.0/0.56.0/0.25.0/0.11.0/0.6.0/0.4.0/0.3.0]: https://github.com/open-telemetry/opentelemetry-go-contrib/releases/tag/v1.31.0
[1.30.0/0.55.0/0.24.0/0.10.0/0.5.0/0.3.0/0.2.0]: https://github.com/open-telemetry/opentelemetry-go-contrib/releases/tag/v1.30.0
[1.29.0/0.54.0/0.23.0/0.9.0/0.4.0/0.2.0/0.1.0]: https://github.com/open-telemetry/opentelemetry-go-contrib/releases/tag/v1.29.0
[1.28.0/0.53.0/0.22.0/0.8.0/0.3.0/0.1.0]: https://github.com/open-telemetry/opentelemetry-go-contrib/releases/tag/v1.28.0
[1.27.0/0.52.0/0.21.0/0.7.0/0.2.0]: https://github.com/open-telemetry/opentelemetry-go-contrib/releases/tag/v1.27.0
[1.26.0/0.51.0/0.20.0/0.6.0/0.1.0]: https://github.com/open-telemetry/opentelemetry-go-contrib/releases/tag/v1.26.0
[1.25.0/0.50.0/0.19.0/0.5.0/0.0.1]: https://github.com/open-telemetry/opentelemetry-go-contrib/releases/tag/v1.25.0
[1.24.0/0.49.0/0.18.0/0.4.0]: https://github.com/open-telemetry/opentelemetry-go-contrib/releases/tag/v1.24.0
[1.23.0/0.48.0/0.17.0/0.3.0]: https://github.com/open-telemetry/opentelemetry-go-contrib/releases/tag/v1.23.0
[1.22.0/0.47.0/0.16.0/0.2.0]: https://github.com/open-telemetry/opentelemetry-go-contrib/releases/tag/v1.22.0
[1.21.1/0.46.1/0.15.1/0.1.1]: https://github.com/open-telemetry/opentelemetry-go-contrib/releases/tag/v1.21.1
[1.21.0/0.46.0/0.15.0/0.1.0]: https://github.com/open-telemetry/opentelemetry-go-contrib/releases/tag/v1.21.0
[1.20.0/0.45.0/0.14.0]: https://github.com/open-telemetry/opentelemetry-go-contrib/releases/tag/v1.20.0
[1.19.0/0.44.0/0.13.0]: https://github.com/open-telemetry/opentelemetry-go-contrib/releases/tag/v1.19.0
[1.18.0/0.43.0/0.12.0]: https://github.com/open-telemetry/opentelemetry-go-contrib/releases/tag/v1.18.0
[1.17.0/0.42.0/0.11.0]: https://github.com/open-telemetry/opentelemetry-go-contrib/releases/tag/v1.17.0
[1.17.0-rc.1/0.42.0-rc.1/0.11.0-rc.1]: https://github.com/open-telemetry/opentelemetry-go-contrib/releases/tag/v1.17.0-rc.1
[1.16.1/0.41.1/0.10.1]: https://github.com/open-telemetry/opentelemetry-go-contrib/releases/tag/v1.16.1
[1.16.0/0.41.0/0.10.0]: https://github.com/open-telemetry/opentelemetry-go-contrib/releases/tag/v1.16.0
[1.16.0-rc.2/0.41.0-rc.2/0.10.0-rc.2]: https://github.com/open-telemetry/opentelemetry-go-contrib/releases/tag/v1.16.0-rc.2
[1.16.0-rc.1/0.41.0-rc.1/0.10.0-rc.1]: https://github.com/open-telemetry/opentelemetry-go-contrib/releases/tag/v1.16.0-rc.1
[1.15.0/0.40.0/0.9.0]: https://github.com/open-telemetry/opentelemetry-go-contrib/releases/tag/v1.15.0
[1.14.0/0.39.0/0.8.0]: https://github.com/open-telemetry/opentelemetry-go-contrib/releases/tag/v1.14.0
[1.13.0/0.38.0/0.7.0]: https://github.com/open-telemetry/opentelemetry-go-contrib/releases/tag/v1.13.0
[1.12.0/0.37.0/0.6.0]: https://github.com/open-telemetry/opentelemetry-go-contrib/releases/tag/v1.12.0
[1.11.1/0.36.4/0.5.2]: https://github.com/open-telemetry/opentelemetry-go-contrib/releases/tag/v1.11.1
[1.11.0/0.36.3/0.5.1]: https://github.com/open-telemetry/opentelemetry-go-contrib/releases/tag/v1.11.0
[0.36.2]: https://github.com/open-telemetry/opentelemetry-go-contrib/releases/tag/zpages/v0.36.2
[0.36.1]: https://github.com/open-telemetry/opentelemetry-go-contrib/releases/tag/zpages/v0.36.1
[0.36.0]: https://github.com/open-telemetry/opentelemetry-go-contrib/releases/tag/zpages/v0.36.0
[1.10.0/0.35.0/0.5.0]: https://github.com/open-telemetry/opentelemetry-go-contrib/releases/tag/v1.10.0
[1.9.0/0.34.0/0.4.0]: https://github.com/open-telemetry/opentelemetry-go-contrib/releases/tag/v1.9.0
[1.8.0/0.33.0]: https://github.com/open-telemetry/opentelemetry-go-contrib/releases/tag/v1.8.0
[1.7.0/0.32.0]: https://github.com/open-telemetry/opentelemetry-go-contrib/releases/tag/v1.7.0
[1.6.0/0.31.0]: https://github.com/open-telemetry/opentelemetry-go-contrib/releases/tag/v1.6.0
[1.5.0/0.30.0/0.1.0]: https://github.com/open-telemetry/opentelemetry-go-contrib/releases/tag/v1.5.0
[1.4.0/0.29.0]: https://github.com/open-telemetry/opentelemetry-go-contrib/releases/tag/v1.4.0
[1.3.0/0.28.0]: https://github.com/open-telemetry/opentelemetry-go-contrib/releases/tag/v1.3.0
[1.2.0/0.27.0]: https://github.com/open-telemetry/opentelemetry-go-contrib/releases/tag/v1.2.0
[1.1.1/0.26.1]: https://github.com/open-telemetry/opentelemetry-go-contrib/releases/tag/v1.1.1
[1.1.0/0.26.0]: https://github.com/open-telemetry/opentelemetry-go-contrib/releases/tag/v1.1.0
[1.0.0/0.25.0]: https://github.com/open-telemetry/opentelemetry-go-contrib/releases/tag/v1.0.0
[0.24.0]: https://github.com/open-telemetry/opentelemetry-go-contrib/releases/tag/v0.24.0
[0.23.0]: https://github.com/open-telemetry/opentelemetry-go-contrib/releases/tag/v0.23.0
[0.22.0]: https://github.com/open-telemetry/opentelemetry-go-contrib/releases/tag/v0.22.0
[0.21.0]: https://github.com/open-telemetry/opentelemetry-go-contrib/releases/tag/v0.21.0
[0.20.0]: https://github.com/open-telemetry/opentelemetry-go-contrib/releases/tag/v0.20.0
[0.19.0]: https://github.com/open-telemetry/opentelemetry-go-contrib/releases/tag/v0.19.0
[0.18.0]: https://github.com/open-telemetry/opentelemetry-go-contrib/releases/tag/v0.18.0
[0.17.0]: https://github.com/open-telemetry/opentelemetry-go-contrib/releases/tag/v0.17.0
[0.16.0]: https://github.com/open-telemetry/opentelemetry-go-contrib/releases/tag/v0.16.0
[0.15.1]: https://github.com/open-telemetry/opentelemetry-go-contrib/releases/tag/v0.15.1
[0.15.0]: https://github.com/open-telemetry/opentelemetry-go-contrib/releases/tag/v0.15.0
[0.14.0]: https://github.com/open-telemetry/opentelemetry-go-contrib/releases/tag/v0.14.0
[0.13.0]: https://github.com/open-telemetry/opentelemetry-go-contrib/releases/tag/v0.13.0
[0.12.0]: https://github.com/open-telemetry/opentelemetry-go-contrib/releases/tag/v0.12.0
[0.11.0]: https://github.com/open-telemetry/opentelemetry-go-contrib/releases/tag/v0.11.0
[0.10.1]: https://github.com/open-telemetry/opentelemetry-go-contrib/releases/tag/v0.10.1
[0.10.0]: https://github.com/open-telemetry/opentelemetry-go-contrib/releases/tag/v0.10.0
[0.9.0]: https://github.com/open-telemetry/opentelemetry-go-contrib/releases/tag/v0.9.0
[0.8.0]: https://github.com/open-telemetry/opentelemetry-go-contrib/releases/tag/v0.8.0
[0.7.0]: https://github.com/open-telemetry/opentelemetry-go-contrib/releases/tag/v0.7.0
[0.6.1]: https://github.com/open-telemetry/opentelemetry-go-contrib/releases/tag/v0.6.1

<!-- Released section ended -->

[Go 1.23]: https://go.dev/doc/go1.23
[Go 1.22]: https://go.dev/doc/go1.22
[Go 1.21]: https://go.dev/doc/go1.21
[Go 1.20]: https://go.dev/doc/go1.20
[Go 1.19]: https://go.dev/doc/go1.19
[Go 1.18]: https://go.dev/doc/go1.18

[GO-2024-2687]: https://pkg.go.dev/vuln/GO-2024-2687<|MERGE_RESOLUTION|>--- conflicted
+++ resolved
@@ -15,13 +15,10 @@
 - Add the `WithSource` option to the `go.opentelemetry.io/contrib/bridges/otelslog` log bridge to set the `code.*` attributes in the log record that includes the source location where the record was emitted. (#6253)
 - Add `ContextWithStartTime` and `StartTimeFromContext` to `go.opentelemetry.io/contrib/instrumentation/net/http/otelhttp`, which allows setting the start time using go context. (#6137)
 - Set the `code.*` attributes in `go.opentelemetry.io/contrib/bridges/otelzap` if the `zap.Logger` was created with the `AddCaller` or `AddStacktrace` option. (#6268)
-<<<<<<< HEAD
-- The `go.opentelemetry.io/contrib/bridges/otellogr` module. This module provides an OpenTelemetry logging bridge for `github.com/go-logr/logr`.
-=======
 - Add a `LogProcessor` to `go.opentelemetry.io/contrib/processors/baggagecopy` to copy baggage members to log records. (#6277)
   - Use `baggagecopy.NewLogProcessor` when configuring a Log Provider.
     - `NewLogProcessor` accepts a `Filter` function type that selects which baggage members are added to the log record.
->>>>>>> 488f482c
+- The `go.opentelemetry.io/contrib/bridges/otellogr` module. This module provides an OpenTelemetry logging bridge for `github.com/go-logr/logr`. (#6295)
 
 ### Changed 
 

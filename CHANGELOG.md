# Changelog

All notable changes to this project will be documented in this file.

The format is based on [Keep a Changelog](https://keepachangelog.com/en/1.0.0/).

This project adheres to [Semantic Versioning](https://semver.org/spec/v2.0.0.html).

## [Unreleased]

<<<<<<< HEAD
### Fixed

- Fix span not marked as error in `otelhttp.Transport` when `RoundTrip` fails with an error. (#950)
=======
### Changed

- `otelmongodb` span attributes, name and span status now conform to specification. (#769)
>>>>>>> 103d9707

## [0.22.0] - 2021-07-26

### Added

- Add the `zpages` span processor. (#894)

### Changed

- The `b3.B3` type has been removed.
  `b3.New()` and `b3.WithInjectEncoding(encoding)` are added to replace it. (#868)

### Fixed

- Fix deadlocks and race conditions in `otelsarama.WrapAsyncProducer`.
  The `messaging.message_id` and `messaging.kafka.partition` attributes are now not set if a message was not processed. (#754) (#755) (#881)
- Fix `otelsarama.WrapAsyncProducer` so that the messages from the `Errors` channel contain the original `Metadata`. (#754)

## [0.21.0] - 2021-06-18

### Fixed

- Dockerfile based examples for `otelgin` and `otelmacaron`. (#767)

### Changed

- Supported minimum version of Go bumped from 1.14 to 1.15. (#787)
- EKS Resource Detector now use the Kubernetes Go client to obtain the ConfigMap. (#813)

### Removed

- Remove service name from `otelmongodb` configuration and span attributes. (#763)

## [0.20.0] - 2021-04-23

### Changed

- The `go.opentelemetry.io/contrib/instrumentation/go.mongodb.org/mongo-driver/mongo/otelmongo` instrumentation now accepts a `WithCommandAttributeDisabled`, 
   so the caller can specify whether to opt-out of tracing the mongo command. (#712)
- Upgrade to v0.20.0 of `go.opentelemetry.io/otel`. (#758)
- The B3 and Jaeger propagators now store their debug or deferred state in the context.Context instead of the SpanContext. (#758)

## [0.19.0] - 2021-03-19

### Changed

- Upgrade to v0.19.0 of `go.opentelemetry.io/otel`.
- Fix Span names created in HTTP Instrumentation package to conform with guidelines. (#757)

## [0.18.0] - 2021-03-04

### Fixed

- `otelmemcache` no longer sets span status to OK instead of leaving it unset. (#477)
- Fix goroutine leak in gRPC `StreamClientInterceptor`. (#581)

### Removed

- Remove service name from `otelmemcache` configuration and span attributes. (#477)

## [0.17.0] - 2021-02-15

### Added

- Add `ot-tracer` propagator (#562)

### Changed

- Rename project default branch from `master` to `main`.

### Fixed

- Added failure message for AWS ECS resource detector for better debugging (#568)
- Goroutine leak in gRPC StreamClientInterceptor while streamer returns an error. (#581)

## [0.16.0] - 2021-01-13

### Fixed

- Fix module path for AWS ECS resource detector (#517)

## [0.15.1] - 2020-12-14

### Added

- Add registry link check to `Makefile` and pre-release script. (#446)
- A new AWS X-Ray ID Generator (#459)
- Migrate CircleCI jobs to GitHub Actions (#476)
- Add CodeQL GitHub Action (#506)
- Add gosec workflow to GitHub Actions (#507)

### Fixed

- Fixes the body replacement in otelhttp to not to mutate a nil body. (#484)

## [0.15.0] - 2020-12-11

### Added

- A new Amazon EKS resource detector. (#465)
- A new `gcp.CloudRun` detector for detecting resource from a Cloud Run instance. (#455)

## [0.14.0] - 2020-11-20

### Added

- `otelhttp.{Get,Head,Post,PostForm}` convenience wrappers for their `http` counterparts. (#390)
- The AWS detector now adds the cloud zone, host image ID, host type, and host name to the returned `Resource`. (#410)
- Add Amazon ECS Resource Detector for AWS X-Ray. (#466)
- Add propagator for AWS X-Ray (#462)

### Changed

- Add semantic version to `Tracer` / `Meter` created by instrumentation packages `otelsaram`, `otelrestful`, `otelmongo`, `otelhttp` and `otelhttptrace`. (#412)
- Update instrumentation guidelines about tracer / meter semantic version. (#412)
- Replace internal tracer and meter helpers by helpers from `go.opentelemetry.io/otel`. (#414)
- gRPC instrumentation sets span attribute `rpc.grpc.status_code`. (#453)

## Fixed

- `/detectors/aws` no longer fails if instance metadata is not available (e.g. not running in AWS) (#401)
- The AWS detector now returns a partial resource and an appropriate error if it encounters an error part way through determining a `Resource` identity. (#410)
- The `host` instrumentation unit test has been updated to not depend on the system it runs on. (#426)

## [0.13.0] - 2020-10-09

## Added

- A Jaeger propagator. (#375)

## Changed

- The `go.opentelemetry.io/contrib/instrumentation/google.golang.org/grpc/otelgrpc` package instrumentation no longer accepts a `Tracer` as an argument to the interceptor function.
   Instead, a new `WithTracerProvider` option is added to configure the `TracerProvider` used when creating the `Tracer` for the instrumentation. (#373)
- The `go.opentelemetry.io/contrib/instrumentation/gopkg.in/macaron.v1/otelmacaron` instrumentation now accepts a `TracerProvider` rather than a `Tracer`. (#374)
- Remove `go.opentelemetry.io/otel/sdk` dependency from instrumentation. (#381)
- Use `httpsnoop` in `go.opentelemetry.io/contrib/instrumentation/github.com/gorilla/mux/otelmux` to ensure `http.ResponseWriter` additional interfaces are preserved. (#388)

### Fixed

- The `go.opentelemetry.io/contrib/instrumentation/github.com/labstack/echo/otelecho.Middleware` no longer sends duplicate errors to the global `ErrorHandler`. (#377, #364)
- The import comment in `go.opentelemetry.io/contrib/instrumentation/net/http/otelhttp` is now correctly quoted. (#379)
- The B3 propagator sets the sample bitmask when the sampling decision is `debug`. (#369)

## [0.12.0] - 2020-09-25

### Changed

- Replace `WithTracer` with `WithTracerProvider` in the `go.opentelemetry.io/contrib/instrumentation/gopkg.in/macaron.v1/otelmacaron` instrumentation. (#374)

### Added

- Benchmark tests for the gRPC instrumentation. (#296)
- Integration testing for the gRPC instrumentation. (#297)
- Allow custom labels to be added to net/http metrics. (#306)
- Added B3 propagator, moving it out of open.telemetry.io/otel repo. (#344)

### Changed

- Unify instrumentation about provider options for `go.mongodb.org/mongo-driver`, `gin-gonic/gin`, `gorilla/mux`,
  `labstack/echo`, `emicklei/go-restful`, `bradfitz/gomemcache`, `Shopify/sarama`, `net/http` and `beego`. (#303)
- Update instrumentation guidelines about uniform provider options. Also, update style guide. (#303)
- Make config struct of instrumentation unexported. (#303)
- Instrumentations have been updated to adhere to the [configuration style guide's](https://github.com/open-telemetry/opentelemetry-go/blob/master/CONTRIBUTING.md#config)
   updated recommendation to use `newConfig()` instead of `configure()`. (#336)
- A new instrumentation naming scheme is implemented to avoid package name conflicts for instrumented packages while still remaining discoverable. (#359)
  - `google.golang.org/grpc` -> `google.golang.org/grpc/otelgrpc`
  - `go.mongodb.org/mongo-driver` -> `go.mongodb.org/mongo-driver/mongo/otelmongo`
  - `net/http` -> `net/http/otelhttp`
  - `net/http/httptrace` -> `net/http/httptrace/otelhttptrace`
  - `github.com/labstack/echo` -> `github.com/labstack/echo/otelecho`
  - `github.com/bradfitz/gomemcache` -> `github.com/bradfitz/gomemcache/memcache/otelmemcache`
  - `github.com/gin-gonic/gin` -> `github.com/gin-gonic/gin/otelgin`
  - `github.com/gocql/gocql` -> `github.com/gocql/gocql/otelgocql`
  - `github.com/emicklei/go-restful` -> `github.com/emicklei/go-restful/otelrestful`
  - `github.com/Shopify/sarama` -> `github.com/Shopify/sarama/otelsarama`
  - `github.com/gorilla/mux` -> `github.com/gorilla/mux/otelmux`
  - `github.com/astaxie/beego` -> `github.com/astaxie/beego/otelbeego`
  - `gopkg.in/macaron.v1` -> `gopkg.in/macaron.v1/otelmacaron`
- Rename `OTelBeegoHandler` to `Handler` in the `go.opentelemetry.io/contrib/instrumentation/github.com/astaxie/beego/otelbeego` package. (#359)

## [0.11.0] - 2020-08-25

### Added

- Top-level `Version()` and `SemVersion()` functions defining the current version of the contrib package. (#225)
- Instrumentation for the `github.com/astaxie/beego` package. (#200)
- Instrumentation for the `github.com/bradfitz/gomemcache` package. (#204)
- Host metrics instrumentation. (#231)
- Cortex histogram and distribution support. (#237)
- Cortex example project. (#238)
- Cortex HTTP authentication. (#246)

### Changed

- Remove service name as a parameter of Sarama instrumentation. (#221)
- Replace `WithTracer` with `WithTracerProvider` in Sarama instrumentation. (#221)
- Switch to use common top-level module `SemVersion()` when creating versioned tracer in `bradfitz/gomemcache`. (#226)
- Use `IntegrationShouldRun` in `gomemcache_test`. (#254)
- Use Go 1.15 for CI builds. (#236)
- Improved configuration for `runtime` instrumentation. (#224)

### Fixed

- Update dependabot configuration to include newly added `bradfitz/gomemcache` package. (#226)
- Correct `runtime` instrumentation name. (#241)

## [0.10.1] - 2020-08-13

### Added

- The `go.opentelemetry.io/contrib/instrumentation/google.golang.org/grpc` module has been added to replace the instrumentation that had previoiusly existed in the `go.opentelemetry.io/otel/instrumentation/grpctrace` package. (#189)
- Instrumentation for the stdlib `net/http` and `net/http/httptrace` packages. (#190)
- Initial Cortex exporter. (#202, #205, #210, #211, #215)

### Fixed

- Bump google.golang.org/grpc from 1.30.0 to 1.31.0. (#166)
- Bump go.mongodb.org/mongo-driver from 1.3.5 to 1.4.0 in /instrumentation/go.mongodb.org/mongo-driver. (#170)
- Bump google.golang.org/grpc in /instrumentation/github.com/gin-gonic/gin. (#173)
- Bump google.golang.org/grpc in /instrumentation/github.com/labstack/echo. (#176)
- Bump google.golang.org/grpc from 1.30.0 to 1.31.0 in /instrumentation/github.com/Shopify/sarama. (#179)
- Bump cloud.google.com/go from 0.61.0 to 0.63.0 in /detectors/gcp. (#181, #199)
- Bump github.com/aws/aws-sdk-go from 1.33.15 to 1.34.1 in /detectors/aws. (#184, #192, #193, #198, #201, #203)
- Bump github.com/golangci/golangci-lint from 1.29.0 to 1.30.0 in /tools. (#186)
- Setup CI to run tests that require external resources (Cassandra and MongoDB). (#191)
- Bump github.com/Shopify/sarama from 1.26.4 to 1.27.0 in /instrumentation/github.com/Shopify/sarama. (#206)

## [0.10.0] - 2020-07-31

This release upgrades its [go.opentelemetry.io/otel](https://github.com/open-telemetry/opentelemetry-go/releases/tag/v0.10.0) dependency to v0.10.0 and includes new instrumentation for popular Kafka and Cassandra clients.

### Added

- A detector that generate resources from GCE instance. (#132)
- A detector that generate resources from AWS instances. (#139)
- Instrumentation for the Kafka client github.com/Shopify/sarama. (#134, #153)
- Links and status message for mock span in the internal testing library. (#134)
- Instrumentation for the Cassandra client github.com/gocql/gocql. (#137)
- A detector that generate resources from GKE clusters. (#154)

### Fixed

- Bump github.com/aws/aws-sdk-go from 1.33.8 to 1.33.15 in /detectors/aws. (#155, #157, #159, #162)
- Bump github.com/golangci/golangci-lint from 1.28.3 to 1.29.0 in /tools. (#146)

## [0.9.0] - 2020-07-20

This release upgrades its [go.opentelemetry.io/otel](https://github.com/open-telemetry/opentelemetry-go/releases/tag/v0.9.0) dependency to v0.9.0.

### Fixed

- Bump github.com/emicklei/go-restful/v3 from 3.0.0 to 3.2.0 in /instrumentation/github.com/emicklei/go-restful. (#133)
- Update dependabot configuration to correctly check all included packages. (#131)
- Update `RELEASING.md` with correct `tag.sh` command. (#130)

## [0.8.0] - 2020-07-10

This release upgrades its [go.opentelemetry.io/otel](https://github.com/open-telemetry/opentelemetry-go/releases/tag/v0.8.0) dependency to v0.8.0, includes minor fixes, and new instrumentation.

### Added

- Create this `CHANGELOG.md`. (#114)
- Add `emicklei/go-restful/v3` trace instrumentation. (#115)

### Changed

- Update `CONTRIBUTING.md` to ask for updates to `CHANGELOG.md` with each pull request. (#114)
- Move all `github.com` package instrumentation under a `github.com` directory. (#118)

### Fixed

- Update README to include information about external instrumentation.
   To start, this includes native instrumentation found in the `go-redis/redis` package. (#117)
- Bump github.com/golangci/golangci-lint from 1.27.0 to 1.28.2 in /tools. (#122, #123, #125)
- Bump go.mongodb.org/mongo-driver from 1.3.4 to 1.3.5 in /instrumentation/go.mongodb.org/mongo-driver. (#124)

## [0.7.0] - 2020-06-29

This release upgrades its [go.opentelemetry.io/otel](https://github.com/open-telemetry/opentelemetry-go/releases/tag/v0.7.0) dependency to v0.7.0.

### Added

- Create `RELEASING.md` instructions. (#101)
- Apply transitive dependabot go.mod updates as part of a new automatic Github workflow. (#94)
- New dependabot integration to automate package upgrades. (#61)
- Add automatic tag generation script for release. (#60)

### Changed

- Upgrade Datadog metrics exporter to include Resource tags. (#46)
- Added output validation to Datadog example. (#96)
- Move Macaron package to match layout guidelines. (#92)
- Update top-level README and instrumentation README. (#92)
- Bump google.golang.org/grpc from 1.29.1 to 1.30.0. (#99)
- Bump github.com/golangci/golangci-lint from 1.21.0 to 1.27.0 in /tools. (#77)
- Bump go.mongodb.org/mongo-driver from 1.3.2 to 1.3.4 in /instrumentation/go.mongodb.org/mongo-driver. (#76)
- Bump github.com/stretchr/testify from 1.5.1 to 1.6.1. (#74)
- Bump gopkg.in/macaron.v1 from 1.3.5 to 1.3.9 in /instrumentation/macaron. (#68)
- Bump github.com/gin-gonic/gin from 1.6.2 to 1.6.3 in /instrumentation/gin-gonic/gin. (#73)
- Bump github.com/DataDog/datadog-go from 3.5.0+incompatible to 3.7.2+incompatible in /exporters/metric/datadog. (#78)
- Replaced `internal/trace/http.go` helpers with `api/standard` helpers from otel-go repo. (#112)

## [0.6.1] - 2020-06-08

First official tagged release of `contrib` repository.

### Added

- `labstack/echo` trace instrumentation (#42)
- `mongodb` trace instrumentation (#26)
- Go Runtime metrics (#9)
- `gorilla/mux` trace instrumentation (#19)
- `gin-gonic` trace instrumentation (#15)
- `macaron` trace instrumentation (#20)
- `dogstatsd` metrics exporter (#10)
- `datadog` metrics exporter (#22)
- Tags to all modules in repository
- Repository folder structure and automated build (#3)

### Changes

- Prefix support for dogstatsd (#34)
- Update Go Runtime package to use batch observer (#44)

[Unreleased]: https://github.com/open-telemetry/opentelemetry-go-contrib/compare/v0.22.0...HEAD
[0.22.0]: https://github.com/open-telemetry/opentelemetry-go-contrib/releases/tag/v0.22.0
[0.21.0]: https://github.com/open-telemetry/opentelemetry-go-contrib/releases/tag/v0.21.0
[0.20.0]: https://github.com/open-telemetry/opentelemetry-go-contrib/releases/tag/v0.20.0
[0.19.0]: https://github.com/open-telemetry/opentelemetry-go-contrib/releases/tag/v0.19.0
[0.18.0]: https://github.com/open-telemetry/opentelemetry-go-contrib/releases/tag/v0.18.0
[0.17.0]: https://github.com/open-telemetry/opentelemetry-go-contrib/releases/tag/v0.17.0
[0.16.0]: https://github.com/open-telemetry/opentelemetry-go-contrib/releases/tag/v0.16.0
[0.15.1]: https://github.com/open-telemetry/opentelemetry-go-contrib/releases/tag/v0.15.1
[0.15.0]: https://github.com/open-telemetry/opentelemetry-go-contrib/releases/tag/v0.15.0
[0.14.0]: https://github.com/open-telemetry/opentelemetry-go-contrib/releases/tag/v0.14.0
[0.13.0]: https://github.com/open-telemetry/opentelemetry-go-contrib/releases/tag/v0.13.0
[0.12.0]: https://github.com/open-telemetry/opentelemetry-go-contrib/releases/tag/v0.12.0
[0.11.0]: https://github.com/open-telemetry/opentelemetry-go-contrib/releases/tag/v0.11.0
[0.10.1]: https://github.com/open-telemetry/opentelemetry-go-contrib/releases/tag/v0.10.1
[0.10.0]: https://github.com/open-telemetry/opentelemetry-go-contrib/releases/tag/v0.10.0
[0.9.0]: https://github.com/open-telemetry/opentelemetry-go-contrib/releases/tag/v0.9.0
[0.8.0]: https://github.com/open-telemetry/opentelemetry-go-contrib/releases/tag/v0.8.0
[0.7.0]: https://github.com/open-telemetry/opentelemetry-go-contrib/releases/tag/v0.7.0
[0.6.1]: https://github.com/open-telemetry/opentelemetry-go-contrib/releases/tag/v0.6.1<|MERGE_RESOLUTION|>--- conflicted
+++ resolved
@@ -8,15 +8,13 @@
 
 ## [Unreleased]
 
-<<<<<<< HEAD
+### Changed
+
+- `otelmongodb` span attributes, name and span status now conform to specification. (#769)
+
 ### Fixed
 
 - Fix span not marked as error in `otelhttp.Transport` when `RoundTrip` fails with an error. (#950)
-=======
-### Changed
-
-- `otelmongodb` span attributes, name and span status now conform to specification. (#769)
->>>>>>> 103d9707
 
 ## [0.22.0] - 2021-07-26
 

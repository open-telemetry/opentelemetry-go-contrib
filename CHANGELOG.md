--- conflicted
+++ resolved
@@ -8,21 +8,17 @@
 
 ## [Unreleased]
 
-<<<<<<< HEAD
+### Added
+
+- Add `ot-tracer` propagator (#562)
+
+### Changed
+
+- Rename project default branch from `master` to `main`.
 
 ### Fixed
 
 - Added failure message for AWS ECS resource detector for better debugging (#568)
-=======
-### Added
-
-- Adding `ot-tracer` propagator (#562)
->>>>>>> fd60b5f9
-
-### Changed
-
-- Rename project default branch from `master` to `main`.
-
 
 ## [0.16.0] - 2021-01-13
 

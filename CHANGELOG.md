# Changelog

All notable changes to this project will be documented in this file.

The format is based on [Keep a Changelog](https://keepachangelog.com/en/1.0.0/).

This project adheres to [Semantic Versioning](https://semver.org/spec/v2.0.0.html).

## [Unreleased]

### Added

- Set `SeverityText` field to logrus hook in `go.opentelemetry.io/contrib/bridges/otellogrus`. (#7553)
- Add the unit `ns` to deprecated runtime metrics `process.runtime.go.gc.pause_total_ns` and `process.runtime.go.gc.pause_ns` in `go.opentelemetry.io/contrib/instrumentation/runtime`. (#7490)
<<<<<<< HEAD
- The `go.opentelemetry.io/contrib/detectors/autodetect` package is added to automatically compose user defined `resource.Detector`s at runtime. (#7522)
=======
- Add the `WithLoggerProviderOptions`, `WithMeterProviderOptions` and `WithTracerProviderOptions` options to `NewSDK` to allow passing custom options to providers in `go.opentelemetry.io/contrib/otelconf`. (#7552)
>>>>>>> 03c3dd06

<!-- Released section -->
<!-- Don't change this section unless doing release -->

## [1.37.0/0.62.0/0.31.0/0.17.0/0.12.0/0.10.0/0.9.0] - 2025-06-25

### Added

- Add the `WithPublicEndpoint` and `WithPublicEndpointFn` options to `go.opentelemetry.io/contrib/instrumentation/google.golang.org/grpc/otelgrpc`. (#7407)

### Changed

- `go.opentelemetry.io/contrib/instrumentation/runtime` now produces the new metrics by default. Set `OTEL_GO_X_DEPRECATED_RUNTIME_METRICS=true` environment variable to additionally produce the deprecated metrics. (#7418)
- The semantic conventions have been upgraded from `v1.30.0` to `v1.34.0` in `go.opentelemetry.io/contrib/instrumentation/google.golang.org/grpc/otelgrpc`. (#7361)
- The semantic conventions have been upgraded from `v1.26.0` to `v1.34.0` in `go.opentelemetry.io/contrib/detectors/aws/ec2`. (#7373, #7484)
- The semantic conventions have been upgraded from `v1.26.0` to `v1.34.0` in `go.opentelemetry.io/contrib/detectors/aws/eks`. (#7375, #7484)
- The semantic conventions have been upgraded from `v1.26.0` to `v1.34.0` in `go.opentelemetry.io/contrib/detectors/aws/ecs`. (#7374, #7484)
- The semantic conventions have been upgraded from `v1.26.0` to `v1.34.0` in `go.opentelemetry.io/contrib/detectors/aws/lambda`. (#7376, #7484)
- The semantic conventions have been upgraded from `v1.26.0` to `v1.34.0` in `go.opentelemetry.io/contrib/detectors/azure/azurevm`. (#7377, #7484)
- The semantic conventions have been upgraded from `v1.26.0` to `v1.34.0` in `go.opentelemetry.io/contrib/bridges/otelslog`. (#7361, #7484)
- The semantic conventions have been upgraded from `v1.27.0` to `v1.34.0` in `go.opentelemetry.io/contrib/bridges/otellogr`. (#7387, #7484)
- The semantic conventions have been upgraded from `v1.26.0` to `v1.34.0` in `go.opentelemetry.io/contrib/bridges/otelzap`. (#7389, #7484)
- The semantic conventions have been upgraded from `v1.26.0` to `v1.34.0` in `go.opentelemetry.io/contrib/detectors/gcp`. (#7378, #7484)
- The semantic conventions have been upgraded from `v1.26.0` to `v1.34.0` in `go.opentelemetry.io/contrib/instrumentation/github.com/emicklei/go-restful/otelrestful`. (#7383, #7484)
- The semantic conventions have been upgraded from `v1.26.0` to `v1.34.0` in `go.opentelemetry.io/contrib/instrumentation/github.com/gin-gonic/gin/otelgin`. (#7383, #7484)
- The semantic conventions have been upgraded from `v1.26.0` to `v1.34.0` in `go.opentelemetry.io/contrib/instrumentation/github.com/gorilla/mux/otelmux`. (#7383, #7484)
- The semantic conventions have been upgraded from `v1.26.0` to `v1.34.0` in `go.opentelemetry.io/contrib/instrumentation/net/http/httptrace/otelhttptrace`. (#7383, #7484)
- The semantic conventions have been upgraded from `v1.26.0` to `v1.34.0` in `go.opentelemetry.io/contrib/instrumentation/net/http/otelhttp`. (#7383, #7484)
- The semantic conventions have been upgraded in `go.opentelemetry.io/contrib/instrumentation/go.mongodb.org/mongo-driver/mongo/otelmongo` to `v1.34.0`. (#7393, #7484)
- The semantic conventions have been upgraded in `go.opentelemetry.io/contrib/instrumentation/go.mongodb.org/mongo-driver/v2/mongo/otelmongo` to `v1.34.0`. (#7393, #7484)
- The semantic conventions have been upgraded in `go.opentelemetry.io/contrib/instrumentation/github.com/aws/aws-sdk-go-v2/otelaws` to `v1.34.0`. (#7394, #7484)
  - The `messaging.system=AmazonSQS` attribute has been corrected to `messaging.system=aws.sqs`.
  - The `net.peer.addr` attribute key has been upgraded to `server.address`.
  - The `http.status_code` attribute key has been upgraded to `http.response.status_code`.
  - The `db.system=dynamodb` attribute has been corrected to `db.system.name=aws.dynamodb`.
  - The deprecated `messaging.operation.type=publish` attribute has been corrected to `messaging.operation.type=send`.
- The semantic conventions have been upgraded from `v1.21.0` to `v1.34.0` in `go.opentelemetry.io/contrib/instrumentation/github.com/aws/aws-lambda-go/otellambda`. (#7400, #7484)
- The semantic conventions in `go.opentelemetry.io/contrib/instrumentation/host` have been upgraded to `v1.34.0`. (#7390, #7484)
  - The description of `process.cpu.time` is updated to comply with semantic conventions.
  - `process.cpu.time` now uses the `state` attribute instead of `cpu.mode`.
  - The `system.cpu.time` metric is renamed to `cpu.time`.
  - `cpu.time` now uses the `state` attribute instead of `cpu.mode`.
  - `system.memory.usage` now uses the `state` attribute instead of `system.memory.state`.
  - `system.memory.utilization` now uses the `state` attribute instead of `system.memory.state`.
  - The `system.memory.state` attribute (now `state`) value of `available` is now `free` instead.

### Deprecated

- `AttributeCPUTimeUser` in `go.opentelemetry.io/contrib/instrumentation/host` is deprecated.
  Use `go.opentelemetry.io/otel/semconv` instead. (#7390)
- `AttributeCPUTimeSystem` in `go.opentelemetry.io/contrib/instrumentation/host` is deprecated.
  Use `go.opentelemetry.io/otel/semconv` instead. (#7390)
- `AttributeCPUTimeOther` in `go.opentelemetry.io/contrib/instrumentation/host` is deprecated.
  Use `go.opentelemetry.io/otel/semconv` instead. (#7390)
- `AttributeCPUTimeIdle` in `go.opentelemetry.io/contrib/instrumentation/host` is deprecated.
  Use `go.opentelemetry.io/otel/semconv` instead. (#7390)
- `AttributeMemoryAvailable` in `go.opentelemetry.io/contrib/instrumentation/host` is deprecated.
  Use `go.opentelemetry.io/otel/semconv` instead. (#7390)
- `AttributeMemoryUsed` in `go.opentelemetry.io/contrib/instrumentation/host` is deprecated.
  Use `go.opentelemetry.io/otel/semconv` instead. (#7390)
- `AttributeNetworkTransmit` in `go.opentelemetry.io/contrib/instrumentation/host` is deprecated.
  Use `go.opentelemetry.io/otel/semconv` instead. (#7390)
- `AttributeNetworkReceive` in `go.opentelemetry.io/contrib/instrumentation/host` is deprecated.
  Use `go.opentelemetry.io/otel/semconv` instead. (#7390)

### Fixed

- Fix EKS detector erroring outside of Kubernetes in `go.opentelemetry.io/contrib/detectors/aws/eks`. (#7483)
- Fix data race when writing log entries with `context.Context` fields in `go.opentelemetry.io/contrib/bridges/otelzap`. (#7368)
- Fix nil pointer dereference when `ClientTracer` did not have a span in `go.opentelemetry.io/contrib/instrumentation/net/http/httptrace/otelhttptrace`. (#7464)
- Record all non-failure metrics on transport round trip errors in `go.opentelemetry.io/contrib/instrumentation/net/http/otelhttp`. (#7146)

### Removed

- The deprecated `StreamServerInterceptor` function from `go.opentelemetry.io/contrib/instrumentation/google.golang.org/grpc/otelgrpc` is removed. (#7362)

## [1.36.0/0.61.0/0.30.0/0.16.0/0.11.0/0.9.0/0.8.0] - 2025-05-21

### Added

- `http.route` attribute to otelhttp server request spans, when `net/http.Request.Pattern` is set in the modules below.  (#6905, #6937)
  - `go.opentelemetry.io/contrib/instrumentation/github.com/emicklei/go-restful/otelrestful`
  - `go.opentelemetry.io/contrib/instrumentation/github.com/gin-gonic/gin/otelgin`
  - `go.opentelemetry.io/contrib/instrumentation/github.com/gorilla/mux/otelmux`
  - `go.opentelemetry.io/contrib/instrumentation/github.com/labstack/echo/otelecho`
  - `go.opentelemetry.io/contrib/instrumentation/net/http/otelhttp`
- Add `WithAttributes` option to set instrumentation scope attributes on the created `log.Logger` in `go.opentelemetry.io/contrib/bridges/otelzap`. (#6962)
- Add `WithAttributes` option to set instrumentation scope attributes on the created `log.Logger` in `go.opentelemetry.io/contrib/bridges/otelslog`. (#6965)
- Add `WithAttributes` option to set instrumentation scope attributes on the created `log.Logger` in `go.opentelemetry.io/contrib/bridges/otellogrus`. (#6966)
- Add `WithAttributes` option to set instrumentation scope attributes on the created `log.Logger` in `go.opentelemetry.io/contrib/bridges/otellogr`. (#6967)
- Add the `WithGinMetricAttributes` option to allow setting dynamic, per-request metric attributes based on `*gin.Context` in `go.opentelemetry.io/contrib/instrumentation/github.com/gin-gonic/gin/otelgin`. (#6932)
- Use Gin's own `ClientIP` method to detect the client's IP, which supports custom proxy headers in `go.opentelemetry.io/contrib/instrumentation/github.com/gin-gonic/gin/otelgin`. (#6095)
- Added test for Fields in `go.opentelemetry.io/contrib/propagators/jaeger`. (#7119)
- Allow configuring samplers in `go.opentelemetry.io/contrib/otelconf`. (#7148)
- Slog log bridge now sets `SeverityText` attribute using source value in `go.opentelemetry.io/contrib/bridges/otelslog`. (#7198)
- Add `http.route` metric attribute in `go.opentelemetry.io/contrib/instrumentation/github.com/gin-gonic/gin/otelgin`. (#7275)
- Add the `WithSpanStartOptions` option to add custom options to new spans `go.opentelemetry.io/contrib/instrumentation/github.com/gin-gonic/gin/otelgin`. (#7261)
- Add instrumentation support for `go.mongodb.org/mongo-driver/v2` in `go.opentelemetry.io/contrib/instrumentation/go.mongodb.org/mongo-driver/v2/mongo/otelmongo`. (#6539)
- Rerun the span name formatter after the request ran if a `req.Pattern` is set, so the span name can include it in `go.opentelemetry.io/contrib/instrumentation/net/http/otelhttp`. (#7192)

### Changed

- Jaeger remote sampler's probabilistic strategy now uses the same sampling algorithm as `trace.TraceIDRatioBased` in `go.opentelemetry.io/contrib/samplers/jaegerremote`. (#6892)
- Switched the default for `OTEL_SEMCONV_STABILITY_OPT_IN` to emit the v1.26.0 semantic conventions by default in the following modules.
  - `go.opentelemetry.io/contrib/instrumentation/github.com/emicklei/go-restful/otelrestful`
  - `go.opentelemetry.io/contrib/instrumentation/github.com/gin-gonic/gin/otelgin`
  - `go.opentelemetry.io/contrib/instrumentation/github.com/gorilla/mux/otelmux`
  - `go.opentelemetry.io/contrib/instrumentation/github.com/labstack/echo/otelecho`
  - `go.opentelemetry.io/contrib/instrumentation/net/http/httptrace/otelhttptrace`
  - `go.opentelemetry.io/contrib/instrumentation/net/http/otelhttp`
  The `OTEL_SEMCONV_STABILITY_OPT_IN=http/dup` environment variable can be still used to emit both the v1.20.0 and v1.26.0 semantic conventions.
  It is however impossible to emit only the 1.20.0 semantic conventions, as the next release will drop support for that environment variable. (#6899)
- Improve performance by reducing allocations for http request when using `OTEL_SEMCONV_STABILITY_OPT_IN=http/dup` in the modules below. (#7180)
  - `go.opentelemetry.io/contrib/instrumentation/github.com/emicklei/go-restful/otelrestful`
  - `go.opentelemetry.io/contrib/instrumentation/github.com/gin-gonic/gin/otelgin`
  - `go.opentelemetry.io/contrib/instrumentation/github.com/gorilla/mux/otelmux`
  - `go.opentelemetry.io/contrib/instrumentation/github.com/labstack/echo/otelecho`
  - `go.opentelemetry.io/contrib/instrumentation/net/http/httptrace/otelhttptrace`
  - `go.opentelemetry.io/contrib/instrumentation/net/http/otelhttp`

- Update the Jaeger remote sampler to use "github.com/jaegertracing/jaeger-idl/proto-gen/api_v2" in  `go.opentelemetry.io/contrib/samplers/jaegerremote`. (#7061)
- Improve performance by reducing allocations in the gRPC stats handler in `go.opentelemetry.io/contrib/instrumentation/google.golang.org/grpc/otelgrpc`. (#7186)
- Update `http.route` attribute to support `request.Pattern` in `go.opentelemetry.io/contrib/instrumentation/github.com/gorilla/mux/otelmux`. (#7108)
- Change the default span name to be `GET /path` so it complies with the HTTP semantic conventions in `go.opentelemetry.io/contrib/instrumentation/github.com/gin-gonic/gin/otelgin`. (#6381)
- Set `url.scheme` attribute to the request URL.Scheme when possible for HTTP client metrics in `go.opentelemetry.io/contrib/instrumentation/net/http/otelhttp`. (#6938)
- The semantic conventions have been upgraded from `v1.17.0` to `v1.30.0` in `go.opentelemetry.io/contrib/instrumentation/google.golang.org/grpc/otelgrpc`. (#7270)
  - All `net.peer.*` and `net.host.*` attributes are now set to correct `server.*` attributes.
  - No `net.socket.*` attributes are set.
- Only sample spans when `Sampled=1` in `go.opentelemetry.io/contrib/propagators/aws/xray`. (#7318)

### Fixed

- Record request duration in seconds rather than milliseconds for semconv v1.26.0, per [the specifications](https://github.com/open-telemetry/semantic-conventions/blob/6533b8a39e03e6925e080d5ca39234035cf87e70/docs/non-normative/http-migration.md#http-client-duration-metric) in the following packages. (#6942)
  - `go.opentelemetry.io/contrib/instrumentation/github.com/emicklei/go-restful/otelrestful`
  - `go.opentelemetry.io/contrib/instrumentation/github.com/gin-gonic/gin/otelgin`
  - `go.opentelemetry.io/contrib/instrumentation/github.com/gorilla/mux/otelmux`
  - `go.opentelemetry.io/contrib/instrumentation/github.com/labstack/echo/otelecho`
  - `go.opentelemetry.io/contrib/instrumentation/net/http/httptrace/otelhttptrace`
  - `go.opentelemetry.io/contrib/instrumentation/net/http/otelhttp`
- Check for TLS related options to be set before creating TLS config in `go.opentelemetry.io/contrib/otelconf`. (#6984)
- Fixed handling of the `OTEL_SEMCONV_STABILITY_OPT_IN` environment variable in `go.opentelemetry.io/contrib/instrumentation/github.com/gin-gonic/gin/otelgin`. (#7215)
- Support mixed categories for `OTEL_SEMCONV_STABILITY_OPT_IN` opt-in in the following packages. (#7246)
  - `go.opentelemetry.io/contrib/instrumentation/github.com/emicklei/go-restful/otelrestful`.
  - `go.opentelemetry.io/contrib/instrumentation/gin-gonic/gin/otelgin`.
  - `go.opentelemetry.io/contrib/instrumentation/gorilla/mux/otelmux`.
  - `go.opentelemetry.io/contrib/instrumentation/go.mongodb.org/mongo-driver/mongo/otelmongo`.
  - `go.opentelemetry.io/contrib/instrumentation/net/http/httptrace/otelhttptrace`.
  - `go.opentelemetry.io/contrib/instrumentation/net/http/otelhttp`.

### Removed

- Drop support for [Go 1.22]. (#6853)
- The deprecated `go.opentelemetry.io/contrib/config` package is removed, use `go.opentelemetry.io/contrib/otelconf` instead. (#6894)
- The deprecated `SemVersion` function is removed in `go.opentelemetry.io/contrib/instrumentation/github.com/aws/aws-lambda-go/otellambda`, use `Version` function instead. (#7058)
- The deprecated `SemVersion` function in `go.opentelemetry.io/contrib/samplers/probability/consistent` is removed, use `Version` instead. (#7072)
- The deprecated `SemVersion` function is removed in `go.opentelemetry.io/contrib/instrumentation/github.com/aws/aws-sdk-go-v2/otelaws/test` package, use `Version` instead. (#7077)
- The deprecated `SemVersion` function is removed in `go.opentelemetry.io/contrib/instrumentation/github.com/gorilla/mux/otelmux`, use `Version` function instead. (#7084)
- The deprecated `SemVersion` function is removed in `go.opentelemetry.io/contrib/instrumentation/github.com/gin-gonic/gin/otelgin`, use `Version` function instead. (#7085)
- The deprecated `SemVersion` function is removed in `go.opentelemetry.io/contrib/instrumentation/go.mongodb.org/mongo-driver/mongo/otelmongo/test`, use `Version` function instead. (#7142)
- The deprecated `SemVersion` function is removed in `go.opentelemetry.io/contrib/instrumentation/github.com/gorilla/mux/otelmux/test`, use `Version` function instead. (#7086)
- The deprecated `SemVersion` function is removed in `go.opentelemetry.io/contrib/instrumentation/go.mongodb.org/mongo-driver/mongo/otelmongo`, use `Version` function instead. (#7140)
- The deprecated `SemVersion` function is removed in `go.opentelemetry.io/contrib/instrumentation/github.com/gin-gonic/gin/otelgin/test`, use `Version` function instead. (#7087)
- The deprecated `SemVersion` function is removed in `go.opentelemetry.io/contrib/instrumentation/github.com/labstack/echo/otelecho`, use `Version` function instead. (#7089)
- The deprecated `SemVersion` function is removed in `go.opentelemetry.io/contrib/instrumentation/github.com/labstack/echo/otelecho/test`, use `Version` function instead. (#7090)
- The deprecated `SemVersion` function is removed in `go.opentelemetry.io/contrib/instrumentation/github.com/emicklei/go-restful/otelrestful`, use `Version` function instead. (#7091)
- The deprecated `SemVersion` function is removed in `go.opentelemetry.io/contrib/instrumentation/github.com/emicklei/go-restful/otelrestful/test`, use `Version` function instead. (#7092)
- The deprecated `UnaryServerInterceptor` in `go.opentelemetry.io/contrib/instrumentation/google.golang.org/grpc/otelgrpc` is removed, use `NewServerHandler` instead. (#7115)
- The deprecated `DynamoDBAttributeSetter` function is removed `opentelemetry-go-contrib/instrumentation/github.com/aws/aws-sdk-go-v2/otelaws/dynamodbattributes.go` , use `Version` function instead.(#7128)
- The deprecated `SNSAttributeSetter` function is removed in `go.opentelemetry.io/contrib/instrumentation/github.com/aws/aws-sdk-go-v2/otelaws`, use `SNSAttributeBuilder` function instead. (#7136)
- The deprecated `AttributeSetter` function is removed in `go.opentelemetry.io/contrib/instrumentation/github.com/aws/aws-sdk-go-v2/otelaws`, use the `AttributeBuilder` function instead. (#7137)
- The deprecated `SemVersion` function is removed in `go.opentelemetry.io/contrib/zpages`, use `Version` function instead. (#7147)
- The deprecated `SemVersion` function is removed in `go.opentelemetry.io/contrib/samplers/jaegerremote`, use `Version` function instead. (#7147)
- The deprecated `SemVersion` function is removed in `go.opentelemetry.io/contrib/propagators/opencensus`, use `Version` function instead. (#7147)
- The deprecated `SemVersion` function is removed in `go.opentelemetry.io/contrib/instrumentation/runtime`, use `Version` function instead. (#7147)
- The deprecated `SemVersion` function is removed in `go.opentelemetry.io/contrib/instrumentation/github.com/aws/aws-sdk-go-v2/otelaws`, use `Version` function instead. (#7154)
- The deprecated `DefaultAttributeSetter` in `go.opentelemetry.io/contrib/instrumentation/github.com/aws/aws-sdk-go-v2/otelaws` is removed, use the `DefaultAttributeBuilder` function instead. (#7127)
- The deprecated `UnaryClientInterceptor` function is removed in `go.opentelemetry.io/contrib/instrumentation/google.golang.org/grpc/otelgrpc` use `NewClientHandler` function instead. (#7125)
- The deprecated `SemVersion` function is removed in `go.opentelemetry.io/contrib/instrumentation/net/http/otelhttp`, use `Version` function instead. (#7167)
- The deprecated `SemVersion` function is removed in `go.opentelemetry.io/contrib/instrumentation/net/http/httptrace/otelhttptrace`, use `Version` function instead. (#7144)
- The deprecated `SemVersion` function is removed in `go.opentelemetry.io/contrib/instrumentation/net/http/httptrace/otelhttptrace/test`, use `Version` function instead. (#7144)
- The deprecated `go.opentelemetry.io/contrib/instrumentation/google.golang.org/grpc/otelgrpc/filters/interceptor` package is removed, use `go.opentelemetry.io/contrib/instrumentation/google.golang.org/grpc/otelgrpc/filters` instead. (#7110)
- The deprecated `SemVersion` function is removed in `go.opentelemetry.io/contrib/instrumentation/google.golang.org/grpc/otelgrpc`, use `Version` function instead. (#7143)
- The deprecated `SemVersion` function is removed in `go.opentelemetry.io/contrib/instrumentation/google.golang.org/grpc/otelgrpc/test`, use `Version` function instead. (#7143)
- The deprecated `SQSAttributeSetter` function is removed in `go.opentelemetry.io/contrib/instrumentation/github.com/aws/aws-sdk-go-v2/otelaws` package, use `SQSAttributeBuilder` instead. (#7145)
- The deprecated `SemVersion` function is removed in `go.opentelemetry.io/contrib/instrumentation/host` package, use `Version` instead. (#7203)
- The `GRPCStatusCodeKey` constant from `go.opentelemetry.io/contrib/instrumentation/google.golang.org/grpc/otelgrpc` is removed.
  Use `semconv.RPCGRPCStatusCodeKey` from `go.opentelemetry.io/otel/semconv/*` instead. (#7270)

## [1.35.0/0.60.0/0.29.0/0.15.0/0.10.0/0.8.0/0.7.0] - 2025-03-05

This release is the last to support [Go 1.22].
The next release will require at least [Go 1.23].

> [!WARNING]
> This is the last version to use Semantic Conventions v1.20.0 for HTTP libraries
by default. The next version (0.61.0) will default to v1.26.0, and the
following one (0.62.0) will drop support for Semantic Conventions v1.20.0
>
> You can switch to the new Semantic Conventions right now by setting the
`OTEL_SEMCONV_STABILITY_OPT_IN=http/dup` environment variable in your
application.
>
> See also the [HTTP semantic conventions stability
migration](https://github.com/open-telemetry/semantic-conventions/blob/main/docs/non-normative/http-migration.md)

### Added

- Add support for configuring `ClientCertificate` and `ClientKey` field for OTLP exporters in `go.opentelemetry.io/contrib/config`. (#6378)
- Add `WithAttributeBuilder`, `AttributeBuilder`, `DefaultAttributeBuilder`, `DynamoDBAttributeBuilder`, `SNSAttributeBuilder` to support adding attributes based on SDK input and output in `go.opentelemetry.io/contrib/instrumentation/github.com/aws/aws-sdk-go-v2/otelaws`. (#6543)
- Support for the `OTEL_SEMCONV_STABILITY_OPT_IN=http/dup` environment variable in `go.opentelemetry.io/contrib/instrumentation/github.com/gorilla/mux/otelmux` to emit attributes for both the v1.20.0 and v1.26.0 semantic conventions. (#6652)
- Added the `WithMeterProvider` option to allow passing a custom meter provider to `go.opentelemetry.io/contrib/instrumentation/github.com/gorilla/mux/otelmux`. (#6648)
- Added the `WithMetricAttributesFn` option to allow setting dynamic, per-request metric attributes in `go.opentelemetry.io/contrib/instrumentation/github.com/gorilla/mux/otelmux`. (#6648)
- Added metrics support, and emit all stable metrics from the [Semantic Conventions](https://github.com/open-telemetry/semantic-conventions/blob/main/docs/http/http-metrics.md) in `go.opentelemetry.io/contrib/instrumentation/github.com/gorilla/mux/otelmux`. (#6648)
- Add support for configuring `Insecure` field for OTLP exporters in `go.opentelemetry.io/contrib/config`. (#6658)
- Support for the `OTEL_SEMCONV_STABILITY_OPT_IN=http/dup` environment variable in `instrumentation/net/http/httptrace/otelhttptrace` to emit attributes for both the v1.20.0 and v1.26.0 semantic conventions. (#6720)
- Support for the `OTEL_SEMCONV_STABILITY_OPT_IN=http/dup` environment variable in `instrumentation/github.com/emicklei/go-restful/otelrestful` to emit attributes for both the v1.20.0 and v1.26.0 semantic conventions. (#6710)
- Added metrics support, and emit all stable metrics from the [Semantic Conventions](https://github.com/open-telemetry/semantic-conventions/blob/main/docs/http/http-metrics.md) in `go.opentelemetry.io/contrib/instrumentation/github.com/gin-gonic/gin/otelgin`. (#6747)
- Support for the `OTEL_SEMCONV_STABILITY_OPT_IN=http/dup` environment variable in `go.opentelemetry.io/contrib/instrumentation/github.com/gin-gonic/gin/otelgin` to emit attributes for both the v1.20.0 and v1.26.0 semantic conventions. (#6778)
- Support `OTEL_SEMCONV_STABILITY_OPT_IN` to emit telemetry following both `go.opentelemetry.io/otel/semconv/v1.21.0` (default) and `go.opentelemetry.io/otel/semconv/v1.26.0` (opt-in) in `go.opentelemetry.io/contrib/instrumentation/go.mongodb.org/mongo-driver/mongo/otelmongo` per the [Database semantic convention stability migration guide](https://github.com/open-telemetry/semantic-conventions/blob/cb11bb9bac24f4b0e95ad0f61ce01813d8ceada8/docs/non-normative/db-migration.md#database-semantic-convention-stability-migration-guide). (#6172)
- Support [Go 1.24]. (#6765)
- Add support for configuring `HeadersList` field for OTLP exporters in `go.opentelemetry.io/contrib/config`. (#6657)
- Add `go.opentelemetry.io/contrib/otelconf` module which is a replacement for `go.opentelemetry.io/contrib/config`. (#6796)
- Added `WithFallbackLogExporter` to allow setting a fallback log exporter when `OTEL_LOGS_EXPORTER` is unset in `go.opentelemetry.io/contrib/exporters/autoexport`. (#6844)

### Changed

- Add custom attribute to the span after execution of the SDK rather than before in `go.opentelemetry.io/contrib/instrumentation/github.com/aws/aws-sdk-go-v2/otelaws`. (#6543)
- The `code.function` attribute emitted by `go.opentelemetry.io/contrib/bridges/otelslog` now stores the package path-qualified function name instead of just the function name.
  The `code.namespace` attribute is no longer added. (#6870)
- The `code.function` attribute emitted by `go.opentelemetry.io/contrib/bridges/otelzap` now stores the package path-qualified function name instead of just the function name.
  The `code.namespace` attribute is no longer added. (#6870)
- Improve performance by reducing allocations for common request protocols in the modules below. (#6845)
  - `go.opentelemetry.io/contrib/instrumentation/github.com/emicklei/go-restful/otelrestful`
  - `go.opentelemetry.io/contrib/instrumentation/github.com/gin-gonic/gin/otelgin`
  - `go.opentelemetry.io/contrib/instrumentation/github.com/gorilla/mux/otelmux`
  - `go.opentelemetry.io/contrib/instrumentation/github.com/labstack/echo/otelecho`
  - `go.opentelemetry.io/contrib/instrumentation/net/http/httptrace/otelhttptrace`
  - `go.opentelemetry.io/contrib/instrumentation/net/http/otelhttp`

### Deprecated

- Deprecate `WithAttributeSetter`, `AttributeSetter`, `DefaultAttributeSetter`, `DynamoDBAttributeSetter`, `SNSAttributeSetter` in favor of `WithAttributeBuilder`, `AttributeBuilder`, `DefaultAttributeBuilder`, `DynamoDBAttributeBuilder`, `SNSAttributeBuilder` in `go.opentelemetry.io/contrib/instrumentation/github.com/aws/aws-sdk-go-v2/otelaws`. (#6543)
- Deprecate `go.opentelemetry.io/contrib/config` module in favor of `go.opentelemetry.io/contrib/otelconf`. This is the last release of this module. (#6796)

### Fixed

- Use `context.Background()` as default context instead of nil in `go.opentelemetry.io/contrib/bridges/otellogr`. (#6527)
- Convert Prometheus histogram buckets to non-cumulative otel histogram buckets in `go.opentelemetry.io/contrib/bridges/prometheus`. (#6685)
- Don't start spans that never end for filtered out gRPC stats handler in `go.opentelemetry.io/contrib/instrumentation/google.golang.org/grpc/otelgrpc`. (#6695)
- Fix a possible nil dereference panic in `NewSDK` of `go.opentelemetry.io/contrib/config/v0.3.0`. (#6752)
- Fix prometheus endpoint with an IPv6 address in `go.opentelemetry.io/contrib/config`. (#6815)

## [1.34.0/0.59.0/0.28.0/0.14.0/0.9.0/0.7.0/0.6.0] - 2025-01-17

### Added

- Generate server metrics with semantic conventions `v1.26.0` in `go.opentelemetry.io/contrib/instrumentation/net/http/otelhttp` when `OTEL_SEMCONV_STABILITY_OPT_IN` is set to `http/dup`. (#6411)
- Generate client metrics with semantic conventions `v1.26.0` in `go.opentelemetry.io/contrib/instrumentation/net/http/otelhttp` when `OTEL_SEMCONV_STABILITY_OPT_IN` is set to `http/dup`. (#6607)

### Fixed

- Fix error logged by Jaeger remote sampler on empty or unset `OTEL_TRACES_SAMPLER_ARG` environment variable (#6511)
- Relax minimum Go version to 1.22.0 in various modules. (#6595)
- `NewSDK` handles empty `OpenTelemetryConfiguration.Resource` properly in `go.opentelemetry.io/contrib/config/v0.3.0`. (#6606)
- Fix a possible nil dereference panic in `NewSDK` of `go.opentelemetry.io/contrib/config/v0.3.0`. (#6606)

## [1.33.0/0.58.0/0.27.0/0.13.0/0.8.0/0.6.0/0.5.0] - 2024-12-12

### Added

- Added support for providing `endpoint`, `pollingIntervalMs` and `initialSamplingRate` using environment variable `OTEL_TRACES_SAMPLER_ARG` in `go.opentelemetry.io/contrib/samples/jaegerremote`. (#6310)
- Added support exporting logs via OTLP over gRPC in `go.opentelemetry.io/contrib/config`. (#6340)
- The `go.opentelemetry.io/contrib/bridges/otellogr` module.
  This module provides an OpenTelemetry logging bridge for `github.com/go-logr/logr`. (#6386)
- Added SNS instrumentation in `go.opentelemetry.io/contrib/instrumentation/github.com/aws/aws-sdk-go-v2/otelaws`. (#6388)
- Use a `sync.Pool` for metric options in `go.opentelemetry.io/contrib/instrumentation/net/http/otelhttp`. (#6394)
- Added support for configuring `Certificate` field when configuring OTLP exporters in `go.opentelemetry.io/contrib/config`. (#6376)
- Added support for the `WithMetricAttributesFn` option to middlewares in `go.opentelemetry.io/contrib/instrumentation/net/http/otelhttp`. (#6542)

### Changed

- Change the span name to be `GET /path` so it complies with the OTel HTTP semantic conventions in `go.opentelemetry.io/contrib/instrumentation/github.com/labstack/echo/otelecho`. (#6365)
- Record errors instead of setting the `gin.errors` attribute in `go.opentelemetry.io/contrib/instrumentation/github.com/gin-gonic/gin/otelgin`. (#6346)
- The `go.opentelemetry.io/contrib/config` now supports multiple schemas in subdirectories (i.e. `go.opentelemetry.io/contrib/config/v0.3.0`) for easier migration. (#6412)

### Fixed

- Fix broken AWS presigned URLs when using instrumentation in `go.opentelemetry.io/contrib/instrumentation/github.com/aws/aws-sdk-go-v2/otelaws`. (#5975)
- Fixed the value for configuring the OTLP exporter to use `grpc` instead of `grpc/protobuf` in `go.opentelemetry.io/contrib/config`. (#6338)
- Allow marshaling types in `go.opentelemetry.io/contrib/config`. (#6347)
- Removed the redundant handling of panic from the `HTML` function in `go.opentelemetry.io/contrib/instrumentation/github.com/gin-gonic/gin/otelgin`. (#6373)
- The `code.function` attribute emitted by `go.opentelemetry.io/contrib/bridges/otelslog` now stores just the function name instead the package path-qualified function name.
  The `code.namespace` attribute now stores the package path. (#6415)
- The `code.function` attribute emitted by `go.opentelemetry.io/contrib/bridges/otelzap` now stores just the function name instead the package path-qualified function name.
  The `code.namespace` attribute now stores the package path. (#6423)
- Return an error for `nil` values when unmarshaling `NameStringValuePair` in `go.opentelemetry.io/contrib/config`. (#6425)

## [1.32.0/0.57.0/0.26.0/0.12.0/0.7.0/0.5.0/0.4.0] - 2024-11-08

### Added

- Add the `WithSource` option to the `go.opentelemetry.io/contrib/bridges/otelslog` log bridge to set the `code.*` attributes in the log record that includes the source location where the record was emitted. (#6253)
- Add `ContextWithStartTime` and `StartTimeFromContext` to `go.opentelemetry.io/contrib/instrumentation/net/http/otelhttp`, which allows setting the start time using go context. (#6137)
- Set the `code.*` attributes in `go.opentelemetry.io/contrib/bridges/otelzap` if the `zap.Logger` was created with the `AddCaller` or `AddStacktrace` option. (#6268)
- Add a `LogProcessor` to `go.opentelemetry.io/contrib/processors/baggagecopy` to copy baggage members to log records. (#6277)
  - Use `baggagecopy.NewLogProcessor` when configuring a Log Provider.
    - `NewLogProcessor` accepts a `Filter` function type that selects which baggage members are added to the log record.

### Changed

- Transform raw (`slog.KindAny`) attribute values to matching `log.Value` types.
  For example, `[]string{"foo", "bar"}` attribute value is now transformed to `log.SliceValue(log.StringValue("foo"), log.StringValue("bar"))` instead of `log.String("[foo bar"])`. (#6254)
- Upgrade `go.opentelemetry.io/otel/semconv/v1.17.0` to `go.opentelemetry.io/otel/semconv/v1.21.0` in `go.opentelemetry.io/contrib/instrumentation/go.mongodb.org/mongo-driver/mongo/otelmongo`. (#6272)
- Resource doesn't merge with defaults if a valid resource is configured in `go.opentelemetry.io/contrib/config`. (#6289)

### Fixed

- Transform nil attribute values to `log.Value` zero value instead of panicking in `go.opentelemetry.io/contrib/bridges/otellogrus`. (#6237)
- Transform nil attribute values to `log.Value` zero value instead of panicking in `go.opentelemetry.io/contrib/bridges/otelzap`. (#6237)
- Transform nil attribute values to `log.Value` zero value instead of `log.StringValue("<nil>")` in `go.opentelemetry.io/contrib/bridges/otelslog`. (#6246)
- Fix `NewClientHandler` so that `rpc.client.request.*` metrics measure requests instead of responses and `rpc.client.responses.*` metrics measure responses instead of requests in `go.opentelemetry.io/contrib/instrumentation/google.golang.org/grpc/otelgrpc`. (#6250)
- Fix issue in `go.opentelemetry.io/contrib/config` causing `otelprom.WithResourceAsConstantLabels` configuration to not be respected. (#6260)
- `otel.Handle` is no longer called on a successful shutdown of the Prometheus exporter in `go.opentelemetry.io/contrib/config`. (#6299)

## [1.31.0/0.56.0/0.25.0/0.11.0/0.6.0/0.4.0/0.3.0] - 2024-10-14

### Added

- The `Severitier` and `SeverityVar` types are added to `go.opentelemetry.io/contrib/processors/minsev` allowing dynamic configuration of the severity used by the `LogProcessor`. (#6116)
- Move examples from `go.opentelemetry.io/otel` to this repository under `examples` directory. (#6158)
- Support yaml/json struct tags for generated code in `go.opentelemetry.io/contrib/config`. (#5433)
- Add support for parsing YAML configuration via `ParseYAML` in `go.opentelemetry.io/contrib/config`. (#5433)
- Add support for temporality preference configuration in `go.opentelemetry.io/contrib/config`. (#5860)

### Changed

- The function signature of `NewLogProcessor` in `go.opentelemetry.io/contrib/processors/minsev` has changed to accept the added `Severitier` interface instead of a `log.Severity`. (#6116)
- Updated `go.opentelemetry.io/contrib/config` to use the [v0.3.0](https://github.com/open-telemetry/opentelemetry-configuration/releases/tag/v0.3.0) release of schema which includes backwards incompatible changes. (#6126)
- `NewSDK` in `go.opentelemetry.io/contrib/config` now returns a no-op SDK if `disabled` is set to `true`. (#6185)
- The deprecated `go.opentelemetry.io/contrib/instrumentation/github.com/labstack/echo/otelecho` package has found a Code Owner.
  The package is no longer deprecated. (#6207)

### Fixed

- Possible nil dereference panic in `go.opentelemetry.io/contrib/instrumentation/net/http/httptrace/otelhttptrace`. (#5965)
- `logrus.Level` transformed to appropriate `log.Severity` in `go.opentelemetry.io/contrib/bridges/otellogrus`. (#6191)

### Removed

- The `Minimum` field of the `LogProcessor` in `go.opentelemetry.io/contrib/processors/minsev` is removed.
  Use `NewLogProcessor` to configure this setting. (#6116)
- The deprecated `go.opentelemetry.io/contrib/instrumentation/gopkg.in/macaron.v1/otelmacaron` package is removed. (#6186)
- The deprecated `go.opentelemetry.io/contrib/samplers/aws/xray` package is removed. (#6187)

## [1.30.0/0.55.0/0.24.0/0.10.0/0.5.0/0.3.0/0.2.0] - 2024-09-10

### Added

- Add `NewProducer` to `go.opentelemetry.io/contrib/instrumentation/runtime`, which allows collecting the `go.schedule.duration` histogram metric from the Go runtime. (#5991)
- Add gRPC protocol support for OTLP log exporter in `go.opentelemetry.io/contrib/exporters/autoexport`. (#6083)

### Removed

- Drop support for [Go 1.21]. (#6046, #6047)

### Fixed

- Superfluous call to `WriteHeader` when flushing after setting a status code in `go.opentelemetry.io/contrib/instrumentation/net/http/otelhttp`. (#6074)
- Superfluous call to `WriteHeader` when writing the response body after setting a status code in `go.opentelemetry.io/contrib/instrumentation/net/http/otelhttp`. (#6055)

## [1.29.0/0.54.0/0.23.0/0.9.0/0.4.0/0.2.0/0.1.0] - 2024-08-23

This release is the last to support [Go 1.21].
The next release will require at least [Go 1.22].

### Added

- Add the `WithSpanAttributes` and `WithMetricAttributes` methods to set custom attributes to the stats handler in `go.opentelemetry.io/contrib/instrumentation/google.golang.org/grpc/otelgrpc`. (#5133)
- The `go.opentelemetry.io/contrib/bridges/otelzap` module.
  This module provides an OpenTelemetry logging bridge for `go.uber.org/zap`. (#5191)
- Support for the `OTEL_SEMCONV_STABILITY_OPT_IN=http/dup` environment variable in `go.opentelemetry.io/contrib/instrumentation/net/http/otelhttp` to emit attributes for both the v1.20.0 and v1.26.0 semantic conventions. (#5401)
- The `go.opentelemetry.io/contrib/bridges/otelzerolog` module.
  This module provides an OpenTelemetry logging bridge for `github.com/rs/zerolog`. (#5405)
- Add `WithGinFilter` filter parameter in `go.opentelemetry.io/contrib/instrumentation/github.com/gin-gonic/gin/otelgin` to allow filtering requests with `*gin.Context`. (#5743)
- Support for stdoutlog exporter in `go.opentelemetry.io/contrib/config`. (#5850)
- Add macOS ARM64 platform to the compatibility testing suite. (#5868)
- Add new runtime metrics to `go.opentelemetry.io/contrib/instrumentation/runtime`, which are still disabled by default. (#5870)
- Add the `WithMetricsAttributesFn` option to allow setting dynamic, per-request metric attributes in `go.opentelemetry.io/contrib/instrumentation/net/http/otelhttp`. (#5876)
- The `go.opentelemetry.io/contrib/config` package supports configuring `with_resource_constant_labels` for the prometheus exporter. (#5890)
- Support [Go 1.23]. (#6017)

### Removed

- The deprecated `go.opentelemetry.io/contrib/processors/baggagecopy` package is removed. (#5853)

### Fixed

- Race condition when reading the HTTP body and writing the response in `go.opentelemetry.io/contrib/instrumentation/net/http/otelhttp`. (#5916)

## [1.28.0/0.53.0/0.22.0/0.8.0/0.3.0/0.1.0] - 2024-07-02

### Added

- Add the new `go.opentelemetry.io/contrib/detectors/azure/azurevm` package to provide a resource detector for Azure VMs. (#5422)
- Add support to configure views when creating MeterProvider using the config package. (#5654)
- The `go.opentelemetry.io/contrib/config` add support to configure periodic reader interval and timeout. (#5661)
- Add log support for the autoexport package. (#5733)
- Add support for disabling the old runtime metrics using the `OTEL_GO_X_DEPRECATED_RUNTIME_METRICS=false` environment variable. (#5747)
- Add support for signal-specific protocols environment variables (`OTEL_EXPORTER_OTLP_TRACES_PROTOCOL`, `OTEL_EXPORTER_OTLP_LOGS_PROTOCOL`, `OTEL_EXPORTER_OTLP_METRICS_PROTOCOL`) in `go.opentelemetry.io/contrib/exporters/autoexport`. (#5816)
- The `go.opentelemetry.io/contrib/processors/minsev` module is added.
  This module provides and experimental logging processor with a configurable threshold for the minimum severity records must have to be recorded. (#5817)
- The `go.opentelemetry.io/contrib/processors/baggagecopy` module.
  This module is a replacement of `go.opentelemetry.io/contrib/processors/baggage/baggagetrace`. (#5824)

### Changed

- Improve performance of `go.opentelemetry.io/contrib/instrumentation/google.golang.org/grpc/otelgrpc` with the usage of `WithAttributeSet()` instead of `WithAttribute()`. (#5664)
- Improve performance of `go.opentelemetry.io/contrib/instrumentation/net/http/otelhttp` with the usage of `WithAttributeSet()` instead of `WithAttribute()`. (#5664)
- Update `go.opentelemetry.io/contrib/config` to latest released configuration schema which introduces breaking changes where `Attributes` is now a `map[string]interface{}`. (#5758)
- Upgrade all dependencies of `go.opentelemetry.io/otel/semconv/v1.25.0` to `go.opentelemetry.io/otel/semconv/v1.26.0`. (#5847)

### Fixed

- Custom attributes targeting metrics recorded by the `go.opentelemetry.io/contrib/instrumentation/net/http/otelhttp` are not ignored anymore. (#5129)
- The double setup in `go.opentelemetry.io/contrib/instrumentation/net/http/httptrace/otelhttptrace/example` that caused duplicate traces. (#5564)
- The superfluous `response.WriteHeader` call in `go.opentelemetry.io/contrib/instrumentation/net/http/otelhttp` when the response writer is flushed. (#5634)
- Use `c.FullPath()` method to set `http.route` attribute in `go.opentelemetry.io/contrib/instrumentation/github.com/gin-gonic/gin/otelgin`. (#5734)
- Out-of-bounds panic in case of invalid span ID in `go.opentelemetry.io/contrib/propagators/b3`. (#5754)

### Deprecated

- The `go.opentelemetry.io/contrib/instrumentation/github.com/labstack/echo/otelecho` package is deprecated.
  If you would like to become a Code Owner of this module and prevent it from being removed, see [#5550]. (#5645)
- The `go.opentelemetry.io/contrib/instrumentation/gopkg.in/macaron.v1/otelmacaron` package is deprecated.
  If you would like to become a Code Owner of this module and prevent it from being removed, see [#5552]. (#5646)
- The `go.opentelemetry.io/contrib/samplers/aws/xray` package is deprecated.
  If you would like to become a Code Owner of this module and prevent it from being removed, see [#5554]. (#5647)
- The `go.opentelemetry.io/contrib/processors/baggage/baggagetrace` package is deprecated.
  Use the added `go.opentelemetry.io/contrib/processors/baggagecopy` package instead. (#5824)
  - Use `baggagecopy.NewSpanProcessor` as a replacement for `baggagetrace.New`.
    - `NewSpanProcessor` accepts a `Filter` function type that selects which baggage members are added to a span.
    - `NewSpanProcessor` returns a `*baggagecopy.SpanProcessor` instead of a `trace.SpanProcessor` interface.
      The returned type still implements the interface.

[#5550]: https://github.com/open-telemetry/opentelemetry-go-contrib/issues/5550
[#5552]: https://github.com/open-telemetry/opentelemetry-go-contrib/issues/5552
[#5554]: https://github.com/open-telemetry/opentelemetry-go-contrib/issues/5554

## [1.27.0/0.52.0/0.21.0/0.7.0/0.2.0] - 2024-05-21

### Added

- Add an experimental `OTEL_METRICS_PRODUCERS` environment variable to `go.opentelemetry.io/contrib/autoexport` to be set metrics producers. (#5281)
  - `prometheus` and `none` are supported values. You can specify multiple producers separated by a comma.
  - Add `WithFallbackMetricProducer` option that adds a fallback if the `OTEL_METRICS_PRODUCERS` is not set or empty.
- The `go.opentelemetry.io/contrib/processors/baggage/baggagetrace` module. This module provides a Baggage Span Processor. (#5404)
- Add gRPC trace `Filter` for stats handler to `go.opentelemetry.io/contrib/instrumentation/google.golang.org/grpc/otelgrpc`. (#5196)
- Add a repository Code Ownership Policy. (#5555)
- The `go.opentelemetry.io/contrib/bridges/otellogrus` module.
  This module provides an OpenTelemetry logging bridge for `github.com/sirupsen/logrus`. (#5355)
- The `WithVersion` option function in `go.opentelemetry.io/contrib/bridges/otelslog`.
  This option function is used as a replacement of `WithInstrumentationScope` to specify the logged package version. (#5588)
- The `WithSchemaURL` option function in `go.opentelemetry.io/contrib/bridges/otelslog`.
  This option function is used as a replacement of `WithInstrumentationScope` to specify the semantic convention schema URL for the logged records. (#5588)
- Add support for Cloud Run jobs in `go.opentelemetry.io/contrib/detectors/gcp`. (#5559)

### Changed

- The gRPC trace `Filter` for interceptor is renamed to `InterceptorFilter`. (#5196)
- The gRPC trace filter functions `Any`, `All`, `None`, `Not`, `MethodName`, `MethodPrefix`, `FullMethodName`, `ServiceName`, `ServicePrefix` and `HealthCheck` for interceptor are moved to `go.opentelemetry.io/contrib/instrumentation/google.golang.org/grpc/otelgrpc/filters/interceptor`.
  With this change, the filters in `go.opentelemetry.io/contrib/instrumentation/google.golang.org/grpc/otelgrpc` are now working for stats handler. (#5196)
- `NewSDK` in `go.opentelemetry.io/contrib/config` now returns a configured SDK with a valid `LoggerProvider`. (#5427)

- `NewLogger` now accepts a `name` `string` as the first argument.
  This parameter is used as a replacement of `WithInstrumentationScope` to specify the name of the logger backing the underlying `Handler`. (#5588)
- `NewHandler` now accepts a `name` `string` as the first argument.
  This parameter is used as a replacement of `WithInstrumentationScope` to specify the name of the logger backing the returned `Handler`. (#5588)
- Upgrade all dependencies of `go.opentelemetry.io/otel/semconv/v1.24.0` to `go.opentelemetry.io/otel/semconv/v1.25.0`. (#5605)

### Removed

- The `WithInstrumentationScope` option function in `go.opentelemetry.io/contrib/bridges/otelslog` is removed.
  Use the `name` parameter added to `NewHandler` and `NewLogger` as well as `WithVersion` and `WithSchema` as replacements. (#5588)

### Deprecated

- The `InterceptorFilter` type in `go.opentelemetry.io/contrib/instrumentation/google.golang.org/grpc/otelgrpc` is deprecated. (#5196)

## [1.26.0/0.51.0/0.20.0/0.6.0/0.1.0] - 2024-04-24

### Added

- `NewSDK` in `go.opentelemetry.io/contrib/config` now returns a configured SDK with a valid `MeterProvider`. (#4804)

### Changed

- Change the scope name for the prometheus bridge to `go.opentelemetry.io/contrib/bridges/prometheus` to match the package. (#5396)
- Add support for settings additional properties for resource configuration in `go.opentelemetry.io/contrib/config`. (#4832)

### Fixed

- Fix bug where an empty exemplar was added to counters in `go.opentelemetry.io/contrib/bridges/prometheus`. (#5395)
- Fix bug where the last histogram bucket was missing in `go.opentelemetry.io/contrib/bridges/prometheus`. (#5395)

## [1.25.0/0.50.0/0.19.0/0.5.0/0.0.1] - 2024-04-05

### Added

- Implemented setting the `cloud.resource_id` resource attribute in `go.opentelemetry.io/detectors/aws/ecs` based on the ECS Metadata v4 endpoint. (#5091)
- The `go.opentelemetry.io/contrib/bridges/otelslog` module.
  This module provides an OpenTelemetry logging bridge for "log/slog". (#5335)

### Fixed

- Update all dependencies to address [GO-2024-2687]. (#5359)

### Removed

- Drop support for [Go 1.20]. (#5163)

## [1.24.0/0.49.0/0.18.0/0.4.0] - 2024-02-23

This release is the last to support [Go 1.20].
The next release will require at least [Go 1.21].

### Added

- Support [Go 1.22]. (#5082)
- Add support for Summary metrics to `go.opentelemetry.io/contrib/bridges/prometheus`. (#5089)
- Add support for Exponential (native) Histograms in `go.opentelemetry.io/contrib/bridges/prometheus`. (#5093)

### Removed

- The deprecated `RequestCount` constant in `go.opentelemetry.io/contrib/instrumentation/net/http/otelhttp` is removed. (#4894)
- The deprecated `RequestContentLength` constant in `go.opentelemetry.io/contrib/instrumentation/net/http/otelhttp` is removed. (#4894)
- The deprecated `ResponseContentLength` constant in `go.opentelemetry.io/contrib/instrumentation/net/http/otelhttp` is removed. (#4894)
- The deprecated `ServerLatency` constant in `go.opentelemetry.io/contrib/instrumentation/net/http/otelhttp` is removed. (#4894)

### Fixed

- Retrieving the body bytes count in `go.opentelemetry.io/contrib/instrumentation/net/http/otelhttp` does not cause a data race anymore. (#5080)

## [1.23.0/0.48.0/0.17.0/0.3.0] - 2024-02-06

### Added

- Add client metric support to `go.opentelemetry.io/contrib/instrumentation/net/http/otelhttp`. (#4707)
- Add peer attributes to spans recorded by `NewClientHandler`, `NewServerHandler` in `go.opentelemetry.io/contrib/instrumentation/google.golang.org/grpc/otelgrpc`. (#4873)
- Add support for `cloud.account.id`, `cloud.availability_zone` and `cloud.region` in the AWS ECS detector. (#4860)

### Changed

- The fallback options in  `go.opentelemetry.io/contrib/exporters/autoexport` now accept factory functions. (#4891)
  - `WithFallbackMetricReader(metric.Reader) MetricOption` is replaced with `func WithFallbackMetricReader(func(context.Context) (metric.Reader, error)) MetricOption`.
  - `WithFallbackSpanExporter(trace.SpanExporter) SpanOption` is replaced with `WithFallbackSpanExporter(func(context.Context) (trace.SpanExporter, error)) SpanOption`.
- The `http.server.request_content_length` metric in `go.opentelemetry.io/contrib/instrumentation/net/http/otelhttp` is changed to `http.server.request.size`.(#4707)
- The `http.server.response_content_length` metric in `go.opentelemetry.io/contrib/instrumentation/net/http/otelhttp` is changed to `http.server.response.size`.(#4707)

### Deprecated

- The `RequestCount`, `RequestContentLength`, `ResponseContentLength`, `ServerLatency` constants in `go.opentelemetry.io/contrib/instrumentation/net/http/otelhttp` are deprecated. (#4707)

### Fixed

- Do not panic in `go.opentelemetry.io/contrib/instrumentation/google.golang.org/grpc/otelgrpc` if `MeterProvider` returns a `nil` instrument. (#4875)

## [1.22.0/0.47.0/0.16.0/0.2.0] - 2024-01-18

### Added

- Add `SDK.Shutdown` method in `"go.opentelemetry.io/contrib/config"`. (#4583)
- `NewSDK` in `go.opentelemetry.io/contrib/config` now returns a configured SDK with a valid `TracerProvider`. (#4741)

### Changed

- The semantic conventions used by `go.opentelemetry.io/contrib/instrumentation/github.com/emicklei/go-restful/otelrestful` are upgraded to v1.20.0. (#4320)
- The semantic conventions used by `go.opentelemetry.io/contrib/instrumentation/github.com/gin-gonic/gin/otelgin` are upgraded to v1.20.0. (#4320)
- The semantic conventions used by `go.opentelemetry.io/contrib/instrumentation/github.com/gorilla/mux/otelmux` are upgraded to v1.20.0. (#4320)
- The semantic conventions used by `go.opentelemetry.io/contrib/instrumentation/github.com/labstack/echo/otelecho` are upgraded to v1.20.0. (#4320)
- The semantic conventions used by `go.opentelemetry.io/contrib/instrumentation/gopkg.in/macaron.v1/otelmacaron` are upgraded to v1.20.0. (#4320)
- The semantic conventions used by `go.opentelemetry.io/contrib/instrumentation/net/http/httptrace/otelhttptrace` are upgraded to v1.20.0. (#4320)
- The semantic conventions used by `go.opentelemetry.io/contrib/instrumentation/net/http/httptrace/otelhttptrace/example` are upgraded to v1.20.0. (#4320)
- The semantic conventions used by `go.opentelemetry.io/contrib/instrumentation/net/http/otelhttp/example` are upgraded to v1.20.0. (#4320)
- The semantic conventions used by `go.opentelemetry.io/contrib/instrumentation/net/http/otelhttp`are upgraded to v1.20.0. (#4320)
- Updated configuration schema to include `schema_url` for resource definition and `without_type_suffix` and `without_units` for the Prometheus exporter. (#4727)
- The semantic conventions used by the `go.opentelemetry.io/contrib/detectors/aws/ecs` resource detector are upgraded to v1.24.0. (#4803)
- The semantic conventions used by the `go.opentelemetry.io/contrib/detectors/aws/lambda` resource detector are upgraded to v1.24.0. (#4803)
- The semantic conventions used by the `go.opentelemetry.io/contrib/detectors/aws/ec2` resource detector are upgraded to v1.24.0. (#4803)
- The semantic conventions used by the `go.opentelemetry.io/contrib/detectors/aws/eks` resource detector are upgraded to v1.24.0. (#4803)
- The semantic conventions used by the `go.opentelemetry.io/contrib/detectors/gcp` resource detector are upgraded to v1.24.0. (#4803)
- The semantic conventions used in `go.opentelemetry.io/contrib/instrumentation/github.com/aws/aws-lambda-go/otellambda/test` are upgraded to v1.24.0. (#4803)

### Fixed

- Fix `NewServerHandler` in `go.opentelemetry.io/contrib/instrumentation/google.golang.org/grpc/otelgrpc` to correctly set the span status depending on the gRPC status. (#4587)
- The `stats.Handler` from `go.opentelemetry.io/contrib/instrumentation/google.golang.org/grpc/otelgrpc` now does not crash when receiving an unexpected context. (#4825)
- Update `go.opentelemetry.io/contrib/detectors/aws/ecs` to fix the task ARN when it is not valid. (#3583)
- Do not panic in `go.opentelemetry.io/contrib/detectors/aws/ecs` when the container ARN is not valid. (#3583)

## [1.21.1/0.46.1/0.15.1/0.1.1] - 2023-11-16

### Changed

- Upgrade dependencies of OpenTelemetry Go to use the new [`v1.21.0`/`v0.44.0` release](https://github.com/open-telemetry/opentelemetry-go/releases/tag/v1.21.0). (#4582)

### Fixed

- Fix `StreamClientInterceptor` in `go.opentelemetry.io/contrib/instrumentation/google.golang.org/grpc/otelgrpc` to end the spans synchronously. (#4537)
- Fix data race in stats handlers when processing messages received and sent metrics in `go.opentelemetry.io/contrib/instrumentation/google.golang.org/grpc/otelgrpc`. (#4577)
- The stats handlers `NewClientHandler`, `NewServerHandler` in `go.opentelemetry.io/contrib/instrumentation/google.golang.org/grpc/otelgrpc` now record RPC durations in `ms` instead of `ns`. (#4548)

## [1.21.0/0.46.0/0.15.0/0.1.0] - 2023-11-10

### Added

- Add `"go.opentelemetry.io/contrib/samplers/jaegerremote".WithSamplingStrategyFetcher` which sets custom fetcher implementation. (#4045)
- Add `"go.opentelemetry.io/contrib/config"` package that includes configuration models generated via go-jsonschema. (#4376)
- Add `NewSDK` function to `"go.opentelemetry.io/contrib/config"`. The initial implementation only returns noop providers. (#4414)
- Add metrics support (No-op, OTLP and Prometheus) to `go.opentelemetry.io/contrib/exporters/autoexport`. (#4229, #4479)
- Add support for `console` span exporter and metrics exporter in `go.opentelemetry.io/contrib/exporters/autoexport`. (#4486)
- Set unit and description on all instruments in `go.opentelemetry.io/contrib/instrumentation/net/http/otelhttp`. (#4500)
- Add metric support for `grpc.StatsHandler` in `go.opentelemetry.io/contrib/instrumentation/google.golang.org/grpc/otelgrpc`. (#4356)
- Expose the name of the scopes in all instrumentation libraries as `ScopeName`. (#4448)

### Changed

- Dropped compatibility testing for [Go 1.19].
  The project no longer guarantees support for this version of Go. (#4352)
- Upgrade dependencies of OpenTelemetry Go to use the new [`v1.20.0`/`v0.43.0` release](https://github.com/open-telemetry/opentelemetry-go/releases/tag/v1.20.0). (#4546)
- In `go.opentelemetry.io/contrib/exporters/autoexport`, `Option` was renamed to `SpanOption`. The old name is deprecated but continues to be supported as an alias. (#4229)

### Deprecated

- The interceptors (`UnaryClientInterceptor`, `StreamClientInterceptor`, `UnaryServerInterceptor`, `StreamServerInterceptor`, `WithInterceptorFilter`) are deprecated. Use stats handlers (`NewClientHandler`, `NewServerHandler`) instead. (#4534)

### Fixed

- The `go.opentelemetry.io/contrib/samplers/jaegerremote` sampler does not panic when the default HTTP round-tripper (`http.DefaultTransport`) is not `*http.Transport`. (#4045)
- The `UnaryServerInterceptor` in `go.opentelemetry.io/contrib/instrumentation/google.golang.org/grpc/otelgrpc` now sets gRPC status code correctly for the `rpc.server.duration` metric. (#4481)
- The `NewClientHandler`, `NewServerHandler` in `go.opentelemetry.io/contrib/instrumentation/google.golang.org/grpc/otelgrpc` now honor `otelgrpc.WithMessageEvents` options. (#4536)
- The `net.sock.peer.*` and `net.peer.*` high cardinality attributes are removed from the metrics generated by `go.opentelemetry.io/contrib/instrumentation/google.golang.org/grpc/otelgrpc`. (#4322)

## [1.20.0/0.45.0/0.14.0] - 2023-09-28

### Added

- Set the description for the `rpc.server.duration` metric in `go.opentelemetry.io/contrib/instrumentation/google.golang.org/grpc/otelgrpc`. (#4302)
- Add `NewServerHandler` and `NewClientHandler` that return a `grpc.StatsHandler` used for gRPC instrumentation in `go.opentelemetry.io/contrib/instrumentation/google.golang.org/grpc/otelgrpc`. (#3002)
- Add new Prometheus bridge module in `go.opentelemetry.io/contrib/bridges/prometheus`. (#4227)

### Changed

- Upgrade dependencies of OpenTelemetry Go to use the new [`v1.19.0`/`v0.42.0`/`v0.0.7` release](https://github.com/open-telemetry/opentelemetry-go/releases/tag/v1.19.0).
- Use `grpc.StatsHandler` for gRPC instrumentation in `go.opentelemetry.io/contrib/instrumentation/google.golang.org/grpc/otelgrpc/example`. (#4325)

## [1.19.0/0.44.0/0.13.0] - 2023-09-12

### Added

- Add `gcp.gce.instance.name` and `gcp.gce.instance.hostname` resource attributes to `go.opentelemetry.io/contrib/detectors/gcp`. (#4263)

### Changed

- The semantic conventions used by `go.opentelemetry.io/contrib/detectors/aws/ec2` have been upgraded to v1.21.0. (#4265)
- The semantic conventions used by `go.opentelemetry.io/contrib/detectors/aws/ecs` have been upgraded to v1.21.0. (#4265)
- The semantic conventions used by `go.opentelemetry.io/contrib/detectors/aws/eks` have been upgraded to v1.21.0. (#4265)
- The semantic conventions used by `go.opentelemetry.io/contrib/detectors/aws/lambda` have been upgraded to v1.21.0. (#4265)
- The semantic conventions used by `go.opentelemetry.io/contrib/instrumentation/github.com/aws/aws-lambda-go/otellambda` have been upgraded to v1.21.0. (#4265)
  - The `faas.execution` attribute is now `faas.invocation_id`.
  - The `faas.id` attribute is now `aws.lambda.invoked_arn`.
- The semantic conventions used by `go.opentelemetry.io/contrib/instrumentation/github.com/aws/aws-sdk-go-v2/otelaws` have been upgraded to v1.21.0. (#4265)
- The `http.request.method` attribute will only allow known HTTP methods from the metrics generated by `go.opentelemetry.io/contrib/instrumentation/net/http/otelhttp`. (#4277)

### Removed

- The high cardinality attributes `net.sock.peer.addr`, `net.sock.peer.port`, `http.user_agent`, `enduser.id`, and `http.client_ip` were removed from the metrics generated by `go.opentelemetry.io/contrib/instrumentation/net/http/otelhttp`. (#4277)
- The deprecated `go.opentelemetry.io/contrib/instrumentation/github.com/astaxie/beego/otelbeego` module is removed. (#4295)
- The deprecated `go.opentelemetry.io/contrib/instrumentation/github.com/go-kit/kit/otelkit` module is removed. (#4295)
- The deprecated `go.opentelemetry.io/contrib/instrumentation/github.com/Shopify/sarama/otelsarama` module is removed. (#4295)
- The deprecated `go.opentelemetry.io/contrib/instrumentation/github.com/bradfitz/gomemcache/memcache/otelmemcache` module is removed. (#4295)
- The deprecated `go.opentelemetry.io/contrib/instrumentation/github.com/gocql/gocql/otelgocql` module is removed. (#4295)

## [1.18.0/0.43.0/0.12.0] - 2023-08-28

### Added

- Add `NewMiddleware` function in `go.opentelemetry.io/contrib/instrumentation/net/http/otelhttp`. (#2964)
- The `go.opentelemetry.io/contrib/exporters/autoexport` package to provide configuration of trace exporters with useful defaults and environment variable support. (#2753, #4100, #4130, #4132, #4134)
- `WithRouteTag` in `go.opentelemetry.io/contrib/instrumentation/net/http/otelhttp` adds HTTP route attribute to metrics. (#615)
- Add `WithSpanOptions` option in `go.opentelemetry.io/contrib/instrumentation/google.golang.org/grpc/otelgrpc`. (#3768)
- Add testing support for Go 1.21. (#4233)
- Add `WithFilter` option to `go.opentelemetry.io/contrib/instrumentation/github.com/gorilla/mux/otelmux`. (#4230)

### Changed

- Change interceptors in `go.opentelemetry.io/contrib/instrumentation/google.golang.org/grpc/otelgrpc` to disable `SENT`/`RECEIVED` events.
  Use `WithMessageEvents()` to turn back on. (#3964)
- `go.opentelemetry.io/contrib/detectors/gcp`: Detect `faas.instance` instead of `faas.id`, since `faas.id` is being removed. (#4198)

### Fixed

- AWS XRay Remote Sampling to cap `quotaBalance` to 1x quota in `go.opentelemetry.io/contrib/samplers/aws/xray`. (#3651, #3652)
- Do not panic when the HTTP request has the "Expect: 100-continue" header in `go.opentelemetry.io/contrib/instrumentation/net/http/httptrace/otelhttptrace`. (#3892)
- Fix span status value set for non-standard HTTP status codes in modules listed below. (#3966)
  - `go.opentelemetry.io/contrib/instrumentation/github.com/emicklei/go-restful/otelrestful`
  - `go.opentelemetry.io/contrib/instrumentation/github.com/gin-gonic/gin/otelgin`
  - `go.opentelemetry.io/contrib/instrumentation/github.com/gorilla/mux/otelmux`
  - `go.opentelemetry.io/contrib/instrumentation/github.com/labstack/echo/otelecho`
  - `go.opentelemetry.io/contrib/instrumentation/gopkg.in/macaron.v1/otelmacaron`
  - `go.opentelemetry.io/contrib/instrumentation/net/http/httptrace/otelhttptrace`
  - `go.opentelemetry.io/contrib/instrumentation/net/http/otelhttp`
- Do not modify the origin request in `RoundTripper` in `go.opentelemetry.io/contrib/instrumentation/net/http/otelhttp`. (#4033)
- Handle empty value of `OTEL_PROPAGATORS` environment variable the same way as when the variable is unset in `go.opentelemetry.io/contrib/propagators/autoprop`. (#4101)
- Fix gRPC service/method URL path parsing discrepancies in `go.opentelemetry.io/contrib/instrumentation/google.golang.org/grpc/otelgrpc`. (#4135)

### Deprecated

- The `go.opentelemetry.io/contrib/instrumentation/github.com/astaxie/beego/otelbeego` module is deprecated. (#4092, #4104)
- The `go.opentelemetry.io/contrib/instrumentation/github.com/go-kit/kit/otelkit` module is deprecated. (#4093, #4104)
- The `go.opentelemetry.io/contrib/instrumentation/github.com/Shopify/sarama/otelsarama` module is deprecated. (#4099)
- The `go.opentelemetry.io/contrib/instrumentation/github.com/bradfitz/gomemcache/memcache/otelmemcache` module is deprecated. (#4164)
- The `go.opentelemetry.io/contrib/instrumentation/github.com/gocql/gocql/otelgocql` module is deprecated. (#4164)

### Removed

- Remove `Handler` type in `go.opentelemetry.io/contrib/instrumentation/net/http/otelhttp`. (#2964)

## [1.17.0/0.42.0/0.11.0] - 2023-05-23

### Changed

- Use `strings.Cut()` instead of `string.SplitN()` for better readability and memory use. (#3822)

## [1.17.0-rc.1/0.42.0-rc.1/0.11.0-rc.1] - 2023-05-17

### Changed

- Upgrade dependencies of OpenTelemetry Go to use the new [`v1.16.0-rc.1`/`v0.39.0-rc.1` release](https://github.com/open-telemetry/opentelemetry-go/releases/tag/v1.16.0-rc.1).
- Remove `semver:` prefix from instrumentation version. (#3681, #3798)

### Deprecated

- `SemVersion` functions in instrumentation packages are deprecated, use `Version` instead. (#3681, #3798)

## [1.16.1/0.41.1/0.10.1] - 2023-05-02

### Added

- The `WithPublicEndpoint` and `WithPublicEndpointFn` options in `go.opentelemetry.io/contrib/instrumentation/github.com/gorilla/mux/otelmux`. (#3661)

### Changed

- Upgrade dependencies of OpenTelemetry Go to use the new [`v1.15.1`/`v0.38.1` release](https://github.com/open-telemetry/opentelemetry-go/releases/tag/v1.15.1)

### Fixed

- AWS XRay Remote Sampling to preserve previous rule if updated rule property has not changed in `go.opentelemetry.io/contrib/samplers/aws/xray`. (#3619, #3620)

## [1.16.0/0.41.0/0.10.0] - 2023-04-28

### Added

- AWS SDK add `rpc.system` attribute in `go.opentelemetry.io/contrib/instrumentation/github.com/aws/aws-sdk-go-v2/otelaws`. (#3582, #3617)

### Changed

- Update `go.opentelemetry.io/contrib/instrumentation/google.golang.org/grpc/otelgrpc` to align gRPC server span status with the changes in the OpenTelemetry specification. (#3685)
- Adding the `db.statement` tag to spans in `go.opentelemetry.io/contrib/instrumentation/go.mongodb.org/mongo-driver/mongo/otelmongo` is now disabled by default. (#3519)

### Fixed

- The error received by `otelecho` middleware is then passed back to upstream middleware instead of being swallowed. (#3656)
- Prevent taking from reservoir in AWS XRay Remote Sampler when there is zero capacity in `go.opentelemetry.io/contrib/samplers/aws/xray`. (#3684)
- Fix `otelhttp.Handler` in `go.opentelemetry.io/contrib/instrumentation/net/http/otelhttp` to propagate multiple `WriteHeader` calls while persisting the initial `statusCode`. (#3580)

## [1.16.0-rc.2/0.41.0-rc.2/0.10.0-rc.2] - 2023-03-23

### Added

- The `WithPublicEndpoint` and `WithPublicEndpointFn` options in `go.opentelemetry.io/contrib/instrumentation/github.com/emicklei/go-restful/otelrestful`. (#3563)

### Fixed

- AWS SDK rename attributes `aws.operation`, `aws.service` to `rpc.method`,`rpc.service` in `go.opentelemetry.io/contrib/instrumentation/github.com/aws/aws-sdk-go-v2/otelaws`. (#3582, #3617)
- AWS SDK span name to be of the format `Service.Operation` in `go.opentelemetry.io/contrib/instrumentation/github.com/aws/aws-sdk-go-v2/otelaws`. (#3582, #3521)
- Prevent sampler configuration reset from erroneously sampling first span in `go.opentelemetry.io/contrib/samplers/jaegerremote`. (#3603, #3604)

## [1.16.0-rc.1/0.41.0-rc.1/0.10.0-rc.1] - 2023-03-02

### Changed

- Dropped compatibility testing for [Go 1.18].
  The project no longer guarantees support for this version of Go. (#3516)

## [1.15.0/0.40.0/0.9.0] - 2023-02-27

This release is the last to support [Go 1.18].
The next release will require at least [Go 1.19].

### Added

- Support [Go 1.20]. (#3372)
- Add `SpanNameFormatter` option to package `go.opentelemetry.io/contrib/instrumentation/github.com/gin-gonic/gin/otelgin`. (#3343)

### Changed

- Change to use protobuf parser instead of encoding/json to accept enums as strings in `go.opentelemetry.io/contrib/samplers/jaegerremote`. (#3183)

### Fixed

- Remove use of deprecated `"math/rand".Seed` in `go.opentelemetry.io/contrib/instrumentation/github.com/Shopify/sarama/otelsarama/example/producer`. (#3396)
- Do not assume "aws" partition in ecs detector to prevent panic in `go.opentelemetry.io/contrib/detectors/aws/ecs`. (#3167)
- The span name of producer spans from `go.opentelemetry.io/contrib/instrumentation/github.com/Shopify/sarama/otelsarama` is corrected to use `publish` instead of `send`. (#3369)
- Attribute types are corrected in `go.opentelemetry.io/contrib/instrumentation/github.com/aws/aws-sdk-go-v2/otelaws`. (#3369)
  - `aws.dynamodb.table_names` is now a string slice value.
  - `aws.dynamodb.global_secondary_indexes` is now a string slice value.
  - `aws.dynamodb.local_secondary_indexes` is now a string slice value.
  - `aws.dynamodb.attribute_definitions` is now a string slice value.
  - `aws.dynamodb.global_secondary_index_updates` is now a string slice value.
  - `aws.dynamodb.provisioned_read_capacity` is now a `float64` value.
  - `aws.dynamodb.provisioned_write_capacity` is now a `float64` value.

## [1.14.0/0.39.0/0.8.0] - 2023-02-07

### Changed

- Change `runtime.uptime` instrument in `go.opentelemetry.io/contrib/instrumentation/runtime` from `Int64ObservableUpDownCounter` to `Int64ObservableCounter`,
 since the value is monotonic. (#3347)
- `samplers/jaegerremote`: change to use protobuf parser instead of encoding/json to accept enums as strings. (#3183)

### Fixed

- The GCE detector in `go.opentelemetry.io/contrib/detectors/gcp` includes the "cloud.region" attribute when appropriate. (#3367)

## [1.13.0/0.38.0/0.7.0] - 2023-01-30

### Added

- Add `WithSpanNameFormatter` to `go.opentelemetry.io/contrib/instrumentation/github.com/gorilla/mux/otelmux` to allow customizing span names. (#3041)
- Add missing recommended AWS Lambda resource attributes `faas.instance` and `faas.max_memory` in `go.opentelemetry.io/contrib/detectors/aws/lambda`. (#3148)
- Improve documentation for `go.opentelemetry.io/contrib/samplers/jaegerremote` by providing examples of sampling endpoints. (#3147)
- Add `WithServerName` to `go.opentelemetry.io/contrib/instrumentation/net/http/otelhttp` to set the primary server name of a `Handler`. (#3182)

### Changed

- Remove expensive calculation of uncompressed message size attribute in `go.opentelemetry.io/contrib/instrumentation/google.golang.org/grpc/otelgrpc`. (#3168)
- Upgrade all `semconv` packages to use `v1.17.0`. (#3182)
- Upgrade dependencies of OpenTelemetry Go to use the new [`v1.12.0`/`v0.35.0` release](https://github.com/open-telemetry/opentelemetry-go/releases/tag/v1.12.0). (#3190, #3170)

## [1.12.0/0.37.0/0.6.0]

### Added

- Implemented retrieving the [`aws.ecs.*` resource attributes](https://opentelemetry.io/docs/reference/specification/resource/semantic_conventions/cloud_provider/aws/ecs/) in `go.opentelemetry.io/detectors/aws/ecs` based on the ECS Metadata v4 endpoint. (#2626)
- The `WithLogger` option to `go.opentelemetry.io/contrib/samplers/jaegerremote` to allow users to pass a `logr.Logger` and have operations logged. (#2566)
- Add the `messaging.url` & `messaging.system` attributes to all appropriate SQS operations in the `go.opentelemetry.io/contrib/instrumentation/github.com/aws/aws-sdk-go-v2/otelaws` package. (#2879)
- Add example use of the metrics signal to `go.opentelemetry.io/contrib/instrumentation/net/http/otelhttp/example`. (#2610)
- [otelgin] Add support for filters to the `go.opentelemetry.io/contrib/instrumentation/github.com/gin-gonic/gin/otelgin` package to provide the way to control which inbound requests are traced. (#2965, #2963)

### Fixed

- Set the status_code span attribute even if the HTTP handler hasn't written anything. (#2822)
- Do not wrap http.NoBody in `go.opentelemetry.io/contrib/instrumentation/net/http/otelhttp`, which fixes handling of that special request body. (#2983)

## [1.11.1/0.36.4/0.5.2]

### Added

- Add trace context propagation support to `instrumentation/github.com/aws/aws-sdk-go-v2/otelaws` (#2856).
- [otelgrpc] Add `WithMeterProvider` function to enable metric and add metric `rpc.server.duration` to otelgrpc instrumentation library. (#2700)

### Changed

- Upgrade dependencies of OpenTelemetry Go to use the new [`v1.11.1`/`v0.33.0` release](https://github.com/open-telemetry/opentelemetry-go/releases/tag/v1.11.1)

## [1.11.0/0.36.3/0.5.1]

### Changed

- Upgrade dependencies of the OpenTelemetry Go Metric SDK to use the new [`v1.11.0`/`v0.32.3` release](https://github.com/open-telemetry/opentelemetry-go/releases/tag/v1.11.0)

## [0.36.2]

### Changed

- Upgrade dependencies of the OpenTelemetry Go Metric SDK to use the new [`v0.32.2` release](https://github.com/open-telemetry/opentelemetry-go/releases/tag/sdk%2Fmetric%2Fv0.32.2)
- Avoid getting a new Tracer for every RPC in `go.opentelemetry.io/contrib/instrumentation/google.golang.org/grpc/otelgrpc`. (#2835)
- Conditionally compute message size for tracing events using proto v2 API rather than legacy v1 API in `go.opentelemetry.io/contrib/instrumentation/google.golang.org/grpc/otelgrpc`. (#2647)

### Deprecated

- The `Inject` function in `go.opentelemetry.io/contrib/instrumentation/google.golang.org/grpc/otelgrpc` is deprecated. (#2838)
- The `Extract` function in `go.opentelemetry.io/contrib/instrumentation/google.golang.org/grpc/otelgrpc` is deprecated. (#2838)

## [0.36.1]

### Changed

- Upgrade dependencies of the OpenTelemetry Go Metric SDK to use the new [`v0.32.1` release](https://github.com/open-telemetry/opentelemetry-go/releases/tag/sdk%2Fmetric%2Fv0.32.1)

### Removed

- Drop support for Go 1.17.
  The project currently only supports Go 1.18 and above. (#2785)

## [0.36.0]

### Changed

- Upgrade dependencies of the OpenTelemetry Go Metric SDK to use the new [`v0.32.0` release](https://github.com/open-telemetry/opentelemetry-go/releases/tag/sdk%2Fmetric%2Fv0.32.0). (#2781, #2756, #2758, #2760, #2762)

## [1.10.0/0.35.0/0.5.0]

### Changed

- Rename the `Typ` field of `"go.opentelemetry.io/contrib/instrumentation/google.golang.org/grpc/otelgrpc".InterceptorInfo` to `Type`. (#2688)
- Use Go 1.19 as the default version for CI testing/linting. (#2675)

### Fixed

- Fix the Jaeger propagator rejecting trace IDs that are both shorter than 128 bits and not exactly 64 bits long (while not being 0).
  Also fix the propagator rejecting span IDs shorter than 64 bits.
  This fixes compatibility with Jaeger clients encoding trace and span IDs as variable-length hex strings, [as required by the Jaeger propagation format](https://www.jaegertracing.io/docs/1.37/client-libraries/#value). (#2731)

## [1.9.0/0.34.0/0.4.0] - 2022-08-02

### Added

- Add gRPC trace `Filter` to the `go.opentelemetry.io/contrib/instrumentation/google.golang.org/grpc/otelgrpc` package to provide the way to filter the traces automatically generated in interceptors. (#2572)
- The `TextMapPropagator` function to `go.opentelemetry.io/contrib/propagators/autoprop`.
  This function is used to return a composite `TextMapPropagator` from registered names (instead of having to specify with an environment variable). (#2593)

### Changed

- Upgraded all `semconv` package use to `v1.12.0`. (#2589)

## [1.8.0/0.33.0] - 2022-07-08

### Added

- The `go.opentelemetry.io/contrib/propagators/autoprop` package to provide configuration of propagators with useful defaults and envar support. (#2258)
- `WithPublicEndpointFn` hook to dynamically detect public HTTP requests and set their trace parent as a link. (#2342)

### Fixed

- Fix the `otelhttp`, `otelgin`, `otelmacaron`, `otelrestful` middlewares
  by using `SpanKindServer` when deciding the `SpanStatus`.
  This makes `4xx` response codes to not be an error anymore. (#2427)

## [1.7.0/0.32.0] - 2022-04-28

### Added

- Consistent probability sampler implementation. (#1379)

### Changed

- Upgraded all `semconv` package use to `v1.10.0`.
  This includes a backwards incompatible change for the `otelgocql` package to conform with the specification [change](https://github.com/open-telemetry/opentelemetry-specification/pull/1973).
  The `db.cassandra.keyspace` attribute is now transmitted as the `db.name` attribute. (#2222)

### Fixed

- Fix the `otelmux` middleware by using `SpanKindServer` when deciding the `SpanStatus`.
  This makes `4xx` response codes to not be an error anymore. (#1973)
- Fixed jaegerremote sampler not behaving properly with per operation strategy set. (#2137)
- Stopped injecting propagation context into response headers in otelhttp. (#2180)
- Fix issue where attributes for DynamoDB were not added because of a string miss match. (#2272)

### Removed

- Drop support for Go 1.16.
  The project currently only supports Go 1.17 and above. (#2314)

## [1.6.0/0.31.0] - 2022-03-28

### Added

- The project is now tested against Go 1.18 (in addition to the existing 1.16 and 1.17) (#1976)

### Changed

- Upgraded all dependencies on stable modules from `go.opentelemetry.io/otel` from v1.5.0 to v1.6.1. (#2134)
- Upgraded all dependencies on metric modules from `go.opentelemetry.io/otel` from v0.27.0 to v0.28.0. (#1977)

### Fixed

- otelhttp: Avoid panic by adding nil check to `wrappedBody.Close` (#2164)

## [1.5.0/0.30.0/0.1.0] - 2022-03-16

### Added

- Added the `go.opentelemetry.io/contrib/samplers/jaegerremote` package.
  This package implements the Jaeger remote sampler for OpenTelemetry Go. (#936)
- DynamoDB spans created with the `go.opentelemetry.io/contrib/instrumentation/github.com/aws/aws-sdk-go-v2/otelaws` package now have the appropriate database attributes added for the operation being performed.
  These attributes are detected automatically, but it is also now possible to provide a custom function to set attributes using `WithAttributeSetter`. (#1582)
- Add resource detector for GCP cloud function. (#1584)
- Add OpenTracing baggage extraction to the OpenTracing propagator in `go.opentelemetry.io/contrib/propagators/ot`. (#1880)

### Fixed

- Fix the `echo` middleware by using `SpanKind.SERVER` when deciding the `SpanStatus`.
  This makes `4xx` response codes to not be an error anymore. (#1848)

### Removed

- The deprecated `go.opentelemetry.io/contrib/exporters/metric/datadog` module is removed. (#1920)
- The deprecated `go.opentelemetry.io/contrib/exporters/metric/dogstatsd` module is removed. (#1920)
- The deprecated `go.opentelemetry.io/contrib/exporters/metric/cortex` module is removed.
  Use the `go.opentelemetry.io/otel/exporters/otlp/otlpmetric` exporter as a replacement to send data to a collector which can then export with its PRW exporter. (#1920)

## [1.4.0/0.29.0] - 2022-02-14

### Added

- Add `WithClientTrace` option to `go.opentelemetry.io/contrib/instrumentation/net/http/otelhttp`. (#875)

### Changed

- All metric instruments from the `go.opentelemetry.io/contrib/instrumentation/runtime` package have been renamed from `runtime.go.*` to `process.runtime.go.*` so as to comply with OpenTelemetry semantic conventions. (#1549)

### Fixed

- Change the `http-server-duration` instrument in `go.opentelemetry.io/contrib/instrumentation/net/http/otelhttp` to record milliseconds instead of microseconds.
  This changes fixes the code to comply with the OpenTelemetry specification. (#1414, #1537)
- Fixed the region reported by the `"go.opentelemetry.io/contrib/detectors/gcp".CloudRun` detector to comply with the OpenTelemetry specification.
  It no longer includes the project scoped region path, instead just the region. (#1546)
- The `"go.opentelemetry.io/contrib/instrumentation/net/http/otelhttp".Transport` type now correctly handles protocol switching responses.
  The returned response body implements the `io.ReadWriteCloser` interface if the underlying one does.
  This ensures that protocol switching requests receive a response body that they can write to. (#1329, #1628)

### Deprecated

- The `go.opentelemetry.io/contrib/exporters/metric/datadog` module is deprecated. (#1639)
- The `go.opentelemetry.io/contrib/exporters/metric/dogstatsd` module is deprecated. (#1639)
- The `go.opentelemetry.io/contrib/exporters/metric/cortex` module is deprecated.
  Use the go.opentelemetry.io/otel/exporters/otlp/otlpmetric exporter as a replacement to send data to a collector which can then export with its PRW exporter. (#1639)

### Removed

- Remove the `MinMaxSumCount` from cortex and datadog exporter. (#1554)
- The `go.opentelemetry.io/contrib/exporters/metric/dogstatsd` exporter no longer support exporting histogram or exact data points. (#1639)
- The `go.opentelemetry.io/contrib/exporters/metric/datadog` exporter no longer support exporting exact data points. (#1639)

## [1.3.0/0.28.0] - 2021-12-10

### ⚠️ Notice ⚠️

We have updated the project minimum supported Go version to 1.16

### Changed

- `otelhttptrace.NewClientTrace` now uses `TracerProvider` from the parent context if one exists and none was set with `WithTracerProvider` (#874)

### Fixed

- The `"go.opentelemetry.io/contrib/detector/aws/ecs".Detector` no longer errors if not running in ECS. (#1428)
- `go.opentelemetry.io/contrib/instrumentation/github.com/gorilla/mux/otelmux`
  does not require instrumented HTTP handlers to call `Write` nor
  `WriteHeader` anymore. (#1443)

## [1.2.0/0.27.0] - 2021-11-15

### Changed

- Update dependency on the `go.opentelemetry.io/otel` project to `v1.2.0`.
- `go.opentelemetry.io/contrib/instrumentation/github.com/aws/aws-lambda-go/otellambda/xrayconfig`
  updated to ensure access to the `TracerProvider`.
  - A `NewTracerProvider()` function is available to construct a recommended
    `TracerProvider` configuration.
  - `AllRecommendedOptions()` has been renamed to `WithRecommendedOptions()`
    and takes a `TracerProvider` as an argument.
  - `EventToCarrier()` and `Propagator()` are now `WithEventToCarrier()` and
    `WithPropagator()` to reflect that they return `Option` implementations.

## [1.1.1/0.26.1] - 2021-11-04

### Changed

- The `Transport`, `Handler`, and HTTP client convenience wrappers in the `go.opentelemetry.io/contrib/instrumentation/net/http/otelhttp` package now use the `TracerProvider` from the parent context if one exists and none was explicitly set when configuring the instrumentation. (#873)
- Semantic conventions now use `go.opentelemetry.io/otel/semconv/v1.7.0"`. (#1385)

## [1.1.0/0.26.0] - 2021-10-28

Update dependency on the `go.opentelemetry.io/otel` project to `v1.1.0`.

### Added

- Add instrumentation for the `github.com/aws/aws-lambda-go` package. (#983)
- Add resource detector for AWS Lambda. (#983)
- Add `WithTracerProvider` option for `otelhttptrace.NewClientTrace`. (#1128)
- Add optional AWS X-Ray configuration module for AWS Lambda Instrumentation. (#984)

### Fixed

- The `go.opentelemetry.io/contrib/propagators/ot` propagator returns the words `true` or `false` for the `ot-tracer-sampled` header instead of numerical `0` and `1`. (#1358)

## [1.0.0/0.25.0] - 2021-10-06

- Resource detectors and propagators (with the exception of `go.
  opentelemetry.io/contrib/propagators/opencensus`) are now stable and
  released at v1.0.0.
- Update dependency on the `go.opentelemetry.io/otel` project to `v1.0.1`.
- Update dependency on `go.opentelemetry.io/otel/metric` to `v0.24.0`.

## [0.24.0] - 2021-09-21

- Update dependency on the `go.opentelemetry.io/otel` project to `v1.0.0`.

## [0.23.0] - 2021-09-08

### Added

- Add `WithoutSubSpans`, `WithRedactedHeaders`, `WithoutHeaders`, and `WithInsecureHeaders` options for `otelhttptrace.NewClientTrace`. (#879)

### Changed

- Split `go.opentelemetry.io/contrib/propagators` module into `b3`, `jaeger`, `ot` modules. (#985)
- `otelmongodb` span attributes, name and span status now conform to specification. (#769)
- Migrated EC2 resource detector support from root module `go.opentelemetry.io/contrib/detectors/aws` to a separate EC2 resource detector module `go.opentelemetry.io/contrib/detectors/aws/ec2` (#1017)
- Add `cloud.provider` and `cloud.platform` to AWS detectors. (#1043)
- `otelhttptrace.NewClientTrace` now redacts known sensitive headers by default. (#879)

### Fixed

- Fix span not marked as error in `otelhttp.Transport` when `RoundTrip` fails with an error. (#950)

## [0.22.0] - 2021-07-26

### Added

- Add the `zpages` span processor. (#894)

### Changed

- The `b3.B3` type has been removed.
  `b3.New()` and `b3.WithInjectEncoding(encoding)` are added to replace it. (#868)

### Fixed

- Fix deadlocks and race conditions in `otelsarama.WrapAsyncProducer`.
  The `messaging.message_id` and `messaging.kafka.partition` attributes are now not set if a message was not processed. (#754) (#755) (#881)
- Fix `otelsarama.WrapAsyncProducer` so that the messages from the `Errors` channel contain the original `Metadata`. (#754)

## [0.21.0] - 2021-06-18

### Fixed

- Dockerfile based examples for `otelgin` and `otelmacaron`. (#767)

### Changed

- Supported minimum version of Go bumped from 1.14 to 1.15. (#787)
- EKS Resource Detector now use the Kubernetes Go client to obtain the ConfigMap. (#813)

### Removed

- Remove service name from `otelmongodb` configuration and span attributes. (#763)

## [0.20.0] - 2021-04-23

### Changed

- The `go.opentelemetry.io/contrib/instrumentation/go.mongodb.org/mongo-driver/mongo/otelmongo` instrumentation now accepts a `WithCommandAttributeDisabled`,
   so the caller can specify whether to opt-out of tracing the mongo command. (#712)
- Upgrade to v0.20.0 of `go.opentelemetry.io/otel`. (#758)
- The B3 and Jaeger propagators now store their debug or deferred state in the context.Context instead of the SpanContext. (#758)

## [0.19.0] - 2021-03-19

### Changed

- Upgrade to v0.19.0 of `go.opentelemetry.io/otel`.
- Fix Span names created in HTTP Instrumentation package to conform with guidelines. (#757)

## [0.18.0] - 2021-03-04

### Fixed

- `otelmemcache` no longer sets span status to OK instead of leaving it unset. (#477)
- Fix goroutine leak in gRPC `StreamClientInterceptor`. (#581)

### Removed

- Remove service name from `otelmemcache` configuration and span attributes. (#477)

## [0.17.0] - 2021-02-15

### Added

- Add `ot-tracer` propagator (#562)

### Changed

- Rename project default branch from `master` to `main`.

### Fixed

- Added failure message for AWS ECS resource detector for better debugging (#568)
- Goroutine leak in gRPC StreamClientInterceptor while streamer returns an error. (#581)

## [0.16.0] - 2021-01-13

### Fixed

- Fix module path for AWS ECS resource detector (#517)

## [0.15.1] - 2020-12-14

### Added

- Add registry link check to `Makefile` and pre-release script. (#446)
- A new AWS X-Ray ID Generator (#459)
- Migrate CircleCI jobs to GitHub Actions (#476)
- Add CodeQL GitHub Action (#506)
- Add gosec workflow to GitHub Actions (#507)

### Fixed

- Fixes the body replacement in otelhttp to not to mutate a nil body. (#484)

## [0.15.0] - 2020-12-11

### Added

- A new Amazon EKS resource detector. (#465)
- A new `gcp.CloudRun` detector for detecting resource from a Cloud Run instance. (#455)

## [0.14.0] - 2020-11-20

### Added

- `otelhttp.{Get,Head,Post,PostForm}` convenience wrappers for their `http` counterparts. (#390)
- The AWS detector now adds the cloud zone, host image ID, host type, and host name to the returned `Resource`. (#410)
- Add Amazon ECS Resource Detector for AWS X-Ray. (#466)
- Add propagator for AWS X-Ray (#462)

### Changed

- Add semantic version to `Tracer` / `Meter` created by instrumentation packages `otelsaram`, `otelrestful`, `otelmongo`, `otelhttp` and `otelhttptrace`. (#412)
- Update instrumentation guidelines about tracer / meter semantic version. (#412)
- Replace internal tracer and meter helpers by helpers from `go.opentelemetry.io/otel`. (#414)
- gRPC instrumentation sets span attribute `rpc.grpc.status_code`. (#453)

## Fixed

- `/detectors/aws` no longer fails if instance metadata is not available (e.g. not running in AWS) (#401)
- The AWS detector now returns a partial resource and an appropriate error if it encounters an error part way through determining a `Resource` identity. (#410)
- The `host` instrumentation unit test has been updated to not depend on the system it runs on. (#426)

## [0.13.0] - 2020-10-09

## Added

- A Jaeger propagator. (#375)

## Changed

- The `go.opentelemetry.io/contrib/instrumentation/google.golang.org/grpc/otelgrpc` package instrumentation no longer accepts a `Tracer` as an argument to the interceptor function.
   Instead, a new `WithTracerProvider` option is added to configure the `TracerProvider` used when creating the `Tracer` for the instrumentation. (#373)
- The `go.opentelemetry.io/contrib/instrumentation/gopkg.in/macaron.v1/otelmacaron` instrumentation now accepts a `TracerProvider` rather than a `Tracer`. (#374)
- Remove `go.opentelemetry.io/otel/sdk` dependency from instrumentation. (#381)
- Use `httpsnoop` in `go.opentelemetry.io/contrib/instrumentation/github.com/gorilla/mux/otelmux` to ensure `http.ResponseWriter` additional interfaces are preserved. (#388)

### Fixed

- The `go.opentelemetry.io/contrib/instrumentation/github.com/labstack/echo/otelecho.Middleware` no longer sends duplicate errors to the global `ErrorHandler`. (#377, #364)
- The import comment in `go.opentelemetry.io/contrib/instrumentation/net/http/otelhttp` is now correctly quoted. (#379)
- The B3 propagator sets the sample bitmask when the sampling decision is `debug`. (#369)

## [0.12.0] - 2020-09-25

### Added

- Benchmark tests for the gRPC instrumentation. (#296)
- Integration testing for the gRPC instrumentation. (#297)
- Allow custom labels to be added to net/http metrics. (#306)
- Added B3 propagator, moving it out of open.telemetry.io/otel repo. (#344)

### Changed

- Unify instrumentation about provider options for `go.mongodb.org/mongo-driver`, `gin-gonic/gin`, `gorilla/mux`,
  `labstack/echo`, `emicklei/go-restful`, `bradfitz/gomemcache`, `Shopify/sarama`, `net/http` and `beego`. (#303)
- Update instrumentation guidelines about uniform provider options. Also, update style guide. (#303)
- Make config struct of instrumentation unexported. (#303)
- Instrumentations have been updated to adhere to the [configuration style guide's](https://github.com/open-telemetry/opentelemetry-go/blob/master/CONTRIBUTING.md#config)
   updated recommendation to use `newConfig()` instead of `configure()`. (#336)
- A new instrumentation naming scheme is implemented to avoid package name conflicts for instrumented packages while still remaining discoverable. (#359)
  - `google.golang.org/grpc` -> `google.golang.org/grpc/otelgrpc`
  - `go.mongodb.org/mongo-driver` -> `go.mongodb.org/mongo-driver/mongo/otelmongo`
  - `net/http` -> `net/http/otelhttp`
  - `net/http/httptrace` -> `net/http/httptrace/otelhttptrace`
  - `github.com/labstack/echo` -> `github.com/labstack/echo/otelecho`
  - `github.com/bradfitz/gomemcache` -> `github.com/bradfitz/gomemcache/memcache/otelmemcache`
  - `github.com/gin-gonic/gin` -> `github.com/gin-gonic/gin/otelgin`
  - `github.com/gocql/gocql` -> `github.com/gocql/gocql/otelgocql`
  - `github.com/emicklei/go-restful` -> `github.com/emicklei/go-restful/otelrestful`
  - `github.com/Shopify/sarama` -> `github.com/Shopify/sarama/otelsarama`
  - `github.com/gorilla/mux` -> `github.com/gorilla/mux/otelmux`
  - `github.com/astaxie/beego` -> `github.com/astaxie/beego/otelbeego`
  - `gopkg.in/macaron.v1` -> `gopkg.in/macaron.v1/otelmacaron`
- Rename `OTelBeegoHandler` to `Handler` in the `go.opentelemetry.io/contrib/instrumentation/github.com/astaxie/beego/otelbeego` package. (#359)
- Replace `WithTracer` with `WithTracerProvider` in the `go.opentelemetry.io/contrib/instrumentation/gopkg.in/macaron.v1/otelmacaron` instrumentation. (#374)

## [0.11.0] - 2020-08-25

### Added

- Top-level `Version()` and `SemVersion()` functions defining the current version of the contrib package. (#225)
- Instrumentation for the `github.com/astaxie/beego` package. (#200)
- Instrumentation for the `github.com/bradfitz/gomemcache` package. (#204)
- Host metrics instrumentation. (#231)
- Cortex histogram and distribution support. (#237)
- Cortex example project. (#238)
- Cortex HTTP authentication. (#246)

### Changed

- Remove service name as a parameter of Sarama instrumentation. (#221)
- Replace `WithTracer` with `WithTracerProvider` in Sarama instrumentation. (#221)
- Switch to use common top-level module `SemVersion()` when creating versioned tracer in `bradfitz/gomemcache`. (#226)
- Use `IntegrationShouldRun` in `gomemcache_test`. (#254)
- Use Go 1.15 for CI builds. (#236)
- Improved configuration for `runtime` instrumentation. (#224)

### Fixed

- Update dependabot configuration to include newly added `bradfitz/gomemcache` package. (#226)
- Correct `runtime` instrumentation name. (#241)

## [0.10.1] - 2020-08-13

### Added

- The `go.opentelemetry.io/contrib/instrumentation/google.golang.org/grpc` module has been added to replace the instrumentation that had previoiusly existed in the `go.opentelemetry.io/otel/instrumentation/grpctrace` package. (#189)
- Instrumentation for the stdlib `net/http` and `net/http/httptrace` packages. (#190)
- Initial Cortex exporter. (#202, #205, #210, #211, #215)

### Fixed

- Bump google.golang.org/grpc from 1.30.0 to 1.31.0. (#166)
- Bump go.mongodb.org/mongo-driver from 1.3.5 to 1.4.0 in /instrumentation/go.mongodb.org/mongo-driver. (#170)
- Bump google.golang.org/grpc in /instrumentation/github.com/gin-gonic/gin. (#173)
- Bump google.golang.org/grpc in /instrumentation/github.com/labstack/echo. (#176)
- Bump google.golang.org/grpc from 1.30.0 to 1.31.0 in /instrumentation/github.com/Shopify/sarama. (#179)
- Bump cloud.google.com/go from 0.61.0 to 0.63.0 in /detectors/gcp. (#181, #199)
- Bump github.com/aws/aws-sdk-go from 1.33.15 to 1.34.1 in /detectors/aws. (#184, #192, #193, #198, #201, #203)
- Bump github.com/golangci/golangci-lint from 1.29.0 to 1.30.0 in /tools. (#186)
- Setup CI to run tests that require external resources (Cassandra and MongoDB). (#191)
- Bump github.com/Shopify/sarama from 1.26.4 to 1.27.0 in /instrumentation/github.com/Shopify/sarama. (#206)

## [0.10.0] - 2020-07-31

This release upgrades its [go.opentelemetry.io/otel](https://github.com/open-telemetry/opentelemetry-go/releases/tag/v0.10.0) dependency to v0.10.0 and includes new instrumentation for popular Kafka and Cassandra clients.

### Added

- A detector that generate resources from GCE instance. (#132)
- A detector that generate resources from AWS instances. (#139)
- Instrumentation for the Kafka client github.com/Shopify/sarama. (#134, #153)
- Links and status message for mock span in the internal testing library. (#134)
- Instrumentation for the Cassandra client github.com/gocql/gocql. (#137)
- A detector that generate resources from GKE clusters. (#154)

### Fixed

- Bump github.com/aws/aws-sdk-go from 1.33.8 to 1.33.15 in /detectors/aws. (#155, #157, #159, #162)
- Bump github.com/golangci/golangci-lint from 1.28.3 to 1.29.0 in /tools. (#146)

## [0.9.0] - 2020-07-20

This release upgrades its [go.opentelemetry.io/otel](https://github.com/open-telemetry/opentelemetry-go/releases/tag/v0.9.0) dependency to v0.9.0.

### Fixed

- Bump github.com/emicklei/go-restful/v3 from 3.0.0 to 3.2.0 in /instrumentation/github.com/emicklei/go-restful. (#133)
- Update dependabot configuration to correctly check all included packages. (#131)
- Update `RELEASING.md` with correct `tag.sh` command. (#130)

## [0.8.0] - 2020-07-10

This release upgrades its [go.opentelemetry.io/otel](https://github.com/open-telemetry/opentelemetry-go/releases/tag/v0.8.0) dependency to v0.8.0, includes minor fixes, and new instrumentation.

### Added

- Create this `CHANGELOG.md`. (#114)
- Add `emicklei/go-restful/v3` trace instrumentation. (#115)

### Changed

- Update `CONTRIBUTING.md` to ask for updates to `CHANGELOG.md` with each pull request. (#114)
- Move all `github.com` package instrumentation under a `github.com` directory. (#118)

### Fixed

- Update README to include information about external instrumentation.
   To start, this includes native instrumentation found in the `go-redis/redis` package. (#117)
- Bump github.com/golangci/golangci-lint from 1.27.0 to 1.28.2 in /tools. (#122, #123, #125)
- Bump go.mongodb.org/mongo-driver from 1.3.4 to 1.3.5 in /instrumentation/go.mongodb.org/mongo-driver. (#124)

## [0.7.0] - 2020-06-29

This release upgrades its [go.opentelemetry.io/otel](https://github.com/open-telemetry/opentelemetry-go/releases/tag/v0.7.0) dependency to v0.7.0.

### Added

- Create `RELEASING.md` instructions. (#101)
- Apply transitive dependabot go.mod updates as part of a new automatic Github workflow. (#94)
- New dependabot integration to automate package upgrades. (#61)
- Add automatic tag generation script for release. (#60)

### Changed

- Upgrade Datadog metrics exporter to include Resource tags. (#46)
- Added output validation to Datadog example. (#96)
- Move Macaron package to match layout guidelines. (#92)
- Update top-level README and instrumentation README. (#92)
- Bump google.golang.org/grpc from 1.29.1 to 1.30.0. (#99)
- Bump github.com/golangci/golangci-lint from 1.21.0 to 1.27.0 in /tools. (#77)
- Bump go.mongodb.org/mongo-driver from 1.3.2 to 1.3.4 in /instrumentation/go.mongodb.org/mongo-driver. (#76)
- Bump github.com/stretchr/testify from 1.5.1 to 1.6.1. (#74)
- Bump gopkg.in/macaron.v1 from 1.3.5 to 1.3.9 in /instrumentation/macaron. (#68)
- Bump github.com/gin-gonic/gin from 1.6.2 to 1.6.3 in /instrumentation/gin-gonic/gin. (#73)
- Bump github.com/DataDog/datadog-go from 3.5.0+incompatible to 3.7.2+incompatible in /exporters/metric/datadog. (#78)
- Replaced `internal/trace/http.go` helpers with `api/standard` helpers from otel-go repo. (#112)

## [0.6.1] - 2020-06-08

First official tagged release of `contrib` repository.

### Added

- `labstack/echo` trace instrumentation (#42)
- `mongodb` trace instrumentation (#26)
- Go Runtime metrics (#9)
- `gorilla/mux` trace instrumentation (#19)
- `gin-gonic` trace instrumentation (#15)
- `macaron` trace instrumentation (#20)
- `dogstatsd` metrics exporter (#10)
- `datadog` metrics exporter (#22)
- Tags to all modules in repository
- Repository folder structure and automated build (#3)

### Changes

- Prefix support for dogstatsd (#34)
- Update Go Runtime package to use batch observer (#44)

[Unreleased]: https://github.com/open-telemetry/opentelemetry-go-contrib/compare/v1.37.0...HEAD
[1.37.0/0.62.0/0.31.0/0.17.0/0.12.0/0.10.0/0.9.0]: https://github.com/open-telemetry/opentelemetry-go-contrib/releases/tag/v1.37.0
[1.36.0/0.61.0/0.30.0/0.16.0/0.11.0/0.9.0/0.8.0]: https://github.com/open-telemetry/opentelemetry-go-contrib/releases/tag/v1.36.0
[1.35.0/0.60.0/0.29.0/0.15.0/0.10.0/0.8.0/0.7.0]: https://github.com/open-telemetry/opentelemetry-go-contrib/releases/tag/v1.35.0
[1.34.0/0.59.0/0.28.0/0.14.0/0.9.0/0.7.0/0.6.0]: https://github.com/open-telemetry/opentelemetry-go-contrib/releases/tag/v1.34.0
[1.33.0/0.58.0/0.27.0/0.13.0/0.8.0/0.6.0/0.5.0]: https://github.com/open-telemetry/opentelemetry-go-contrib/releases/tag/v1.33.0
[1.32.0/0.57.0/0.26.0/0.12.0/0.7.0/0.5.0/0.4.0]: https://github.com/open-telemetry/opentelemetry-go-contrib/releases/tag/v1.32.0
[1.31.0/0.56.0/0.25.0/0.11.0/0.6.0/0.4.0/0.3.0]: https://github.com/open-telemetry/opentelemetry-go-contrib/releases/tag/v1.31.0
[1.30.0/0.55.0/0.24.0/0.10.0/0.5.0/0.3.0/0.2.0]: https://github.com/open-telemetry/opentelemetry-go-contrib/releases/tag/v1.30.0
[1.29.0/0.54.0/0.23.0/0.9.0/0.4.0/0.2.0/0.1.0]: https://github.com/open-telemetry/opentelemetry-go-contrib/releases/tag/v1.29.0
[1.28.0/0.53.0/0.22.0/0.8.0/0.3.0/0.1.0]: https://github.com/open-telemetry/opentelemetry-go-contrib/releases/tag/v1.28.0
[1.27.0/0.52.0/0.21.0/0.7.0/0.2.0]: https://github.com/open-telemetry/opentelemetry-go-contrib/releases/tag/v1.27.0
[1.26.0/0.51.0/0.20.0/0.6.0/0.1.0]: https://github.com/open-telemetry/opentelemetry-go-contrib/releases/tag/v1.26.0
[1.25.0/0.50.0/0.19.0/0.5.0/0.0.1]: https://github.com/open-telemetry/opentelemetry-go-contrib/releases/tag/v1.25.0
[1.24.0/0.49.0/0.18.0/0.4.0]: https://github.com/open-telemetry/opentelemetry-go-contrib/releases/tag/v1.24.0
[1.23.0/0.48.0/0.17.0/0.3.0]: https://github.com/open-telemetry/opentelemetry-go-contrib/releases/tag/v1.23.0
[1.22.0/0.47.0/0.16.0/0.2.0]: https://github.com/open-telemetry/opentelemetry-go-contrib/releases/tag/v1.22.0
[1.21.1/0.46.1/0.15.1/0.1.1]: https://github.com/open-telemetry/opentelemetry-go-contrib/releases/tag/v1.21.1
[1.21.0/0.46.0/0.15.0/0.1.0]: https://github.com/open-telemetry/opentelemetry-go-contrib/releases/tag/v1.21.0
[1.20.0/0.45.0/0.14.0]: https://github.com/open-telemetry/opentelemetry-go-contrib/releases/tag/v1.20.0
[1.19.0/0.44.0/0.13.0]: https://github.com/open-telemetry/opentelemetry-go-contrib/releases/tag/v1.19.0
[1.18.0/0.43.0/0.12.0]: https://github.com/open-telemetry/opentelemetry-go-contrib/releases/tag/v1.18.0
[1.17.0/0.42.0/0.11.0]: https://github.com/open-telemetry/opentelemetry-go-contrib/releases/tag/v1.17.0
[1.17.0-rc.1/0.42.0-rc.1/0.11.0-rc.1]: https://github.com/open-telemetry/opentelemetry-go-contrib/releases/tag/v1.17.0-rc.1
[1.16.1/0.41.1/0.10.1]: https://github.com/open-telemetry/opentelemetry-go-contrib/releases/tag/v1.16.1
[1.16.0/0.41.0/0.10.0]: https://github.com/open-telemetry/opentelemetry-go-contrib/releases/tag/v1.16.0
[1.16.0-rc.2/0.41.0-rc.2/0.10.0-rc.2]: https://github.com/open-telemetry/opentelemetry-go-contrib/releases/tag/v1.16.0-rc.2
[1.16.0-rc.1/0.41.0-rc.1/0.10.0-rc.1]: https://github.com/open-telemetry/opentelemetry-go-contrib/releases/tag/v1.16.0-rc.1
[1.15.0/0.40.0/0.9.0]: https://github.com/open-telemetry/opentelemetry-go-contrib/releases/tag/v1.15.0
[1.14.0/0.39.0/0.8.0]: https://github.com/open-telemetry/opentelemetry-go-contrib/releases/tag/v1.14.0
[1.13.0/0.38.0/0.7.0]: https://github.com/open-telemetry/opentelemetry-go-contrib/releases/tag/v1.13.0
[1.12.0/0.37.0/0.6.0]: https://github.com/open-telemetry/opentelemetry-go-contrib/releases/tag/v1.12.0
[1.11.1/0.36.4/0.5.2]: https://github.com/open-telemetry/opentelemetry-go-contrib/releases/tag/v1.11.1
[1.11.0/0.36.3/0.5.1]: https://github.com/open-telemetry/opentelemetry-go-contrib/releases/tag/v1.11.0
[0.36.2]: https://github.com/open-telemetry/opentelemetry-go-contrib/releases/tag/zpages/v0.36.2
[0.36.1]: https://github.com/open-telemetry/opentelemetry-go-contrib/releases/tag/zpages/v0.36.1
[0.36.0]: https://github.com/open-telemetry/opentelemetry-go-contrib/releases/tag/zpages/v0.36.0
[1.10.0/0.35.0/0.5.0]: https://github.com/open-telemetry/opentelemetry-go-contrib/releases/tag/v1.10.0
[1.9.0/0.34.0/0.4.0]: https://github.com/open-telemetry/opentelemetry-go-contrib/releases/tag/v1.9.0
[1.8.0/0.33.0]: https://github.com/open-telemetry/opentelemetry-go-contrib/releases/tag/v1.8.0
[1.7.0/0.32.0]: https://github.com/open-telemetry/opentelemetry-go-contrib/releases/tag/v1.7.0
[1.6.0/0.31.0]: https://github.com/open-telemetry/opentelemetry-go-contrib/releases/tag/v1.6.0
[1.5.0/0.30.0/0.1.0]: https://github.com/open-telemetry/opentelemetry-go-contrib/releases/tag/v1.5.0
[1.4.0/0.29.0]: https://github.com/open-telemetry/opentelemetry-go-contrib/releases/tag/v1.4.0
[1.3.0/0.28.0]: https://github.com/open-telemetry/opentelemetry-go-contrib/releases/tag/v1.3.0
[1.2.0/0.27.0]: https://github.com/open-telemetry/opentelemetry-go-contrib/releases/tag/v1.2.0
[1.1.1/0.26.1]: https://github.com/open-telemetry/opentelemetry-go-contrib/releases/tag/v1.1.1
[1.1.0/0.26.0]: https://github.com/open-telemetry/opentelemetry-go-contrib/releases/tag/v1.1.0
[1.0.0/0.25.0]: https://github.com/open-telemetry/opentelemetry-go-contrib/releases/tag/v1.0.0
[0.24.0]: https://github.com/open-telemetry/opentelemetry-go-contrib/releases/tag/v0.24.0
[0.23.0]: https://github.com/open-telemetry/opentelemetry-go-contrib/releases/tag/v0.23.0
[0.22.0]: https://github.com/open-telemetry/opentelemetry-go-contrib/releases/tag/v0.22.0
[0.21.0]: https://github.com/open-telemetry/opentelemetry-go-contrib/releases/tag/v0.21.0
[0.20.0]: https://github.com/open-telemetry/opentelemetry-go-contrib/releases/tag/v0.20.0
[0.19.0]: https://github.com/open-telemetry/opentelemetry-go-contrib/releases/tag/v0.19.0
[0.18.0]: https://github.com/open-telemetry/opentelemetry-go-contrib/releases/tag/v0.18.0
[0.17.0]: https://github.com/open-telemetry/opentelemetry-go-contrib/releases/tag/v0.17.0
[0.16.0]: https://github.com/open-telemetry/opentelemetry-go-contrib/releases/tag/v0.16.0
[0.15.1]: https://github.com/open-telemetry/opentelemetry-go-contrib/releases/tag/v0.15.1
[0.15.0]: https://github.com/open-telemetry/opentelemetry-go-contrib/releases/tag/v0.15.0
[0.14.0]: https://github.com/open-telemetry/opentelemetry-go-contrib/releases/tag/v0.14.0
[0.13.0]: https://github.com/open-telemetry/opentelemetry-go-contrib/releases/tag/v0.13.0
[0.12.0]: https://github.com/open-telemetry/opentelemetry-go-contrib/releases/tag/v0.12.0
[0.11.0]: https://github.com/open-telemetry/opentelemetry-go-contrib/releases/tag/v0.11.0
[0.10.1]: https://github.com/open-telemetry/opentelemetry-go-contrib/releases/tag/v0.10.1
[0.10.0]: https://github.com/open-telemetry/opentelemetry-go-contrib/releases/tag/v0.10.0
[0.9.0]: https://github.com/open-telemetry/opentelemetry-go-contrib/releases/tag/v0.9.0
[0.8.0]: https://github.com/open-telemetry/opentelemetry-go-contrib/releases/tag/v0.8.0
[0.7.0]: https://github.com/open-telemetry/opentelemetry-go-contrib/releases/tag/v0.7.0
[0.6.1]: https://github.com/open-telemetry/opentelemetry-go-contrib/releases/tag/v0.6.1

<!-- Released section ended -->

[Go 1.24]: https://go.dev/doc/go1.24
[Go 1.23]: https://go.dev/doc/go1.23
[Go 1.22]: https://go.dev/doc/go1.22
[Go 1.21]: https://go.dev/doc/go1.21
[Go 1.20]: https://go.dev/doc/go1.20
[Go 1.19]: https://go.dev/doc/go1.19
[Go 1.18]: https://go.dev/doc/go1.18

[GO-2024-2687]: https://pkg.go.dev/vuln/GO-2024-2687<|MERGE_RESOLUTION|>--- conflicted
+++ resolved
@@ -12,11 +12,8 @@
 
 - Set `SeverityText` field to logrus hook in `go.opentelemetry.io/contrib/bridges/otellogrus`. (#7553)
 - Add the unit `ns` to deprecated runtime metrics `process.runtime.go.gc.pause_total_ns` and `process.runtime.go.gc.pause_ns` in `go.opentelemetry.io/contrib/instrumentation/runtime`. (#7490)
-<<<<<<< HEAD
 - The `go.opentelemetry.io/contrib/detectors/autodetect` package is added to automatically compose user defined `resource.Detector`s at runtime. (#7522)
-=======
 - Add the `WithLoggerProviderOptions`, `WithMeterProviderOptions` and `WithTracerProviderOptions` options to `NewSDK` to allow passing custom options to providers in `go.opentelemetry.io/contrib/otelconf`. (#7552)
->>>>>>> 03c3dd06
 
 <!-- Released section -->
 <!-- Don't change this section unless doing release -->

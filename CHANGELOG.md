# Changelog

All notable changes to this project will be documented in this file.

The format is based on [Keep a Changelog](https://keepachangelog.com/en/1.0.0/).

This project adheres to [Semantic Versioning](https://semver.org/spec/v2.0.0.html).

## [Unreleased]

### Added

- Add the new `go.opentelemetry.io/contrib/instrgen` package to provide auto-generated source code instrumentation. (#3068)
- The `WithPublicEndpoint` and `WithPublicEndpointFn` options in `go.opentelemetry.io/contrib/instrumentation/github.com/emicklei/go-restful/otelrestful`. (#3563)

### Fixed

<<<<<<< HEAD
- Prevent sampler configuration reset from erroneously sampling first span in `go.opentelemetry.io/contrib/samplers/jaegerremote`. (#3603, #3604)
=======
- - AWS SDK span name to be of the format `Service.Operation` in `go.opentelemetry.io/contrib/instrumentation/github.com/aws/aws-sdk-go-v2/otelaws`. (#3582, #3521)
>>>>>>> 83b942ad

## [1.16.0-rc.1/0.41.0-rc.1/0.9.0-rc.1] - 2023-03-02

### Changed

- Dropped compatibility testing for [Go 1.18].
  The project no longer guarantees support for this version of Go. (#3516)

## [1.15.0/0.40.0/0.9.0] - 2023-02-27

This release is the last to support [Go 1.18].
The next release will require at least [Go 1.19].

### Added

- Support [Go 1.20]. (#3372)
- Add `SpanNameFormatter` option to package `go.opentelemetry.io/contrib/instrumentation/github.com/gin-gonic/gin/otelgin`. (#3343)

### Changed

- Change to use protobuf parser instead of encoding/json to accept enums as strings in `go.opentelemetry.io/contrib/samplers/jaegerremote`. (#3183)

### Fixed

- Remove use of deprecated `"math/rand".Seed` in `go.opentelemetry.io/contrib/instrumentation/github.com/Shopify/sarama/otelsarama/example/producer`. (#3396)
- Do not assume "aws" partition in ecs detector to prevent panic in `go.opentelemetry.io/contrib/detectors/aws/ecs`. (#3167)
- The span name of producer spans from `go.opentelemetry.io/contrib/instrumentation/github.com/Shopify/sarama/otelsarama` is corrected to use `publish` instead of `send`. (#3369)
- Attribute types are corrected in `go.opentelemetry.io/contrib/instrumentation/github.com/aws/aws-sdk-go-v2/otelaws`. (#3369)
  - `aws.dynamodb.table_names` is now a string slice value.
  - `aws.dynamodb.global_secondary_indexes` is now a string slice value.
  - `aws.dynamodb.local_secondary_indexes` is now a string slice value.
  - `aws.dynamodb.attribute_definitions` is now a string slice value.
  - `aws.dynamodb.global_secondary_index_updates` is now a string slice value.
  - `aws.dynamodb.provisioned_read_capacity` is now a `float64` value.
  - `aws.dynamodb.provisioned_write_capacity` is now a `float64` value.

## [1.14.0/0.39.0/0.8.0] - 2023-02-07

### Changed

- Change `runtime.uptime` instrument in `go.opentelemetry.io/contrib/instrumentation/runtime` from `Int64ObservableUpDownCounter` to `Int64ObservableCounter`,
 since the value is monotonic. (#3347)
- `samplers/jaegerremote`: change to use protobuf parser instead of encoding/json to accept enums as strings. (#3183)

### Fixed

- The GCE detector in `go.opentelemetry.io/contrib/detectors/gcp` includes the "cloud.region" attribute when appropriate. (#3367)

## [1.13.0/0.38.0/0.7.0] - 2023-01-30

### Added

- Add `WithSpanNameFormatter` to `go.opentelemetry.io/contrib/instrumentation/github.com/gorilla/mux/otelmux` to allow customizing span names. (#3041)
- Add missing recommended AWS Lambda resource attributes `faas.instance` and `faas.max_memory` in `go.opentelemetry.io/contrib/detectors/aws/lambda`. (#3148)
- Improve documentation for `go.opentelemetry.io/contrib/samplers/jaegerremote` by providing examples of sampling endpoints. (#3147)
- Add `WithServerName` to `go.opentelemetry.io/contrib/instrumentation/net/http/otelhttp` to set the primary server name of a `Handler`. (#3182)

### Changed

- Remove expensive calculation of uncompressed message size attribute in `go.opentelemetry.io/contrib/instrumentation/google.golang.org/grpc/otelgrpc`. (#3168)
- Upgrade all `semconv` packages to use `v1.17.0`. (#3182)
- Upgrade dependencies of OpenTelemetry Go to use the new [`v1.12.0`/`v0.35.0` release](https://github.com/open-telemetry/opentelemetry-go/releases/tag/v1.12.0). (#3190, #3170)

## [1.12.0/0.37.0/0.6.0]

### Added

- Implemented retrieving the [`aws.ecs.*` resource attributes](https://opentelemetry.io/docs/reference/specification/resource/semantic_conventions/cloud_provider/aws/ecs/) in `go.opentelemetry.io/detectors/aws/ecs` based on the ECS Metadata v4 endpoint. (#2626)
- The `WithLogger` option to `go.opentelemetry.io/contrib/samplers/jaegerremote` to allow users to pass a `logr.Logger` and have operations logged. (#2566)
- Add the `messaging.url` & `messaging.system` attributes to all appropriate SQS operations in the `go.opentelemetry.io/contrib/instrumentation/github.com/aws/aws-sdk-go-v2/otelaws` package. (#2879)
- Add example use of the metrics signal to `go.opentelemetry.io/contrib/instrumentation/net/http/otelhttp/example`. (#2610)
- [otelgin] Add support for filters to the `go.opentelemetry.io/contrib/instrumentation/github.com/gin-gonic/gin/otelgin` package to provide the way to control which inbound requests are traced. (#2965, #2963)

### Fixed

- Set the status_code span attribute even if the HTTP handler hasn't written anything. (#2822)
- Do not wrap http.NoBody in `go.opentelemetry.io/contrib/instrumentation/net/http/otelhttp`, which fixes handling of that special request body. (#2983)

## [1.11.1/0.36.4/0.5.2]

### Added

- Add trace context propagation support to `instrumentation/github.com/aws/aws-sdk-go-v2/otelaws` (#2856).
- [otelgrpc] Add `WithMeterProvider` function to enable metric and add metric `rpc.server.duration` to otelgrpc instrumentation library. (#2700)

### Changed

- Upgrade dependencies of OpenTelemetry Go to use the new [`v1.11.1`/`v0.33.0` release](https://github.com/open-telemetry/opentelemetry-go/releases/tag/v1.11.1)

## [1.11.0/0.36.3/0.5.1]

### Changed

- Upgrade dependencies of the OpenTelemetry Go Metric SDK to use the new [`v1.11.0`/`v0.32.3` release](https://github.com/open-telemetry/opentelemetry-go/releases/tag/v1.11.0)

## [0.36.2]

### Changed

- Upgrade dependencies of the OpenTelemetry Go Metric SDK to use the new [`v0.32.2` release](https://github.com/open-telemetry/opentelemetry-go/releases/tag/sdk%2Fmetric%2Fv0.32.2)
- Avoid getting a new Tracer for every RPC in `go.opentelemetry.io/contrib/instrumentation/google.golang.org/grpc/otelgrpc`. (#2835)
- Conditionally compute message size for tracing events using proto v2 API rather than legacy v1 API in `go.opentelemetry.io/contrib/instrumentation/google.golang.org/grpc/otelgrpc`. (#2647)

### Deprecated

- The `Inject` function in `go.opentelemetry.io/contrib/instrumentation/google.golang.org/grpc/otelgrpc` is deprecated. (#2838)
- The `Extract` function in `go.opentelemetry.io/contrib/instrumentation/google.golang.org/grpc/otelgrpc` is deprecated. (#2838)

## [0.36.1]

### Changed

- Upgrade dependencies of the OpenTelemetry Go Metric SDK to use the new [`v0.32.1` release](https://github.com/open-telemetry/opentelemetry-go/releases/tag/sdk%2Fmetric%2Fv0.32.1)

### Removed

- Drop support for Go 1.17.
  The project currently only supports Go 1.18 and above. (#2785)

## [0.36.0]

### Changed

- Upgrade dependencies of the OpenTelemetry Go Metric SDK to use the new [`v0.32.0` release](https://github.com/open-telemetry/opentelemetry-go/releases/tag/sdk%2Fmetric%2Fv0.32.0). (#2781, #2756, #2758, #2760, #2762)

## [1.10.0/0.35.0/0.5.0]

### Changed

- Rename the `Typ` field of `"go.opentelemetry.io/contrib/instrumentation/google.golang.org/grpc/otelgrpc".InterceptorInfo` to `Type`. (#2688)
- Use Go 1.19 as the default version for CI testing/linting. (#2675)

### Fixed

- Fix the Jaeger propagator rejecting trace IDs that are both shorter than 128 bits and not exactly 64 bits long (while not being 0).
  Also fix the propagator rejecting span IDs shorter than 64 bits.
  This fixes compatibility with Jaeger clients encoding trace and span IDs as variable-length hex strings, [as required by the Jaeger propagation format](https://www.jaegertracing.io/docs/1.37/client-libraries/#value). (#2731)

## [1.9.0/0.34.0/0.4.0] - 2022-08-02

### Added

- Add gRPC trace `Filter` to the `go.opentelemetry.io/contrib/instrumentation/google.golang.org/grpc/otelgrpc` package to provide the way to filter the traces automatically generated in interceptors. (#2572)
- The `TextMapPropagator` function to `go.opentelemetry.io/contrib/propagators/autoprop`.
  This function is used to return a composite `TextMapPropagator` from registered names (instead of having to specify with an environment variable). (#2593)

### Changed

- Upgraded all `semconv` package use to `v1.12.0`. (#2589)

## [1.8.0/0.33.0] - 2022-07-08

### Added

- The `go.opentelemetry.io/contrib/propagators/autoprop` package to provide configuration of propagators with useful defaults and envar support. (#2258)
- `WithPublicEndpointFn` hook to dynamically detect public HTTP requests and set their trace parent as a link. (#2342)

### Fixed

- Fix the `otelhttp`, `otelgin`, `otelmacaron`, `otelrestful` middlewares
  by using `SpanKindServer` when deciding the `SpanStatus`.
  This makes `4xx` response codes to not be an error anymore. (#2427)

## [1.7.0/0.32.0] - 2022-04-28

### Added

- Consistent probability sampler implementation. (#1379)

### Changed

- Upgraded all `semconv` package use to `v1.10.0`.
  This includes a backwards incompatible change for the `otelgocql` package to conform with the specification [change](https://github.com/open-telemetry/opentelemetry-specification/pull/1973).
  The `db.cassandra.keyspace` attribute is now transmitted as the `db.name` attribute. (#2222)

### Fixed

- Fix the `otelmux` middleware by using `SpanKindServer` when deciding the `SpanStatus`.
  This makes `4xx` response codes to not be an error anymore. (#1973)
- Fixed jaegerremote sampler not behaving properly with per operation strategy set. (#2137)
- Stopped injecting propagation context into response headers in otelhttp. (#2180)
- Fix issue where attributes for DynamoDB were not added because of a string miss match. (#2272)

### Removed

- Drop support for Go 1.16.
  The project currently only supports Go 1.17 and above. (#2314)

## [1.6.0/0.31.0] - 2022-03-28

### Added

- The project is now tested against Go 1.18 (in addition to the existing 1.16 and 1.17) (#1976)

### Changed

- Upgraded all dependencies on stable modules from `go.opentelemetry.io/otel` from v1.5.0 to v1.6.1. (#2134)
- Upgraded all dependencies on metric modules from `go.opentelemetry.io/otel` from v0.27.0 to v0.28.0. (#1977)

### Fixed

- otelhttp: Avoid panic by adding nil check to `wrappedBody.Close` (#2164)

## [1.5.0/0.30.0/0.1.0] - 2022-03-16

### Added

- Added the `go.opentelemetry.io/contrib/samplers/jaegerremote` package.
  This package implements the Jaeger remote sampler for OpenTelemetry Go. (#936)
- DynamoDB spans created with the `go.opentelemetry.io/contrib/instrumentation/github.com/aws/aws-sdk-go-v2/otelaws` package now have the appropriate database attributes added for the operation being performed.
  These attributes are detected automatically, but it is also now possible to provide a custom function to set attributes using `WithAttributeSetter`. (#1582)
- Add resource detector for GCP cloud function. (#1584)
- Add OpenTracing baggage extraction to the OpenTracing propagator in `go.opentelemetry.io/contrib/propagators/ot`. (#1880)

### Fixed

- Fix the `echo` middleware by using `SpanKind.SERVER` when deciding the `SpanStatus`.
  This makes `4xx` response codes to not be an error anymore. (#1848)

### Removed

- The deprecated `go.opentelemetry.io/contrib/exporters/metric/datadog` module is removed. (#1920)
- The deprecated `go.opentelemetry.io/contrib/exporters/metric/dogstatsd` module is removed. (#1920)
- The deprecated `go.opentelemetry.io/contrib/exporters/metric/cortex` module is removed.
  Use the `go.opentelemetry.io/otel/exporters/otlp/otlpmetric` exporter as a replacement to send data to a collector which can then export with its PRW exporter. (#1920)

## [1.4.0/0.29.0] - 2022-02-14

### Added

- Add `WithClientTrace` option to `go.opentelemetry.io/contrib/instrumentation/net/http/otelhttp`. (#875)

### Changed

- All metric instruments from the `go.opentelemetry.io/contrib/instrumentation/runtime` package have been renamed from `runtime.go.*` to `process.runtime.go.*` so as to comply with OpenTelemetry semantic conventions. (#1549)

### Fixed

- Change the `http-server-duration` instrument in `go.opentelemetry.io/contrib/instrumentation/net/http/otelhttp` to record milliseconds instead of microseconds.
  This changes fixes the code to comply with the OpenTelemetry specification. (#1414, #1537)
- Fixed the region reported by the `"go.opentelemetry.io/contrib/detectors/gcp".CloudRun` detector to comply with the OpenTelemetry specification.
  It no longer includes the project scoped region path, instead just the region. (#1546)
- The `"go.opentelemetry.io/contrib/instrumentation/net/http/otelhttp".Transport` type now correctly handles protocol switching responses.
  The returned response body implements the `io.ReadWriteCloser` interface if the underlying one does.
  This ensures that protocol switching requests receive a response body that they can write to. (#1329, #1628)

### Deprecated

- The `go.opentelemetry.io/contrib/exporters/metric/datadog` module is deprecated. (#1639)
- The `go.opentelemetry.io/contrib/exporters/metric/dogstatsd` module is deprecated. (#1639)
- The `go.opentelemetry.io/contrib/exporters/metric/cortex` module is deprecated.
  Use the go.opentelemetry.io/otel/exporters/otlp/otlpmetric exporter as a replacement to send data to a collector which can then export with its PRW exporter. (#1639)

### Removed

- Remove the `MinMaxSumCount` from cortex and datadog exporter. (#1554)
- The `go.opentelemetry.io/contrib/exporters/metric/dogstatsd` exporter no longer support exporting histogram or exact data points. (#1639)
- The `go.opentelemetry.io/contrib/exporters/metric/datadog` exporter no longer support exporting exact data points. (#1639)

## [1.3.0/0.28.0] - 2021-12-10

### ⚠️ Notice ⚠️

We have updated the project minimum supported Go version to 1.16

### Changed

- `otelhttptrace.NewClientTrace` now uses `TracerProvider` from the parent context if one exists and none was set with `WithTracerProvider` (#874)

### Fixed

- The `"go.opentelemetry.io/contrib/detector/aws/ecs".Detector` no longer errors if not running in ECS. (#1428)
- `go.opentelemetry.io/contrib/instrumentation/github.com/gorilla/mux/otelmux`
  does not require instrumented HTTP handlers to call `Write` nor
  `WriteHeader` anymore. (#1443)

## [1.2.0/0.27.0] - 2021-11-15

### Changed

- Update dependency on the `go.opentelemetry.io/otel` project to `v1.2.0`.
- `go.opentelemetry.io/contrib/instrumentation/github.com/aws/aws-lambda-go/otellambda/xrayconfig`
  updated to ensure access to the `TracerProvider`.
  - A `NewTracerProvider()` function is available to construct a recommended
    `TracerProvider` configuration.
  - `AllRecommendedOptions()` has been renamed to `WithRecommendedOptions()`
    and takes a `TracerProvider` as an argument.
  - `EventToCarrier()` and `Propagator()` are now `WithEventToCarrier()` and
    `WithPropagator()` to reflect that they return `Option` implementations.

## [1.1.1/0.26.1] - 2021-11-04

### Changed

- The `Transport`, `Handler`, and HTTP client convenience wrappers in the `go.opentelemetry.io/contrib/instrumentation/net/http/otelhttp` package now use the `TracerProvider` from the parent context if one exists and none was explicitly set when configuring the instrumentation. (#873)
- Semantic conventions now use `go.opentelemetry.io/otel/semconv/v1.7.0"`. (#1385)

## [1.1.0/0.26.0] - 2021-10-28

Update dependency on the `go.opentelemetry.io/otel` project to `v1.1.0`.

### Added

- Add instrumentation for the `github.com/aws/aws-lambda-go` package. (#983)
- Add resource detector for AWS Lambda. (#983)
- Add `WithTracerProvider` option for `otelhttptrace.NewClientTrace`. (#1128)
- Add optional AWS X-Ray configuration module for AWS Lambda Instrumentation. (#984)

### Fixed

- The `go.opentelemetry.io/contrib/propagators/ot` propagator returns the words `true` or `false` for the `ot-tracer-sampled` header instead of numerical `0` and `1`. (#1358)

## [1.0.0/0.25.0] - 2021-10-06

- Resource detectors and propagators (with the exception of `go.
  opentelemetry.io/contrib/propagators/opencensus`) are now stable and
  released at v1.0.0.
- Update dependency on the `go.opentelemetry.io/otel` project to `v1.0.1`.
- Update dependency on `go.opentelemetry.io/otel/metric` to `v0.24.0`.

## [0.24.0] - 2021-09-21

- Update dependency on the `go.opentelemetry.io/otel` project to `v1.0.0`.

## [0.23.0] - 2021-09-08

### Added

- Add `WithoutSubSpans`, `WithRedactedHeaders`, `WithoutHeaders`, and `WithInsecureHeaders` options for `otelhttptrace.NewClientTrace`. (#879)

### Changed

- Split `go.opentelemetry.io/contrib/propagators` module into `b3`, `jaeger`, `ot` modules. (#985)
- `otelmongodb` span attributes, name and span status now conform to specification. (#769)
- Migrated EC2 resource detector support from root module `go.opentelemetry.io/contrib/detectors/aws` to a separate EC2 resource detector module `go.opentelemetry.io/contrib/detectors/aws/ec2` (#1017)
- Add `cloud.provider` and `cloud.platform` to AWS detectors. (#1043)
- `otelhttptrace.NewClientTrace` now redacts known sensitive headers by default. (#879)

### Fixed

- Fix span not marked as error in `otelhttp.Transport` when `RoundTrip` fails with an error. (#950)

## [0.22.0] - 2021-07-26

### Added

- Add the `zpages` span processor. (#894)

### Changed

- The `b3.B3` type has been removed.
  `b3.New()` and `b3.WithInjectEncoding(encoding)` are added to replace it. (#868)

### Fixed

- Fix deadlocks and race conditions in `otelsarama.WrapAsyncProducer`.
  The `messaging.message_id` and `messaging.kafka.partition` attributes are now not set if a message was not processed. (#754) (#755) (#881)
- Fix `otelsarama.WrapAsyncProducer` so that the messages from the `Errors` channel contain the original `Metadata`. (#754)

## [0.21.0] - 2021-06-18

### Fixed

- Dockerfile based examples for `otelgin` and `otelmacaron`. (#767)

### Changed

- Supported minimum version of Go bumped from 1.14 to 1.15. (#787)
- EKS Resource Detector now use the Kubernetes Go client to obtain the ConfigMap. (#813)

### Removed

- Remove service name from `otelmongodb` configuration and span attributes. (#763)

## [0.20.0] - 2021-04-23

### Changed

- The `go.opentelemetry.io/contrib/instrumentation/go.mongodb.org/mongo-driver/mongo/otelmongo` instrumentation now accepts a `WithCommandAttributeDisabled`,
   so the caller can specify whether to opt-out of tracing the mongo command. (#712)
- Upgrade to v0.20.0 of `go.opentelemetry.io/otel`. (#758)
- The B3 and Jaeger propagators now store their debug or deferred state in the context.Context instead of the SpanContext. (#758)

## [0.19.0] - 2021-03-19

### Changed

- Upgrade to v0.19.0 of `go.opentelemetry.io/otel`.
- Fix Span names created in HTTP Instrumentation package to conform with guidelines. (#757)

## [0.18.0] - 2021-03-04

### Fixed

- `otelmemcache` no longer sets span status to OK instead of leaving it unset. (#477)
- Fix goroutine leak in gRPC `StreamClientInterceptor`. (#581)

### Removed

- Remove service name from `otelmemcache` configuration and span attributes. (#477)

## [0.17.0] - 2021-02-15

### Added

- Add `ot-tracer` propagator (#562)

### Changed

- Rename project default branch from `master` to `main`.

### Fixed

- Added failure message for AWS ECS resource detector for better debugging (#568)
- Goroutine leak in gRPC StreamClientInterceptor while streamer returns an error. (#581)

## [0.16.0] - 2021-01-13

### Fixed

- Fix module path for AWS ECS resource detector (#517)

## [0.15.1] - 2020-12-14

### Added

- Add registry link check to `Makefile` and pre-release script. (#446)
- A new AWS X-Ray ID Generator (#459)
- Migrate CircleCI jobs to GitHub Actions (#476)
- Add CodeQL GitHub Action (#506)
- Add gosec workflow to GitHub Actions (#507)

### Fixed

- Fixes the body replacement in otelhttp to not to mutate a nil body. (#484)

## [0.15.0] - 2020-12-11

### Added

- A new Amazon EKS resource detector. (#465)
- A new `gcp.CloudRun` detector for detecting resource from a Cloud Run instance. (#455)

## [0.14.0] - 2020-11-20

### Added

- `otelhttp.{Get,Head,Post,PostForm}` convenience wrappers for their `http` counterparts. (#390)
- The AWS detector now adds the cloud zone, host image ID, host type, and host name to the returned `Resource`. (#410)
- Add Amazon ECS Resource Detector for AWS X-Ray. (#466)
- Add propagator for AWS X-Ray (#462)

### Changed

- Add semantic version to `Tracer` / `Meter` created by instrumentation packages `otelsaram`, `otelrestful`, `otelmongo`, `otelhttp` and `otelhttptrace`. (#412)
- Update instrumentation guidelines about tracer / meter semantic version. (#412)
- Replace internal tracer and meter helpers by helpers from `go.opentelemetry.io/otel`. (#414)
- gRPC instrumentation sets span attribute `rpc.grpc.status_code`. (#453)

## Fixed

- `/detectors/aws` no longer fails if instance metadata is not available (e.g. not running in AWS) (#401)
- The AWS detector now returns a partial resource and an appropriate error if it encounters an error part way through determining a `Resource` identity. (#410)
- The `host` instrumentation unit test has been updated to not depend on the system it runs on. (#426)

## [0.13.0] - 2020-10-09

## Added

- A Jaeger propagator. (#375)

## Changed

- The `go.opentelemetry.io/contrib/instrumentation/google.golang.org/grpc/otelgrpc` package instrumentation no longer accepts a `Tracer` as an argument to the interceptor function.
   Instead, a new `WithTracerProvider` option is added to configure the `TracerProvider` used when creating the `Tracer` for the instrumentation. (#373)
- The `go.opentelemetry.io/contrib/instrumentation/gopkg.in/macaron.v1/otelmacaron` instrumentation now accepts a `TracerProvider` rather than a `Tracer`. (#374)
- Remove `go.opentelemetry.io/otel/sdk` dependency from instrumentation. (#381)
- Use `httpsnoop` in `go.opentelemetry.io/contrib/instrumentation/github.com/gorilla/mux/otelmux` to ensure `http.ResponseWriter` additional interfaces are preserved. (#388)

### Fixed

- The `go.opentelemetry.io/contrib/instrumentation/github.com/labstack/echo/otelecho.Middleware` no longer sends duplicate errors to the global `ErrorHandler`. (#377, #364)
- The import comment in `go.opentelemetry.io/contrib/instrumentation/net/http/otelhttp` is now correctly quoted. (#379)
- The B3 propagator sets the sample bitmask when the sampling decision is `debug`. (#369)

## [0.12.0] - 2020-09-25

### Added

- Benchmark tests for the gRPC instrumentation. (#296)
- Integration testing for the gRPC instrumentation. (#297)
- Allow custom labels to be added to net/http metrics. (#306)
- Added B3 propagator, moving it out of open.telemetry.io/otel repo. (#344)

### Changed

- Unify instrumentation about provider options for `go.mongodb.org/mongo-driver`, `gin-gonic/gin`, `gorilla/mux`,
  `labstack/echo`, `emicklei/go-restful`, `bradfitz/gomemcache`, `Shopify/sarama`, `net/http` and `beego`. (#303)
- Update instrumentation guidelines about uniform provider options. Also, update style guide. (#303)
- Make config struct of instrumentation unexported. (#303)
- Instrumentations have been updated to adhere to the [configuration style guide's](https://github.com/open-telemetry/opentelemetry-go/blob/master/CONTRIBUTING.md#config)
   updated recommendation to use `newConfig()` instead of `configure()`. (#336)
- A new instrumentation naming scheme is implemented to avoid package name conflicts for instrumented packages while still remaining discoverable. (#359)
  - `google.golang.org/grpc` -> `google.golang.org/grpc/otelgrpc`
  - `go.mongodb.org/mongo-driver` -> `go.mongodb.org/mongo-driver/mongo/otelmongo`
  - `net/http` -> `net/http/otelhttp`
  - `net/http/httptrace` -> `net/http/httptrace/otelhttptrace`
  - `github.com/labstack/echo` -> `github.com/labstack/echo/otelecho`
  - `github.com/bradfitz/gomemcache` -> `github.com/bradfitz/gomemcache/memcache/otelmemcache`
  - `github.com/gin-gonic/gin` -> `github.com/gin-gonic/gin/otelgin`
  - `github.com/gocql/gocql` -> `github.com/gocql/gocql/otelgocql`
  - `github.com/emicklei/go-restful` -> `github.com/emicklei/go-restful/otelrestful`
  - `github.com/Shopify/sarama` -> `github.com/Shopify/sarama/otelsarama`
  - `github.com/gorilla/mux` -> `github.com/gorilla/mux/otelmux`
  - `github.com/astaxie/beego` -> `github.com/astaxie/beego/otelbeego`
  - `gopkg.in/macaron.v1` -> `gopkg.in/macaron.v1/otelmacaron`
- Rename `OTelBeegoHandler` to `Handler` in the `go.opentelemetry.io/contrib/instrumentation/github.com/astaxie/beego/otelbeego` package. (#359)
- Replace `WithTracer` with `WithTracerProvider` in the `go.opentelemetry.io/contrib/instrumentation/gopkg.in/macaron.v1/otelmacaron` instrumentation. (#374)

## [0.11.0] - 2020-08-25

### Added

- Top-level `Version()` and `SemVersion()` functions defining the current version of the contrib package. (#225)
- Instrumentation for the `github.com/astaxie/beego` package. (#200)
- Instrumentation for the `github.com/bradfitz/gomemcache` package. (#204)
- Host metrics instrumentation. (#231)
- Cortex histogram and distribution support. (#237)
- Cortex example project. (#238)
- Cortex HTTP authentication. (#246)

### Changed

- Remove service name as a parameter of Sarama instrumentation. (#221)
- Replace `WithTracer` with `WithTracerProvider` in Sarama instrumentation. (#221)
- Switch to use common top-level module `SemVersion()` when creating versioned tracer in `bradfitz/gomemcache`. (#226)
- Use `IntegrationShouldRun` in `gomemcache_test`. (#254)
- Use Go 1.15 for CI builds. (#236)
- Improved configuration for `runtime` instrumentation. (#224)

### Fixed

- Update dependabot configuration to include newly added `bradfitz/gomemcache` package. (#226)
- Correct `runtime` instrumentation name. (#241)

## [0.10.1] - 2020-08-13

### Added

- The `go.opentelemetry.io/contrib/instrumentation/google.golang.org/grpc` module has been added to replace the instrumentation that had previoiusly existed in the `go.opentelemetry.io/otel/instrumentation/grpctrace` package. (#189)
- Instrumentation for the stdlib `net/http` and `net/http/httptrace` packages. (#190)
- Initial Cortex exporter. (#202, #205, #210, #211, #215)

### Fixed

- Bump google.golang.org/grpc from 1.30.0 to 1.31.0. (#166)
- Bump go.mongodb.org/mongo-driver from 1.3.5 to 1.4.0 in /instrumentation/go.mongodb.org/mongo-driver. (#170)
- Bump google.golang.org/grpc in /instrumentation/github.com/gin-gonic/gin. (#173)
- Bump google.golang.org/grpc in /instrumentation/github.com/labstack/echo. (#176)
- Bump google.golang.org/grpc from 1.30.0 to 1.31.0 in /instrumentation/github.com/Shopify/sarama. (#179)
- Bump cloud.google.com/go from 0.61.0 to 0.63.0 in /detectors/gcp. (#181, #199)
- Bump github.com/aws/aws-sdk-go from 1.33.15 to 1.34.1 in /detectors/aws. (#184, #192, #193, #198, #201, #203)
- Bump github.com/golangci/golangci-lint from 1.29.0 to 1.30.0 in /tools. (#186)
- Setup CI to run tests that require external resources (Cassandra and MongoDB). (#191)
- Bump github.com/Shopify/sarama from 1.26.4 to 1.27.0 in /instrumentation/github.com/Shopify/sarama. (#206)

## [0.10.0] - 2020-07-31

This release upgrades its [go.opentelemetry.io/otel](https://github.com/open-telemetry/opentelemetry-go/releases/tag/v0.10.0) dependency to v0.10.0 and includes new instrumentation for popular Kafka and Cassandra clients.

### Added

- A detector that generate resources from GCE instance. (#132)
- A detector that generate resources from AWS instances. (#139)
- Instrumentation for the Kafka client github.com/Shopify/sarama. (#134, #153)
- Links and status message for mock span in the internal testing library. (#134)
- Instrumentation for the Cassandra client github.com/gocql/gocql. (#137)
- A detector that generate resources from GKE clusters. (#154)

### Fixed

- Bump github.com/aws/aws-sdk-go from 1.33.8 to 1.33.15 in /detectors/aws. (#155, #157, #159, #162)
- Bump github.com/golangci/golangci-lint from 1.28.3 to 1.29.0 in /tools. (#146)

## [0.9.0] - 2020-07-20

This release upgrades its [go.opentelemetry.io/otel](https://github.com/open-telemetry/opentelemetry-go/releases/tag/v0.9.0) dependency to v0.9.0.

### Fixed

- Bump github.com/emicklei/go-restful/v3 from 3.0.0 to 3.2.0 in /instrumentation/github.com/emicklei/go-restful. (#133)
- Update dependabot configuration to correctly check all included packages. (#131)
- Update `RELEASING.md` with correct `tag.sh` command. (#130)

## [0.8.0] - 2020-07-10

This release upgrades its [go.opentelemetry.io/otel](https://github.com/open-telemetry/opentelemetry-go/releases/tag/v0.8.0) dependency to v0.8.0, includes minor fixes, and new instrumentation.

### Added

- Create this `CHANGELOG.md`. (#114)
- Add `emicklei/go-restful/v3` trace instrumentation. (#115)

### Changed

- Update `CONTRIBUTING.md` to ask for updates to `CHANGELOG.md` with each pull request. (#114)
- Move all `github.com` package instrumentation under a `github.com` directory. (#118)

### Fixed

- Update README to include information about external instrumentation.
   To start, this includes native instrumentation found in the `go-redis/redis` package. (#117)
- Bump github.com/golangci/golangci-lint from 1.27.0 to 1.28.2 in /tools. (#122, #123, #125)
- Bump go.mongodb.org/mongo-driver from 1.3.4 to 1.3.5 in /instrumentation/go.mongodb.org/mongo-driver. (#124)

## [0.7.0] - 2020-06-29

This release upgrades its [go.opentelemetry.io/otel](https://github.com/open-telemetry/opentelemetry-go/releases/tag/v0.7.0) dependency to v0.7.0.

### Added

- Create `RELEASING.md` instructions. (#101)
- Apply transitive dependabot go.mod updates as part of a new automatic Github workflow. (#94)
- New dependabot integration to automate package upgrades. (#61)
- Add automatic tag generation script for release. (#60)

### Changed

- Upgrade Datadog metrics exporter to include Resource tags. (#46)
- Added output validation to Datadog example. (#96)
- Move Macaron package to match layout guidelines. (#92)
- Update top-level README and instrumentation README. (#92)
- Bump google.golang.org/grpc from 1.29.1 to 1.30.0. (#99)
- Bump github.com/golangci/golangci-lint from 1.21.0 to 1.27.0 in /tools. (#77)
- Bump go.mongodb.org/mongo-driver from 1.3.2 to 1.3.4 in /instrumentation/go.mongodb.org/mongo-driver. (#76)
- Bump github.com/stretchr/testify from 1.5.1 to 1.6.1. (#74)
- Bump gopkg.in/macaron.v1 from 1.3.5 to 1.3.9 in /instrumentation/macaron. (#68)
- Bump github.com/gin-gonic/gin from 1.6.2 to 1.6.3 in /instrumentation/gin-gonic/gin. (#73)
- Bump github.com/DataDog/datadog-go from 3.5.0+incompatible to 3.7.2+incompatible in /exporters/metric/datadog. (#78)
- Replaced `internal/trace/http.go` helpers with `api/standard` helpers from otel-go repo. (#112)

## [0.6.1] - 2020-06-08

First official tagged release of `contrib` repository.

### Added

- `labstack/echo` trace instrumentation (#42)
- `mongodb` trace instrumentation (#26)
- Go Runtime metrics (#9)
- `gorilla/mux` trace instrumentation (#19)
- `gin-gonic` trace instrumentation (#15)
- `macaron` trace instrumentation (#20)
- `dogstatsd` metrics exporter (#10)
- `datadog` metrics exporter (#22)
- Tags to all modules in repository
- Repository folder structure and automated build (#3)

### Changes

- Prefix support for dogstatsd (#34)
- Update Go Runtime package to use batch observer (#44)

[Unreleased]: https://github.com/open-telemetry/opentelemetry-go-contrib/compare/v1.16.0-rc.1...HEAD
[1.16.0-rc.1/0.41.0-rc.1/0.9.0-rc.1]: https://github.com/open-telemetry/opentelemetry-go-contrib/releases/tag/v1.16.0-rc.1
[1.15.0/0.40.0/0.9.0]: https://github.com/open-telemetry/opentelemetry-go-contrib/releases/tag/v1.15.0
[1.14.0/0.39.0/0.8.0]: https://github.com/open-telemetry/opentelemetry-go-contrib/releases/tag/v1.14.0
[1.13.0/0.38.0/0.7.0]: https://github.com/open-telemetry/opentelemetry-go-contrib/releases/tag/v1.13.0
[1.12.0/0.37.0/0.6.0]: https://github.com/open-telemetry/opentelemetry-go-contrib/releases/tag/v1.12.0
[1.11.1/0.36.4/0.5.2]: https://github.com/open-telemetry/opentelemetry-go-contrib/releases/tag/v1.11.1
[1.11.0/0.36.3/0.5.1]: https://github.com/open-telemetry/opentelemetry-go-contrib/releases/tag/v1.11.0
[0.36.2]: https://github.com/open-telemetry/opentelemetry-go-contrib/releases/tag/zpages/v0.36.2
[0.36.1]: https://github.com/open-telemetry/opentelemetry-go-contrib/releases/tag/zpages/v0.36.1
[0.36.0]: https://github.com/open-telemetry/opentelemetry-go-contrib/releases/tag/zpages/v0.36.0
[1.10.0/0.35.0/0.5.0]: https://github.com/open-telemetry/opentelemetry-go-contrib/releases/tag/v1.10.0
[1.9.0/0.34.0/0.4.0]: https://github.com/open-telemetry/opentelemetry-go-contrib/releases/tag/v1.9.0
[1.8.0/0.33.0]: https://github.com/open-telemetry/opentelemetry-go-contrib/releases/tag/v1.8.0
[1.7.0/0.32.0]: https://github.com/open-telemetry/opentelemetry-go-contrib/releases/tag/v1.7.0
[1.6.0/0.31.0]: https://github.com/open-telemetry/opentelemetry-go-contrib/releases/tag/v1.6.0
[1.5.0/0.30.0/0.1.0]: https://github.com/open-telemetry/opentelemetry-go-contrib/releases/tag/v1.5.0
[1.4.0/0.29.0]: https://github.com/open-telemetry/opentelemetry-go-contrib/releases/tag/v1.4.0
[1.3.0/0.28.0]: https://github.com/open-telemetry/opentelemetry-go-contrib/releases/tag/v1.3.0
[1.2.0/0.27.0]: https://github.com/open-telemetry/opentelemetry-go-contrib/releases/tag/v1.2.0
[1.1.1/0.26.1]: https://github.com/open-telemetry/opentelemetry-go-contrib/releases/tag/v1.1.1
[1.1.0/0.26.0]: https://github.com/open-telemetry/opentelemetry-go-contrib/releases/tag/v1.1.0
[1.0.0/0.25.0]: https://github.com/open-telemetry/opentelemetry-go-contrib/releases/tag/v1.0.0
[0.24.0]: https://github.com/open-telemetry/opentelemetry-go-contrib/releases/tag/v0.24.0
[0.23.0]: https://github.com/open-telemetry/opentelemetry-go-contrib/releases/tag/v0.23.0
[0.22.0]: https://github.com/open-telemetry/opentelemetry-go-contrib/releases/tag/v0.22.0
[0.21.0]: https://github.com/open-telemetry/opentelemetry-go-contrib/releases/tag/v0.21.0
[0.20.0]: https://github.com/open-telemetry/opentelemetry-go-contrib/releases/tag/v0.20.0
[0.19.0]: https://github.com/open-telemetry/opentelemetry-go-contrib/releases/tag/v0.19.0
[0.18.0]: https://github.com/open-telemetry/opentelemetry-go-contrib/releases/tag/v0.18.0
[0.17.0]: https://github.com/open-telemetry/opentelemetry-go-contrib/releases/tag/v0.17.0
[0.16.0]: https://github.com/open-telemetry/opentelemetry-go-contrib/releases/tag/v0.16.0
[0.15.1]: https://github.com/open-telemetry/opentelemetry-go-contrib/releases/tag/v0.15.1
[0.15.0]: https://github.com/open-telemetry/opentelemetry-go-contrib/releases/tag/v0.15.0
[0.14.0]: https://github.com/open-telemetry/opentelemetry-go-contrib/releases/tag/v0.14.0
[0.13.0]: https://github.com/open-telemetry/opentelemetry-go-contrib/releases/tag/v0.13.0
[0.12.0]: https://github.com/open-telemetry/opentelemetry-go-contrib/releases/tag/v0.12.0
[0.11.0]: https://github.com/open-telemetry/opentelemetry-go-contrib/releases/tag/v0.11.0
[0.10.1]: https://github.com/open-telemetry/opentelemetry-go-contrib/releases/tag/v0.10.1
[0.10.0]: https://github.com/open-telemetry/opentelemetry-go-contrib/releases/tag/v0.10.0
[0.9.0]: https://github.com/open-telemetry/opentelemetry-go-contrib/releases/tag/v0.9.0
[0.8.0]: https://github.com/open-telemetry/opentelemetry-go-contrib/releases/tag/v0.8.0
[0.7.0]: https://github.com/open-telemetry/opentelemetry-go-contrib/releases/tag/v0.7.0
[0.6.1]: https://github.com/open-telemetry/opentelemetry-go-contrib/releases/tag/v0.6.1

[Go 1.20]: https://go.dev/doc/go1.20
[Go 1.19]: https://go.dev/doc/go1.19
[Go 1.18]: https://go.dev/doc/go1.18<|MERGE_RESOLUTION|>--- conflicted
+++ resolved
@@ -15,11 +15,8 @@
 
 ### Fixed
 
-<<<<<<< HEAD
+- AWS SDK span name to be of the format `Service.Operation` in `go.opentelemetry.io/contrib/instrumentation/github.com/aws/aws-sdk-go-v2/otelaws`. (#3582, #3521)
 - Prevent sampler configuration reset from erroneously sampling first span in `go.opentelemetry.io/contrib/samplers/jaegerremote`. (#3603, #3604)
-=======
-- - AWS SDK span name to be of the format `Service.Operation` in `go.opentelemetry.io/contrib/instrumentation/github.com/aws/aws-sdk-go-v2/otelaws`. (#3582, #3521)
->>>>>>> 83b942ad
 
 ## [1.16.0-rc.1/0.41.0-rc.1/0.9.0-rc.1] - 2023-03-02
 

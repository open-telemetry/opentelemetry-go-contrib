# Changelog

All notable changes to this project will be documented in this file.

The format is based on [Keep a Changelog](https://keepachangelog.com/en/1.0.0/).

This project adheres to [Semantic Versioning](https://semver.org/spec/v2.0.0.html).

## [Unreleased]

### Added

- `http.route` attribute to otelhttp server request spans, when `net/http.Request.Pattern` is set in `go.opentelemetry.io/contrib/instrumentation/github.com/emicklei/go-restful/otelrestful`, `go.opentelemetry.io/contrib/instrumentation/github.com/gin-gonic/gin/otelgin`, `go.opentelemetry.io/contrib/instrumentation/github.com/gorilla/mux/otelmux`, `go.opentelemetry.io/contrib/instrumentation/github.com/labstack/echo/otelecho` and `go.opentelemetry.io/contrib/instrumentation/net/http/otelhttp`. (#6905, #6937)
- Add `WithAttributes` option to set instrumentation scope attributes on the created `log.Logger` in `go.opentelemetry.io/contrib/bridges/otelzap`. (#6962)
- Add `WithAttributes` option to set instrumentation scope attributes on the created `log.Logger` in `go.opentelemetry.io/contrib/bridges/otelslog`. (#6965)
- Add `WithAttributes` option to set instrumentation scope attributes on the created `log.Logger` in `go.opentelemetry.io/contrib/bridges/otellogrus`. (#6966)
- Add `WithAttributes` option to set instrumentation scope attributes on the created `log.Logger` in `go.opentelemetry.io/contrib/bridges/otellogr`. (#6967)
- Add the `WithGinMetricAttributes` option to allow setting dynamic, per-request metric attributes based on `*gin.Context` in `go.opentelemetry.io/contrib/instrumentation/github.com/gin-gonic/gin/otelgin`. (#6932)
- Use Gin's own `ClientIP` method to detect the client's IP, which supports custom proxy headers in `go.opentelemetry.io/contrib/instrumentation/github.com/gin-gonic/gin/otelgin`. (#6095)
- Added test for Fields in `go.opentelemetry.io/contrib/propagators/jaeger`. (#7119)
- Allow configuring samplers in `go.opentelemetry.io/contrib/otelconf`. (#7148)
<<<<<<< HEAD
- Rerun the span name formatter after the request ran if a `req.Pattern` is set, so the span name can include it in `go.opentelemetry.io/contrib/instrumentation/net/http/otelhttp`. (#7192)
=======
- Slog log bridge now sets `SeverityText` attribute using source value in `go.opentelemetry.io/contrib/bridges/otelslog`. (#7198)
>>>>>>> 2e9c2c65

### Changed

- Jaeger remote sampler's probabilistic strategy now uses the same sampling algorithm as `trace.TraceIDRatioBased` in `go.opentelemetry.io/contrib/samplers/jaegerremote`. (#6892)
- Switched the default for `OTEL_SEMCONV_STABILITY_OPT_IN` to emit the v1.26.0 semantic conventions by default in the following modules.
  - `go.opentelemetry.io/contrib/instrumentation/github.com/emicklei/go-restful/otelrestful`
  - `go.opentelemetry.io/contrib/instrumentation/github.com/gin-gonic/gin/otelgin`
  - `go.opentelemetry.io/contrib/instrumentation/github.com/gorilla/mux/otelmux`
  - `go.opentelemetry.io/contrib/instrumentation/github.com/labstack/echo/otelecho`
  - `go.opentelemetry.io/contrib/instrumentation/net/http/httptrace/otelhttptrace`
  - `go.opentelemetry.io/contrib/instrumentation/net/http/otelhttp`
- Improve performance by reducing allocations for http request when using `OTEL_SEMCONV_STABILITY_OPT_IN=http/dup` in the modules below. (#7180)
  - `go.opentelemetry.io/contrib/instrumentation/github.com/emicklei/go-restful/otelrestful`
  - `go.opentelemetry.io/contrib/instrumentation/github.com/gin-gonic/gin/otelgin`
  - `go.opentelemetry.io/contrib/instrumentation/github.com/gorilla/mux/otelmux`
  - `go.opentelemetry.io/contrib/instrumentation/github.com/labstack/echo/otelecho`
  - `go.opentelemetry.io/contrib/instrumentation/net/http/httptrace/otelhttptrace`
  - `go.opentelemetry.io/contrib/instrumentation/net/http/otelhttp`

  The `OTEL_SEMCONV_STABILITY_OPT_IN=http/dup` environment variable can be still used to emit both the v1.20.0 and v1.26.0 semantic conventions.
  It is however impossible to emit only the 1.20.0 semantic conventions, as the next release will drop support for that environment variable. (#6899)
- Update the Jaeger remote sampler to use "github.com/jaegertracing/jaeger-idl/proto-gen/api_v2" in  `go.opentelemetry.io/contrib/samplers/jaegerremote`. (#7061)
- Improve performance by reducing allocations in the gRPC stats handler in `go.opentelemetry.io/contrib/instrumentation/google.golang.org/grpc/otelgrpc`. (#7186)
- Update `http.route` attribute to support `request.Pattern` in `go.opentelemetry.io/contrib/instrumentation/github.com/gorilla/mux/otelmux`. (#7108)
- Change the default span name to be `GET /path` so it complies with the HTTP semantic conventions in `go.opentelemetry.io/contrib/instrumentation/github.com/gin-gonic/gin/otelgin`. (#6381)

### Fixed

- Record request duration in seconds rather than milliseconds for semconv v1.26.0, per [the specifications](https://github.com/open-telemetry/semantic-conventions/blob/6533b8a39e03e6925e080d5ca39234035cf87e70/docs/non-normative/http-migration.md#http-client-duration-metric) in the following packages. (#6942)
  - `go.opentelemetry.io/contrib/instrumentation/github.com/emicklei/go-restful/otelrestful`
  - `go.opentelemetry.io/contrib/instrumentation/github.com/gin-gonic/gin/otelgin`
  - `go.opentelemetry.io/contrib/instrumentation/github.com/gorilla/mux/otelmux`
  - `go.opentelemetry.io/contrib/instrumentation/github.com/labstack/echo/otelecho`
  - `go.opentelemetry.io/contrib/instrumentation/net/http/httptrace/otelhttptrace`
  - `go.opentelemetry.io/contrib/instrumentation/net/http/otelhttp`
- Cleaned up indentations under `Unreleased/Fixed` of `./CHANGELOG.md`. (#7163)
- Removed a duplicate instance of the `Changed` subheader under `1.18.0/0.43.0/0.12.0` in `./CHANGELOG.md`. (#7163)
- Check for TLS related options to be set before creating TLS config `go.opentelemetry.io/contrib/otelconf`. (#6984)
- Fixed handling of the `OTEL_SEMCONV_STABILITY_OPT_IN` environment variable in `go.opentelemetry.io/contrib/instrumentation/github.com/gin-gonic/gin/otelgin`. (#7215)

### Removed

- Drop support for [Go 1.22]. (#6853)
- The deprecated `go.opentelemetry.io/contrib/config` package is removed, use `go.opentelemetry.io/contrib/otelconf` instead. (#6894)
- The deprecated `SemVersion` function is removed in `go.opentelemetry.io/contrib/instrumentation/github.com/aws/aws-lambda-go/otellambda`, use `Version` function instead. (#7058)
- The deprecated `SemVersion` function in `go.opentelemetry.io/contrib/samplers/probability/consistent` is removed, use `Version` instead. (#7072)
- The deprecated `SemVersion` function is removed in `go.opentelemetry.io/contrib/instrumentation/github.com/aws/aws-sdk-go-v2/otelaws/test` package, use `Version` instead. (#7077)
- The deprecated `SemVersion` function is removed in `go.opentelemetry.io/contrib/instrumentation/github.com/gorilla/mux/otelmux`, use `Version` function instead. (#7084)
- The deprecated `SemVersion` function is removed in `go.opentelemetry.io/contrib/instrumentation/github.com/gin-gonic/gin/otelgin`, use `Version` function instead. (#7085)
- The deprecated `SemVersion` function is removed in `go.opentelemetry.io/contrib/instrumentation/go.mongodb.org/mongo-driver/mongo/otelmongo/test`, use `Version` function instead. (#7142)
- The deprecated `SemVersion` function is removed in `go.opentelemetry.io/contrib/instrumentation/github.com/gorilla/mux/otelmux/test`, use `Version` function instead. (#7086)
- The deprecated `SemVersion` function is removed in `go.opentelemetry.io/contrib/instrumentation/go.mongodb.org/mongo-driver/mongo/otelmongo`, use `Version` function instead. (#7140)
- The deprecated `SemVersion` function is removed in `go.opentelemetry.io/contrib/instrumentation/github.com/gin-gonic/gin/otelgin/test`, use `Version` function instead. (#7087)
- The deprecated `SemVersion` function is removed in `go.opentelemetry.io/contrib/instrumentation/github.com/labstack/echo/otelecho`, use `Version` function instead. (#7089)
- The deprecated `SemVersion` function is removed in `go.opentelemetry.io/contrib/instrumentation/github.com/labstack/echo/otelecho/test`, use `Version` function instead. (#7090)
- The deprecated `SemVersion` function is removed in `go.opentelemetry.io/contrib/instrumentation/github.com/emicklei/go-restful/otelrestful`, use `Version` function instead. (#7091)
- The deprecated `SemVersion` function is removed in `go.opentelemetry.io/contrib/instrumentation/github.com/emicklei/go-restful/otelrestful/test`, use `Version` function instead. (#7092)
- The deprecated `UnaryServerInterceptor` in `go.opentelemetry.io/contrib/instrumentation/google.golang.org/grpc/otelgrpc` is removed, use `NewServerHandler` instead. (#7115)
- The deprecated `DynamoDBAttributeSetter` function is removed `opentelemetry-go-contrib/instrumentation/github.com/aws/aws-sdk-go-v2/otelaws/dynamodbattributes.go` , use `Version` function instead.(#7128)
- The deprecated `SNSAttributeSetter` function is removed in `go.opentelemetry.io/contrib/instrumentation/github.com/aws/aws-sdk-go-v2/otelaws`, use `SNSAttributeBuilder` function instead. (#7136)
- The deprecated `AttributeSetter` function is removed in `go.opentelemetry.io/contrib/instrumentation/github.com/aws/aws-sdk-go-v2/otelaws`, use the `AttributeBuilder` function instead. (#7137)
- The deprecated `SemVersion` function is removed in `go.opentelemetry.io/contrib/zpages`, use `Version` function instead. (#7147)
- The deprecated `SemVersion` function is removed in `go.opentelemetry.io/contrib/samplers/jaegerremote`, use `Version` function instead. (#7147)
- The deprecated `SemVersion` function is removed in `go.opentelemetry.io/contrib/propagators/opencensus`, use `Version` function instead. (#7147)
- The deprecated `SemVersion` function is removed in `go.opentelemetry.io/contrib/instrumentation/runtime`, use `Version` function instead. (#7147)
- The deprecated `SemVersion` function is removed in `go.opentelemetry.io/contrib/instrumentation/github.com/aws/aws-sdk-go-v2/otelaws`, use `Version` function instead. (#7154)
- The deprecated `DefaultAttributeSetter` in `go.opentelemetry.io/contrib/instrumentation/github.com/aws/aws-sdk-go-v2/otelaws` is removed, use the `DefaultAttributeBuilder` function instead. (#7127)
- The deprecated `UnaryClientInterceptor` function is removed in `go.opentelemetry.io/contrib/instrumentation/google.golang.org/grpc/otelgrpc` use `NewClientHandler` function instead. (#7125)
- The deprecated `SemVersion` function is removed in `go.opentelemetry.io/contrib/instrumentation/net/http/otelhttp`, use `Version` function instead. (#7167)
- The deprecated `SemVersion` function is removed in `go.opentelemetry.io/contrib/instrumentation/net/http/httptrace/otelhttptrace`, use `Version` function instead. (#7144)
- The deprecated `SemVersion` function is removed in `go.opentelemetry.io/contrib/instrumentation/net/http/httptrace/otelhttptrace/test`, use `Version` function instead. (#7144)
- The deprecated `go.opentelemetry.io/contrib/instrumentation/google.golang.org/grpc/otelgrpc/filters/interceptor` package is removed, use `go.opentelemetry.io/contrib/instrumentation/google.golang.org/grpc/otelgrpc/filters` instead. (#7110)
- The deprecated `SemVersion` function is removed in `go.opentelemetry.io/contrib/instrumentation/google.golang.org/grpc/otelgrpc`, use `Version` function instead. (#7143)
- The deprecated `SemVersion` function is removed in `go.opentelemetry.io/contrib/instrumentation/google.golang.org/grpc/otelgrpc/test`, use `Version` function instead. (#7143)
- The deprecated `SQSAttributeSetter` function is removed in `go.opentelemetry.io/contrib/instrumentation/github.com/aws/aws-sdk-go-v2/otelaws` package, use `SQSAttributeBuilder` instead. (#7145)
- The deprecated `SemVersion` function is removed in `go.opentelemetry.io/contrib/instrumentation/host` package, use `Version` instead. (#7203)

<!-- Released section -->
<!-- Don't change this section unless doing release -->

## [1.35.0/0.60.0/0.29.0/0.15.0/0.10.0/0.8.0/0.7.0] - 2025-03-05

This release is the last to support [Go 1.22].
The next release will require at least [Go 1.23].

> [!WARNING]
> This is the last version to use Semantic Conventions v1.20.0 for HTTP libraries
by default. The next version (0.61.0) will default to v1.26.0, and the
following one (0.62.0) will drop support for Semantic Conventions v1.20.0
>
> You can switch to the new Semantic Conventions right now by setting the
`OTEL_SEMCONV_STABILITY_OPT_IN=http/dup` environment variable in your
application.
>
> See also the [HTTP semantic conventions stability
migration](https://github.com/open-telemetry/semantic-conventions/blob/main/docs/non-normative/http-migration.md)

### Added

- Add support for configuring `ClientCertificate` and `ClientKey` field for OTLP exporters in `go.opentelemetry.io/contrib/config`. (#6378)
- Add `WithAttributeBuilder`, `AttributeBuilder`, `DefaultAttributeBuilder`, `DynamoDBAttributeBuilder`, `SNSAttributeBuilder` to support adding attributes based on SDK input and output in `go.opentelemetry.io/contrib/instrumentation/github.com/aws/aws-sdk-go-v2/otelaws`. (#6543)
- Support for the `OTEL_SEMCONV_STABILITY_OPT_IN=http/dup` environment variable in `go.opentelemetry.io/contrib/instrumentation/github.com/gorilla/mux/otelmux` to emit attributes for both the v1.20.0 and v1.26.0 semantic conventions. (#6652)
- Added the `WithMeterProvider` option to allow passing a custom meter provider to `go.opentelemetry.io/contrib/instrumentation/github.com/gorilla/mux/otelmux`. (#6648)
- Added the `WithMetricAttributesFn` option to allow setting dynamic, per-request metric attributes in `go.opentelemetry.io/contrib/instrumentation/github.com/gorilla/mux/otelmux`. (#6648)
- Added metrics support, and emit all stable metrics from the [Semantic Conventions](https://github.com/open-telemetry/semantic-conventions/blob/main/docs/http/http-metrics.md) in `go.opentelemetry.io/contrib/instrumentation/github.com/gorilla/mux/otelmux`. (#6648)
- Add support for configuring `Insecure` field for OTLP exporters in `go.opentelemetry.io/contrib/config`. (#6658)
- Support for the `OTEL_SEMCONV_STABILITY_OPT_IN=http/dup` environment variable in `instrumentation/net/http/httptrace/otelhttptrace` to emit attributes for both the v1.20.0 and v1.26.0 semantic conventions. (#6720)
- Support for the `OTEL_SEMCONV_STABILITY_OPT_IN=http/dup` environment variable in `instrumentation/github.com/emicklei/go-restful/otelrestful` to emit attributes for both the v1.20.0 and v1.26.0 semantic conventions. (#6710)
- Added metrics support, and emit all stable metrics from the [Semantic Conventions](https://github.com/open-telemetry/semantic-conventions/blob/main/docs/http/http-metrics.md) in `go.opentelemetry.io/contrib/instrumentation/github.com/gin-gonic/gin/otelgin`. (#6747)
- Support for the `OTEL_SEMCONV_STABILITY_OPT_IN=http/dup` environment variable in `go.opentelemetry.io/contrib/instrumentation/github.com/gin-gonic/gin/otelgin` to emit attributes for both the v1.20.0 and v1.26.0 semantic conventions. (#6778)
- Support `OTEL_SEMCONV_STABILITY_OPT_IN` to emit telemetry following both `go.opentelemetry.io/otel/semconv/v1.21.0` (default) and `go.opentelemetry.io/otel/semconv/v1.26.0` (opt-in) in `go.opentelemetry.io/contrib/instrumentation/go.mongodb.org/mongo-driver/mongo/otelmongo` per the [Database semantic convention stability migration guide](https://github.com/open-telemetry/semantic-conventions/blob/cb11bb9bac24f4b0e95ad0f61ce01813d8ceada8/docs/non-normative/db-migration.md#database-semantic-convention-stability-migration-guide). (#6172)
- Support [Go 1.24]. (#6765)
- Add support for configuring `HeadersList` field for OTLP exporters in `go.opentelemetry.io/contrib/config`. (#6657)
- Add `go.opentelemetry.io/contrib/otelconf` module which is a replacement for `go.opentelemetry.io/contrib/config`. (#6796)
- Added `WithFallbackLogExporter` to allow setting a fallback log exporter when `OTEL_LOGS_EXPORTER` is unset in `go.opentelemetry.io/contrib/exporters/autoexport`. (#6844)

### Changed

- Add custom attribute to the span after execution of the SDK rather than before in `go.opentelemetry.io/contrib/instrumentation/github.com/aws/aws-sdk-go-v2/otelaws`. (#6543)
- The `code.function` attribute emitted by `go.opentelemetry.io/contrib/bridges/otelslog` now stores the package path-qualified function name instead of just the function name.
  The `code.namespace` attribute is no longer added. (#6870)
- The `code.function` attribute emitted by `go.opentelemetry.io/contrib/bridges/otelzap` now stores the package path-qualified function name instead of just the function name.
  The `code.namespace` attribute is no longer added. (#6870)
- Improve performance by reducing allocations for common request protocols in the modules below. (#6845)
  - `go.opentelemetry.io/contrib/instrumentation/github.com/emicklei/go-restful/otelrestful`
  - `go.opentelemetry.io/contrib/instrumentation/github.com/gin-gonic/gin/otelgin`
  - `go.opentelemetry.io/contrib/instrumentation/github.com/gorilla/mux/otelmux`
  - `go.opentelemetry.io/contrib/instrumentation/github.com/labstack/echo/otelecho`
  - `go.opentelemetry.io/contrib/instrumentation/net/http/httptrace/otelhttptrace`
  - `go.opentelemetry.io/contrib/instrumentation/net/http/otelhttp`

### Deprecated

- Deprecate `WithAttributeSetter`, `AttributeSetter`, `DefaultAttributeSetter`, `DynamoDBAttributeSetter`, `SNSAttributeSetter` in favor of `WithAttributeBuilder`, `AttributeBuilder`, `DefaultAttributeBuilder`, `DynamoDBAttributeBuilder`, `SNSAttributeBuilder` in `go.opentelemetry.io/contrib/instrumentation/github.com/aws/aws-sdk-go-v2/otelaws`. (#6543)
- Deprecate `go.opentelemetry.io/contrib/config` module in favor of `go.opentelemetry.io/contrib/otelconf`. This is the last release of this module. (#6796)

### Fixed

- Use `context.Background()` as default context instead of nil in `go.opentelemetry.io/contrib/bridges/otellogr`. (#6527)
- Convert Prometheus histogram buckets to non-cumulative otel histogram buckets in `go.opentelemetry.io/contrib/bridges/prometheus`. (#6685)
- Don't start spans that never end for filtered out gRPC stats handler in `go.opentelemetry.io/contrib/instrumentation/google.golang.org/grpc/otelgrpc`. (#6695)
- Fix a possible nil dereference panic in `NewSDK` of `go.opentelemetry.io/contrib/config/v0.3.0`. (#6752)
- Fix prometheus endpoint with an IPv6 address in `go.opentelemetry.io/contrib/config`. (#6815)

## [1.34.0/0.59.0/0.28.0/0.14.0/0.9.0/0.7.0/0.6.0] - 2025-01-17

### Added

- Generate server metrics with semantic conventions `v1.26.0` in `go.opentelemetry.io/contrib/instrumentation/net/http/otelhttp` when `OTEL_SEMCONV_STABILITY_OPT_IN` is set to `http/dup`. (#6411)
- Generate client metrics with semantic conventions `v1.26.0` in `go.opentelemetry.io/contrib/instrumentation/net/http/otelhttp` when `OTEL_SEMCONV_STABILITY_OPT_IN` is set to `http/dup`. (#6607)

### Fixed

- Fix error logged by Jaeger remote sampler on empty or unset `OTEL_TRACES_SAMPLER_ARG` environment variable (#6511)
- Relax minimum Go version to 1.22.0 in various modules. (#6595)
- `NewSDK` handles empty `OpenTelemetryConfiguration.Resource` properly in `go.opentelemetry.io/contrib/config/v0.3.0`. (#6606)
- Fix a possible nil dereference panic in `NewSDK` of `go.opentelemetry.io/contrib/config/v0.3.0`. (#6606)

## [1.33.0/0.58.0/0.27.0/0.13.0/0.8.0/0.6.0/0.5.0] - 2024-12-12

### Added

- Added support for providing `endpoint`, `pollingIntervalMs` and `initialSamplingRate` using environment variable `OTEL_TRACES_SAMPLER_ARG` in `go.opentelemetry.io/contrib/samples/jaegerremote`. (#6310)
- Added support exporting logs via OTLP over gRPC in `go.opentelemetry.io/contrib/config`. (#6340)
- The `go.opentelemetry.io/contrib/bridges/otellogr` module.
  This module provides an OpenTelemetry logging bridge for `github.com/go-logr/logr`. (#6386)
- Added SNS instrumentation in `go.opentelemetry.io/contrib/instrumentation/github.com/aws/aws-sdk-go-v2/otelaws`. (#6388)
- Use a `sync.Pool` for metric options in `go.opentelemetry.io/contrib/instrumentation/net/http/otelhttp`. (#6394)
- Added support for configuring `Certificate` field when configuring OTLP exporters in `go.opentelemetry.io/contrib/config`. (#6376)
- Added support for the `WithMetricAttributesFn` option to middlewares in `go.opentelemetry.io/contrib/instrumentation/net/http/otelhttp`. (#6542)

### Changed

- Change the span name to be `GET /path` so it complies with the OTel HTTP semantic conventions in `go.opentelemetry.io/contrib/instrumentation/github.com/labstack/echo/otelecho`. (#6365)
- Record errors instead of setting the `gin.errors` attribute in `go.opentelemetry.io/contrib/instrumentation/github.com/gin-gonic/gin/otelgin`. (#6346)
- The `go.opentelemetry.io/contrib/config` now supports multiple schemas in subdirectories (i.e. `go.opentelemetry.io/contrib/config/v0.3.0`) for easier migration. (#6412)

### Fixed

- Fix broken AWS presigned URLs when using instrumentation in `go.opentelemetry.io/contrib/instrumentation/github.com/aws/aws-sdk-go-v2/otelaws`. (#5975)
- Fixed the value for configuring the OTLP exporter to use `grpc` instead of `grpc/protobuf` in `go.opentelemetry.io/contrib/config`. (#6338)
- Allow marshaling types in `go.opentelemetry.io/contrib/config`. (#6347)
- Removed the redundant handling of panic from the `HTML` function in `go.opentelemetry.io/contrib/instrumentation/github.com/gin-gonic/gin/otelgin`. (#6373)
- The `code.function` attribute emitted by `go.opentelemetry.io/contrib/bridges/otelslog` now stores just the function name instead the package path-qualified function name.
  The `code.namespace` attribute now stores the package path. (#6415)
- The `code.function` attribute emitted by `go.opentelemetry.io/contrib/bridges/otelzap` now stores just the function name instead the package path-qualified function name.
  The `code.namespace` attribute now stores the package path. (#6423)
- Return an error for `nil` values when unmarshaling `NameStringValuePair` in `go.opentelemetry.io/contrib/config`. (#6425)

## [1.32.0/0.57.0/0.26.0/0.12.0/0.7.0/0.5.0/0.4.0] - 2024-11-08

### Added

- Add the `WithSource` option to the `go.opentelemetry.io/contrib/bridges/otelslog` log bridge to set the `code.*` attributes in the log record that includes the source location where the record was emitted. (#6253)
- Add `ContextWithStartTime` and `StartTimeFromContext` to `go.opentelemetry.io/contrib/instrumentation/net/http/otelhttp`, which allows setting the start time using go context. (#6137)
- Set the `code.*` attributes in `go.opentelemetry.io/contrib/bridges/otelzap` if the `zap.Logger` was created with the `AddCaller` or `AddStacktrace` option. (#6268)
- Add a `LogProcessor` to `go.opentelemetry.io/contrib/processors/baggagecopy` to copy baggage members to log records. (#6277)
  - Use `baggagecopy.NewLogProcessor` when configuring a Log Provider.
    - `NewLogProcessor` accepts a `Filter` function type that selects which baggage members are added to the log record.

### Changed

- Transform raw (`slog.KindAny`) attribute values to matching `log.Value` types.
  For example, `[]string{"foo", "bar"}` attribute value is now transformed to `log.SliceValue(log.StringValue("foo"), log.StringValue("bar"))` instead of `log.String("[foo bar"])`. (#6254)
- Upgrade `go.opentelemetry.io/otel/semconv/v1.17.0` to `go.opentelemetry.io/otel/semconv/v1.21.0` in `go.opentelemetry.io/contrib/instrumentation/go.mongodb.org/mongo-driver/mongo/otelmongo`. (#6272)
- Resource doesn't merge with defaults if a valid resource is configured in `go.opentelemetry.io/contrib/config`. (#6289)

### Fixed

- Transform nil attribute values to `log.Value` zero value instead of panicking in `go.opentelemetry.io/contrib/bridges/otellogrus`. (#6237)
- Transform nil attribute values to `log.Value` zero value instead of panicking in `go.opentelemetry.io/contrib/bridges/otelzap`. (#6237)
- Transform nil attribute values to `log.Value` zero value instead of `log.StringValue("<nil>")` in `go.opentelemetry.io/contrib/bridges/otelslog`. (#6246)
- Fix `NewClientHandler` so that `rpc.client.request.*` metrics measure requests instead of responses and `rpc.client.responses.*` metrics measure responses instead of requests in `go.opentelemetry.io/contrib/instrumentation/google.golang.org/grpc/otelgrpc`. (#6250)
- Fix issue in `go.opentelemetry.io/contrib/config` causing `otelprom.WithResourceAsConstantLabels` configuration to not be respected. (#6260)
- `otel.Handle` is no longer called on a successful shutdown of the Prometheus exporter in `go.opentelemetry.io/contrib/config`. (#6299)

## [1.31.0/0.56.0/0.25.0/0.11.0/0.6.0/0.4.0/0.3.0] - 2024-10-14

### Added

- The `Severitier` and `SeverityVar` types are added to `go.opentelemetry.io/contrib/processors/minsev` allowing dynamic configuration of the severity used by the `LogProcessor`. (#6116)
- Move examples from `go.opentelemetry.io/otel` to this repository under `examples` directory. (#6158)
- Support yaml/json struct tags for generated code in `go.opentelemetry.io/contrib/config`. (#5433)
- Add support for parsing YAML configuration via `ParseYAML` in `go.opentelemetry.io/contrib/config`. (#5433)
- Add support for temporality preference configuration in `go.opentelemetry.io/contrib/config`. (#5860)

### Changed

- The function signature of `NewLogProcessor` in `go.opentelemetry.io/contrib/processors/minsev` has changed to accept the added `Severitier` interface instead of a `log.Severity`. (#6116)
- Updated `go.opentelemetry.io/contrib/config` to use the [v0.3.0](https://github.com/open-telemetry/opentelemetry-configuration/releases/tag/v0.3.0) release of schema which includes backwards incompatible changes. (#6126)
- `NewSDK` in `go.opentelemetry.io/contrib/config` now returns a no-op SDK if `disabled` is set to `true`. (#6185)
- The deprecated `go.opentelemetry.io/contrib/instrumentation/github.com/labstack/echo/otelecho` package has found a Code Owner.
  The package is no longer deprecated. (#6207)

### Fixed

- Possible nil dereference panic in `go.opentelemetry.io/contrib/instrumentation/net/http/httptrace/otelhttptrace`. (#5965)
- `logrus.Level` transformed to appropriate `log.Severity` in `go.opentelemetry.io/contrib/bridges/otellogrus`. (#6191)

### Removed

- The `Minimum` field of the `LogProcessor` in `go.opentelemetry.io/contrib/processors/minsev` is removed.
  Use `NewLogProcessor` to configure this setting. (#6116)
- The deprecated `go.opentelemetry.io/contrib/instrumentation/gopkg.in/macaron.v1/otelmacaron` package is removed. (#6186)
- The deprecated `go.opentelemetry.io/contrib/samplers/aws/xray` package is removed. (#6187)

## [1.30.0/0.55.0/0.24.0/0.10.0/0.5.0/0.3.0/0.2.0] - 2024-09-10

### Added

- Add `NewProducer` to `go.opentelemetry.io/contrib/instrumentation/runtime`, which allows collecting the `go.schedule.duration` histogram metric from the Go runtime. (#5991)
- Add gRPC protocol support for OTLP log exporter in `go.opentelemetry.io/contrib/exporters/autoexport`. (#6083)

### Removed

- Drop support for [Go 1.21]. (#6046, #6047)

### Fixed

- Superfluous call to `WriteHeader` when flushing after setting a status code in `go.opentelemetry.io/contrib/instrumentation/net/http/otelhttp`. (#6074)
- Superfluous call to `WriteHeader` when writing the response body after setting a status code in `go.opentelemetry.io/contrib/instrumentation/net/http/otelhttp`. (#6055)

## [1.29.0/0.54.0/0.23.0/0.9.0/0.4.0/0.2.0/0.1.0] - 2024-08-23

This release is the last to support [Go 1.21].
The next release will require at least [Go 1.22].

### Added

- Add the `WithSpanAttributes` and `WithMetricAttributes` methods to set custom attributes to the stats handler in `go.opentelemetry.io/contrib/instrumentation/google.golang.org/grpc/otelgrpc`. (#5133)
- The `go.opentelemetry.io/contrib/bridges/otelzap` module.
  This module provides an OpenTelemetry logging bridge for `go.uber.org/zap`. (#5191)
- Support for the `OTEL_SEMCONV_STABILITY_OPT_IN=http/dup` environment variable in `go.opentelemetry.io/contrib/instrumentation/net/http/otelhttp` to emit attributes for both the v1.20.0 and v1.26.0 semantic conventions. (#5401)
- The `go.opentelemetry.io/contrib/bridges/otelzerolog` module.
  This module provides an OpenTelemetry logging bridge for `github.com/rs/zerolog`. (#5405)
- Add `WithGinFilter` filter parameter in `go.opentelemetry.io/contrib/instrumentation/github.com/gin-gonic/gin/otelgin` to allow filtering requests with `*gin.Context`. (#5743)
- Support for stdoutlog exporter in `go.opentelemetry.io/contrib/config`. (#5850)
- Add macOS ARM64 platform to the compatibility testing suite. (#5868)
- Add new runtime metrics to `go.opentelemetry.io/contrib/instrumentation/runtime`, which are still disabled by default. (#5870)
- Add the `WithMetricsAttributesFn` option to allow setting dynamic, per-request metric attributes in `go.opentelemetry.io/contrib/instrumentation/net/http/otelhttp`. (#5876)
- The `go.opentelemetry.io/contrib/config` package supports configuring `with_resource_constant_labels` for the prometheus exporter. (#5890)
- Support [Go 1.23]. (#6017)

### Removed

- The deprecated `go.opentelemetry.io/contrib/processors/baggagecopy` package is removed. (#5853)

### Fixed

- Race condition when reading the HTTP body and writing the response in `go.opentelemetry.io/contrib/instrumentation/net/http/otelhttp`. (#5916)

## [1.28.0/0.53.0/0.22.0/0.8.0/0.3.0/0.1.0] - 2024-07-02

### Added

- Add the new `go.opentelemetry.io/contrib/detectors/azure/azurevm` package to provide a resource detector for Azure VMs. (#5422)
- Add support to configure views when creating MeterProvider using the config package. (#5654)
- The `go.opentelemetry.io/contrib/config` add support to configure periodic reader interval and timeout. (#5661)
- Add log support for the autoexport package. (#5733)
- Add support for disabling the old runtime metrics using the `OTEL_GO_X_DEPRECATED_RUNTIME_METRICS=false` environment variable. (#5747)
- Add support for signal-specific protocols environment variables (`OTEL_EXPORTER_OTLP_TRACES_PROTOCOL`, `OTEL_EXPORTER_OTLP_LOGS_PROTOCOL`, `OTEL_EXPORTER_OTLP_METRICS_PROTOCOL`) in `go.opentelemetry.io/contrib/exporters/autoexport`. (#5816)
- The `go.opentelemetry.io/contrib/processors/minsev` module is added.
  This module provides and experimental logging processor with a configurable threshold for the minimum severity records must have to be recorded. (#5817)
- The `go.opentelemetry.io/contrib/processors/baggagecopy` module.
  This module is a replacement of `go.opentelemetry.io/contrib/processors/baggage/baggagetrace`. (#5824)

### Changed

- Improve performance of `go.opentelemetry.io/contrib/instrumentation/google.golang.org/grpc/otelgrpc` with the usage of `WithAttributeSet()` instead of `WithAttribute()`. (#5664)
- Improve performance of `go.opentelemetry.io/contrib/instrumentation/net/http/otelhttp` with the usage of `WithAttributeSet()` instead of `WithAttribute()`. (#5664)
- Update `go.opentelemetry.io/contrib/config` to latest released configuration schema which introduces breaking changes where `Attributes` is now a `map[string]interface{}`. (#5758)
- Upgrade all dependencies of `go.opentelemetry.io/otel/semconv/v1.25.0` to `go.opentelemetry.io/otel/semconv/v1.26.0`. (#5847)

### Fixed

- Custom attributes targeting metrics recorded by the `go.opentelemetry.io/contrib/instrumentation/net/http/otelhttp` are not ignored anymore. (#5129)
- The double setup in `go.opentelemetry.io/contrib/instrumentation/net/http/httptrace/otelhttptrace/example` that caused duplicate traces. (#5564)
- The superfluous `response.WriteHeader` call in `go.opentelemetry.io/contrib/instrumentation/net/http/otelhttp` when the response writer is flushed. (#5634)
- Use `c.FullPath()` method to set `http.route` attribute in `go.opentelemetry.io/contrib/instrumentation/github.com/gin-gonic/gin/otelgin`. (#5734)
- Out-of-bounds panic in case of invalid span ID in `go.opentelemetry.io/contrib/propagators/b3`. (#5754)

### Deprecated

- The `go.opentelemetry.io/contrib/instrumentation/github.com/labstack/echo/otelecho` package is deprecated.
  If you would like to become a Code Owner of this module and prevent it from being removed, see [#5550]. (#5645)
- The `go.opentelemetry.io/contrib/instrumentation/gopkg.in/macaron.v1/otelmacaron` package is deprecated.
  If you would like to become a Code Owner of this module and prevent it from being removed, see [#5552]. (#5646)
- The `go.opentelemetry.io/contrib/samplers/aws/xray` package is deprecated.
  If you would like to become a Code Owner of this module and prevent it from being removed, see [#5554]. (#5647)
- The `go.opentelemetry.io/contrib/processors/baggage/baggagetrace` package is deprecated.
  Use the added `go.opentelemetry.io/contrib/processors/baggagecopy` package instead. (#5824)
  - Use `baggagecopy.NewSpanProcessor` as a replacement for `baggagetrace.New`.
    - `NewSpanProcessor` accepts a `Filter` function type that selects which baggage members are added to a span.
    - `NewSpanProcessor` returns a `*baggagecopy.SpanProcessor` instead of a `trace.SpanProcessor` interface.
      The returned type still implements the interface.

[#5550]: https://github.com/open-telemetry/opentelemetry-go-contrib/issues/5550
[#5552]: https://github.com/open-telemetry/opentelemetry-go-contrib/issues/5552
[#5554]: https://github.com/open-telemetry/opentelemetry-go-contrib/issues/5554

## [1.27.0/0.52.0/0.21.0/0.7.0/0.2.0] - 2024-05-21

### Added

- Add an experimental `OTEL_METRICS_PRODUCERS` environment variable to `go.opentelemetry.io/contrib/autoexport` to be set metrics producers. (#5281)
  - `prometheus` and `none` are supported values. You can specify multiple producers separated by a comma.
  - Add `WithFallbackMetricProducer` option that adds a fallback if the `OTEL_METRICS_PRODUCERS` is not set or empty.
- The `go.opentelemetry.io/contrib/processors/baggage/baggagetrace` module. This module provides a Baggage Span Processor. (#5404)
- Add gRPC trace `Filter` for stats handler to `go.opentelemetry.io/contrib/instrumentation/google.golang.org/grpc/otelgrpc`. (#5196)
- Add a repository Code Ownership Policy. (#5555)
- The `go.opentelemetry.io/contrib/bridges/otellogrus` module.
  This module provides an OpenTelemetry logging bridge for `github.com/sirupsen/logrus`. (#5355)
- The `WithVersion` option function in `go.opentelemetry.io/contrib/bridges/otelslog`.
  This option function is used as a replacement of `WithInstrumentationScope` to specify the logged package version. (#5588)
- The `WithSchemaURL` option function in `go.opentelemetry.io/contrib/bridges/otelslog`.
  This option function is used as a replacement of `WithInstrumentationScope` to specify the semantic convention schema URL for the logged records. (#5588)
- Add support for Cloud Run jobs in `go.opentelemetry.io/contrib/detectors/gcp`. (#5559)

### Changed

- The gRPC trace `Filter` for interceptor is renamed to `InterceptorFilter`. (#5196)
- The gRPC trace filter functions `Any`, `All`, `None`, `Not`, `MethodName`, `MethodPrefix`, `FullMethodName`, `ServiceName`, `ServicePrefix` and `HealthCheck` for interceptor are moved to `go.opentelemetry.io/contrib/instrumentation/google.golang.org/grpc/otelgrpc/filters/interceptor`.
  With this change, the filters in `go.opentelemetry.io/contrib/instrumentation/google.golang.org/grpc/otelgrpc` are now working for stats handler. (#5196)
- `NewSDK` in `go.opentelemetry.io/contrib/config` now returns a configured SDK with a valid `LoggerProvider`. (#5427)

- `NewLogger` now accepts a `name` `string` as the first argument.
  This parameter is used as a replacement of `WithInstrumentationScope` to specify the name of the logger backing the underlying `Handler`. (#5588)
- `NewHandler` now accepts a `name` `string` as the first argument.
  This parameter is used as a replacement of `WithInstrumentationScope` to specify the name of the logger backing the returned `Handler`. (#5588)
- Upgrade all dependencies of `go.opentelemetry.io/otel/semconv/v1.24.0` to `go.opentelemetry.io/otel/semconv/v1.25.0`. (#5605)

### Removed

- The `WithInstrumentationScope` option function in `go.opentelemetry.io/contrib/bridges/otelslog` is removed.
  Use the `name` parameter added to `NewHandler` and `NewLogger` as well as `WithVersion` and `WithSchema` as replacements. (#5588)

### Deprecated

- The `InterceptorFilter` type in `go.opentelemetry.io/contrib/instrumentation/google.golang.org/grpc/otelgrpc` is deprecated. (#5196)

## [1.26.0/0.51.0/0.20.0/0.6.0/0.1.0] - 2024-04-24

### Added

- `NewSDK` in `go.opentelemetry.io/contrib/config` now returns a configured SDK with a valid `MeterProvider`. (#4804)

### Changed

- Change the scope name for the prometheus bridge to `go.opentelemetry.io/contrib/bridges/prometheus` to match the package. (#5396)
- Add support for settings additional properties for resource configuration in `go.opentelemetry.io/contrib/config`. (#4832)

### Fixed

- Fix bug where an empty exemplar was added to counters in `go.opentelemetry.io/contrib/bridges/prometheus`. (#5395)
- Fix bug where the last histogram bucket was missing in `go.opentelemetry.io/contrib/bridges/prometheus`. (#5395)

## [1.25.0/0.50.0/0.19.0/0.5.0/0.0.1] - 2024-04-05

### Added

- Implemented setting the `cloud.resource_id` resource attribute in `go.opentelemetry.io/detectors/aws/ecs` based on the ECS Metadata v4 endpoint. (#5091)
- The `go.opentelemetry.io/contrib/bridges/otelslog` module.
  This module provides an OpenTelemetry logging bridge for "log/slog". (#5335)

### Fixed

- Update all dependencies to address [GO-2024-2687]. (#5359)

### Removed

- Drop support for [Go 1.20]. (#5163)

## [1.24.0/0.49.0/0.18.0/0.4.0] - 2024-02-23

This release is the last to support [Go 1.20].
The next release will require at least [Go 1.21].

### Added

- Support [Go 1.22]. (#5082)
- Add support for Summary metrics to `go.opentelemetry.io/contrib/bridges/prometheus`. (#5089)
- Add support for Exponential (native) Histograms in `go.opentelemetry.io/contrib/bridges/prometheus`. (#5093)

### Removed

- The deprecated `RequestCount` constant in `go.opentelemetry.io/contrib/instrumentation/net/http/otelhttp` is removed. (#4894)
- The deprecated `RequestContentLength` constant in `go.opentelemetry.io/contrib/instrumentation/net/http/otelhttp` is removed. (#4894)
- The deprecated `ResponseContentLength` constant in `go.opentelemetry.io/contrib/instrumentation/net/http/otelhttp` is removed. (#4894)
- The deprecated `ServerLatency` constant in `go.opentelemetry.io/contrib/instrumentation/net/http/otelhttp` is removed. (#4894)

### Fixed

- Retrieving the body bytes count in `go.opentelemetry.io/contrib/instrumentation/net/http/otelhttp` does not cause a data race anymore. (#5080)

## [1.23.0/0.48.0/0.17.0/0.3.0] - 2024-02-06

### Added

- Add client metric support to `go.opentelemetry.io/contrib/instrumentation/net/http/otelhttp`. (#4707)
- Add peer attributes to spans recorded by `NewClientHandler`, `NewServerHandler` in `go.opentelemetry.io/contrib/instrumentation/google.golang.org/grpc/otelgrpc`. (#4873)
- Add support for `cloud.account.id`, `cloud.availability_zone` and `cloud.region` in the AWS ECS detector. (#4860)

### Changed

- The fallback options in  `go.opentelemetry.io/contrib/exporters/autoexport` now accept factory functions. (#4891)
  - `WithFallbackMetricReader(metric.Reader) MetricOption` is replaced with `func WithFallbackMetricReader(func(context.Context) (metric.Reader, error)) MetricOption`.
  - `WithFallbackSpanExporter(trace.SpanExporter) SpanOption` is replaced with `WithFallbackSpanExporter(func(context.Context) (trace.SpanExporter, error)) SpanOption`.
- The `http.server.request_content_length` metric in `go.opentelemetry.io/contrib/instrumentation/net/http/otelhttp` is changed to `http.server.request.size`.(#4707)
- The `http.server.response_content_length` metric in `go.opentelemetry.io/contrib/instrumentation/net/http/otelhttp` is changed to `http.server.response.size`.(#4707)

### Deprecated

- The `RequestCount`, `RequestContentLength`, `ResponseContentLength`, `ServerLatency` constants in `go.opentelemetry.io/contrib/instrumentation/net/http/otelhttp` are deprecated. (#4707)

### Fixed

- Do not panic in `go.opentelemetry.io/contrib/instrumentation/google.golang.org/grpc/otelgrpc` if `MeterProvider` returns a `nil` instrument. (#4875)

## [1.22.0/0.47.0/0.16.0/0.2.0] - 2024-01-18

### Added

- Add `SDK.Shutdown` method in `"go.opentelemetry.io/contrib/config"`. (#4583)
- `NewSDK` in `go.opentelemetry.io/contrib/config` now returns a configured SDK with a valid `TracerProvider`. (#4741)

### Changed

- The semantic conventions used by `go.opentelemetry.io/contrib/instrumentation/github.com/emicklei/go-restful/otelrestful` are upgraded to v1.20.0. (#4320)
- The semantic conventions used by `go.opentelemetry.io/contrib/instrumentation/github.com/gin-gonic/gin/otelgin` are upgraded to v1.20.0. (#4320)
- The semantic conventions used by `go.opentelemetry.io/contrib/instrumentation/github.com/gorilla/mux/otelmux` are upgraded to v1.20.0. (#4320)
- The semantic conventions used by `go.opentelemetry.io/contrib/instrumentation/github.com/labstack/echo/otelecho` are upgraded to v1.20.0. (#4320)
- The semantic conventions used by `go.opentelemetry.io/contrib/instrumentation/gopkg.in/macaron.v1/otelmacaron` are upgraded to v1.20.0. (#4320)
- The semantic conventions used by `go.opentelemetry.io/contrib/instrumentation/net/http/httptrace/otelhttptrace` are upgraded to v1.20.0. (#4320)
- The semantic conventions used by `go.opentelemetry.io/contrib/instrumentation/net/http/httptrace/otelhttptrace/example` are upgraded to v1.20.0. (#4320)
- The semantic conventions used by `go.opentelemetry.io/contrib/instrumentation/net/http/otelhttp/example` are upgraded to v1.20.0. (#4320)
- The semantic conventions used by `go.opentelemetry.io/contrib/instrumentation/net/http/otelhttp`are upgraded to v1.20.0. (#4320)
- Updated configuration schema to include `schema_url` for resource definition and `without_type_suffix` and `without_units` for the Prometheus exporter. (#4727)
- The semantic conventions used by the `go.opentelemetry.io/contrib/detectors/aws/ecs` resource detector are upgraded to v1.24.0. (#4803)
- The semantic conventions used by the `go.opentelemetry.io/contrib/detectors/aws/lambda` resource detector are upgraded to v1.24.0. (#4803)
- The semantic conventions used by the `go.opentelemetry.io/contrib/detectors/aws/ec2` resource detector are upgraded to v1.24.0. (#4803)
- The semantic conventions used by the `go.opentelemetry.io/contrib/detectors/aws/eks` resource detector are upgraded to v1.24.0. (#4803)
- The semantic conventions used by the `go.opentelemetry.io/contrib/detectors/gcp` resource detector are upgraded to v1.24.0. (#4803)
- The semantic conventions used in `go.opentelemetry.io/contrib/instrumentation/github.com/aws/aws-lambda-go/otellambda/test` are upgraded to v1.24.0. (#4803)

### Fixed

- Fix `NewServerHandler` in `go.opentelemetry.io/contrib/instrumentation/google.golang.org/grpc/otelgrpc` to correctly set the span status depending on the gRPC status. (#4587)
- The `stats.Handler` from `go.opentelemetry.io/contrib/instrumentation/google.golang.org/grpc/otelgrpc` now does not crash when receiving an unexpected context. (#4825)
- Update `go.opentelemetry.io/contrib/detectors/aws/ecs` to fix the task ARN when it is not valid. (#3583)
- Do not panic in `go.opentelemetry.io/contrib/detectors/aws/ecs` when the container ARN is not valid. (#3583)

## [1.21.1/0.46.1/0.15.1/0.1.1] - 2023-11-16

### Changed

- Upgrade dependencies of OpenTelemetry Go to use the new [`v1.21.0`/`v0.44.0` release](https://github.com/open-telemetry/opentelemetry-go/releases/tag/v1.21.0). (#4582)

### Fixed

- Fix `StreamClientInterceptor` in `go.opentelemetry.io/contrib/instrumentation/google.golang.org/grpc/otelgrpc` to end the spans synchronously. (#4537)
- Fix data race in stats handlers when processing messages received and sent metrics in `go.opentelemetry.io/contrib/instrumentation/google.golang.org/grpc/otelgrpc`. (#4577)
- The stats handlers `NewClientHandler`, `NewServerHandler` in `go.opentelemetry.io/contrib/instrumentation/google.golang.org/grpc/otelgrpc` now record RPC durations in `ms` instead of `ns`. (#4548)

## [1.21.0/0.46.0/0.15.0/0.1.0] - 2023-11-10

### Added

- Add `"go.opentelemetry.io/contrib/samplers/jaegerremote".WithSamplingStrategyFetcher` which sets custom fetcher implementation. (#4045)
- Add `"go.opentelemetry.io/contrib/config"` package that includes configuration models generated via go-jsonschema. (#4376)
- Add `NewSDK` function to `"go.opentelemetry.io/contrib/config"`. The initial implementation only returns noop providers. (#4414)
- Add metrics support (No-op, OTLP and Prometheus) to `go.opentelemetry.io/contrib/exporters/autoexport`. (#4229, #4479)
- Add support for `console` span exporter and metrics exporter in `go.opentelemetry.io/contrib/exporters/autoexport`. (#4486)
- Set unit and description on all instruments in `go.opentelemetry.io/contrib/instrumentation/net/http/otelhttp`. (#4500)
- Add metric support for `grpc.StatsHandler` in `go.opentelemetry.io/contrib/instrumentation/google.golang.org/grpc/otelgrpc`. (#4356)
- Expose the name of the scopes in all instrumentation libraries as `ScopeName`. (#4448)

### Changed

- Dropped compatibility testing for [Go 1.19].
  The project no longer guarantees support for this version of Go. (#4352)
- Upgrade dependencies of OpenTelemetry Go to use the new [`v1.20.0`/`v0.43.0` release](https://github.com/open-telemetry/opentelemetry-go/releases/tag/v1.20.0). (#4546)
- In `go.opentelemetry.io/contrib/exporters/autoexport`, `Option` was renamed to `SpanOption`. The old name is deprecated but continues to be supported as an alias. (#4229)

### Deprecated

- The interceptors (`UnaryClientInterceptor`, `StreamClientInterceptor`, `UnaryServerInterceptor`, `StreamServerInterceptor`, `WithInterceptorFilter`) are deprecated. Use stats handlers (`NewClientHandler`, `NewServerHandler`) instead. (#4534)

### Fixed

- The `go.opentelemetry.io/contrib/samplers/jaegerremote` sampler does not panic when the default HTTP round-tripper (`http.DefaultTransport`) is not `*http.Transport`. (#4045)
- The `UnaryServerInterceptor` in `go.opentelemetry.io/contrib/instrumentation/google.golang.org/grpc/otelgrpc` now sets gRPC status code correctly for the `rpc.server.duration` metric. (#4481)
- The `NewClientHandler`, `NewServerHandler` in `go.opentelemetry.io/contrib/instrumentation/google.golang.org/grpc/otelgrpc` now honor `otelgrpc.WithMessageEvents` options. (#4536)
- The `net.sock.peer.*` and `net.peer.*` high cardinality attributes are removed from the metrics generated by `go.opentelemetry.io/contrib/instrumentation/google.golang.org/grpc/otelgrpc`. (#4322)

## [1.20.0/0.45.0/0.14.0] - 2023-09-28

### Added

- Set the description for the `rpc.server.duration` metric in `go.opentelemetry.io/contrib/instrumentation/google.golang.org/grpc/otelgrpc`. (#4302)
- Add `NewServerHandler` and `NewClientHandler` that return a `grpc.StatsHandler` used for gRPC instrumentation in `go.opentelemetry.io/contrib/instrumentation/google.golang.org/grpc/otelgrpc`. (#3002)
- Add new Prometheus bridge module in `go.opentelemetry.io/contrib/bridges/prometheus`. (#4227)

### Changed

- Upgrade dependencies of OpenTelemetry Go to use the new [`v1.19.0`/`v0.42.0`/`v0.0.7` release](https://github.com/open-telemetry/opentelemetry-go/releases/tag/v1.19.0).
- Use `grpc.StatsHandler` for gRPC instrumentation in `go.opentelemetry.io/contrib/instrumentation/google.golang.org/grpc/otelgrpc/example`. (#4325)

## [1.19.0/0.44.0/0.13.0] - 2023-09-12

### Added

- Add `gcp.gce.instance.name` and `gcp.gce.instance.hostname` resource attributes to `go.opentelemetry.io/contrib/detectors/gcp`. (#4263)

### Changed

- The semantic conventions used by `go.opentelemetry.io/contrib/detectors/aws/ec2` have been upgraded to v1.21.0. (#4265)
- The semantic conventions used by `go.opentelemetry.io/contrib/detectors/aws/ecs` have been upgraded to v1.21.0. (#4265)
- The semantic conventions used by `go.opentelemetry.io/contrib/detectors/aws/eks` have been upgraded to v1.21.0. (#4265)
- The semantic conventions used by `go.opentelemetry.io/contrib/detectors/aws/lambda` have been upgraded to v1.21.0. (#4265)
- The semantic conventions used by `go.opentelemetry.io/contrib/instrumentation/github.com/aws/aws-lambda-go/otellambda` have been upgraded to v1.21.0. (#4265)
  - The `faas.execution` attribute is now `faas.invocation_id`.
  - The `faas.id` attribute is now `aws.lambda.invoked_arn`.
- The semantic conventions used by `go.opentelemetry.io/contrib/instrumentation/github.com/aws/aws-sdk-go-v2/otelaws` have been upgraded to v1.21.0. (#4265)
- The `http.request.method` attribute will only allow known HTTP methods from the metrics generated by `go.opentelemetry.io/contrib/instrumentation/net/http/otelhttp`. (#4277)

### Removed

- The high cardinality attributes `net.sock.peer.addr`, `net.sock.peer.port`, `http.user_agent`, `enduser.id`, and `http.client_ip` were removed from the metrics generated by `go.opentelemetry.io/contrib/instrumentation/net/http/otelhttp`. (#4277)
- The deprecated `go.opentelemetry.io/contrib/instrumentation/github.com/astaxie/beego/otelbeego` module is removed. (#4295)
- The deprecated `go.opentelemetry.io/contrib/instrumentation/github.com/go-kit/kit/otelkit` module is removed. (#4295)
- The deprecated `go.opentelemetry.io/contrib/instrumentation/github.com/Shopify/sarama/otelsarama` module is removed. (#4295)
- The deprecated `go.opentelemetry.io/contrib/instrumentation/github.com/bradfitz/gomemcache/memcache/otelmemcache` module is removed. (#4295)
- The deprecated `go.opentelemetry.io/contrib/instrumentation/github.com/gocql/gocql/otelgocql` module is removed. (#4295)

## [1.18.0/0.43.0/0.12.0] - 2023-08-28

### Added

- Add `NewMiddleware` function in `go.opentelemetry.io/contrib/instrumentation/net/http/otelhttp`. (#2964)
- The `go.opentelemetry.io/contrib/exporters/autoexport` package to provide configuration of trace exporters with useful defaults and environment variable support. (#2753, #4100, #4130, #4132, #4134)
- `WithRouteTag` in `go.opentelemetry.io/contrib/instrumentation/net/http/otelhttp` adds HTTP route attribute to metrics. (#615)
- Add `WithSpanOptions` option in `go.opentelemetry.io/contrib/instrumentation/google.golang.org/grpc/otelgrpc`. (#3768)
- Add testing support for Go 1.21. (#4233)
- Add `WithFilter` option to `go.opentelemetry.io/contrib/instrumentation/github.com/gorilla/mux/otelmux`. (#4230)

### Changed

- Change interceptors in `go.opentelemetry.io/contrib/instrumentation/google.golang.org/grpc/otelgrpc` to disable `SENT`/`RECEIVED` events.
  Use `WithMessageEvents()` to turn back on. (#3964)
- `go.opentelemetry.io/contrib/detectors/gcp`: Detect `faas.instance` instead of `faas.id`, since `faas.id` is being removed. (#4198)

### Fixed

- AWS XRay Remote Sampling to cap `quotaBalance` to 1x quota in `go.opentelemetry.io/contrib/samplers/aws/xray`. (#3651, #3652)
- Do not panic when the HTTP request has the "Expect: 100-continue" header in `go.opentelemetry.io/contrib/instrumentation/net/http/httptrace/otelhttptrace`. (#3892)
- Fix span status value set for non-standard HTTP status codes in modules listed below. (#3966)
  - `go.opentelemetry.io/contrib/instrumentation/github.com/emicklei/go-restful/otelrestful`
  - `go.opentelemetry.io/contrib/instrumentation/github.com/gin-gonic/gin/otelgin`
  - `go.opentelemetry.io/contrib/instrumentation/github.com/gorilla/mux/otelmux`
  - `go.opentelemetry.io/contrib/instrumentation/github.com/labstack/echo/otelecho`
  - `go.opentelemetry.io/contrib/instrumentation/gopkg.in/macaron.v1/otelmacaron`
  - `go.opentelemetry.io/contrib/instrumentation/net/http/httptrace/otelhttptrace`
  - `go.opentelemetry.io/contrib/instrumentation/net/http/otelhttp`
- Do not modify the origin request in `RoundTripper` in `go.opentelemetry.io/contrib/instrumentation/net/http/otelhttp`. (#4033)
- Handle empty value of `OTEL_PROPAGATORS` environment variable the same way as when the variable is unset in `go.opentelemetry.io/contrib/propagators/autoprop`. (#4101)
- Fix gRPC service/method URL path parsing discrepancies in `go.opentelemetry.io/contrib/instrumentation/google.golang.org/grpc/otelgrpc`. (#4135)

### Deprecated

- The `go.opentelemetry.io/contrib/instrumentation/github.com/astaxie/beego/otelbeego` module is deprecated. (#4092, #4104)
- The `go.opentelemetry.io/contrib/instrumentation/github.com/go-kit/kit/otelkit` module is deprecated. (#4093, #4104)
- The `go.opentelemetry.io/contrib/instrumentation/github.com/Shopify/sarama/otelsarama` module is deprecated. (#4099)
- The `go.opentelemetry.io/contrib/instrumentation/github.com/bradfitz/gomemcache/memcache/otelmemcache` module is deprecated. (#4164)
- The `go.opentelemetry.io/contrib/instrumentation/github.com/gocql/gocql/otelgocql` module is deprecated. (#4164)

### Removed

- Remove `Handler` type in `go.opentelemetry.io/contrib/instrumentation/net/http/otelhttp`. (#2964)

## [1.17.0/0.42.0/0.11.0] - 2023-05-23

### Changed

- Use `strings.Cut()` instead of `string.SplitN()` for better readability and memory use. (#3822)

## [1.17.0-rc.1/0.42.0-rc.1/0.11.0-rc.1] - 2023-05-17

### Changed

- Upgrade dependencies of OpenTelemetry Go to use the new [`v1.16.0-rc.1`/`v0.39.0-rc.1` release](https://github.com/open-telemetry/opentelemetry-go/releases/tag/v1.16.0-rc.1).
- Remove `semver:` prefix from instrumentation version. (#3681, #3798)

### Deprecated

- `SemVersion` functions in instrumentation packages are deprecated, use `Version` instead. (#3681, #3798)

## [1.16.1/0.41.1/0.10.1] - 2023-05-02

### Added

- The `WithPublicEndpoint` and `WithPublicEndpointFn` options in `go.opentelemetry.io/contrib/instrumentation/github.com/gorilla/mux/otelmux`. (#3661)

### Changed

- Upgrade dependencies of OpenTelemetry Go to use the new [`v1.15.1`/`v0.38.1` release](https://github.com/open-telemetry/opentelemetry-go/releases/tag/v1.15.1)

### Fixed

- AWS XRay Remote Sampling to preserve previous rule if updated rule property has not changed in `go.opentelemetry.io/contrib/samplers/aws/xray`. (#3619, #3620)

## [1.16.0/0.41.0/0.10.0] - 2023-04-28

### Added

- AWS SDK add `rpc.system` attribute in `go.opentelemetry.io/contrib/instrumentation/github.com/aws/aws-sdk-go-v2/otelaws`. (#3582, #3617)

### Changed

- Update `go.opentelemetry.io/contrib/instrumentation/google.golang.org/grpc/otelgrpc` to align gRPC server span status with the changes in the OpenTelemetry specification. (#3685)
- Adding the `db.statement` tag to spans in `go.opentelemetry.io/contrib/instrumentation/go.mongodb.org/mongo-driver/mongo/otelmongo` is now disabled by default. (#3519)

### Fixed

- The error received by `otelecho` middleware is then passed back to upstream middleware instead of being swallowed. (#3656)
- Prevent taking from reservoir in AWS XRay Remote Sampler when there is zero capacity in `go.opentelemetry.io/contrib/samplers/aws/xray`. (#3684)
- Fix `otelhttp.Handler` in `go.opentelemetry.io/contrib/instrumentation/net/http/otelhttp` to propagate multiple `WriteHeader` calls while persisting the initial `statusCode`. (#3580)

## [1.16.0-rc.2/0.41.0-rc.2/0.10.0-rc.2] - 2023-03-23

### Added

- The `WithPublicEndpoint` and `WithPublicEndpointFn` options in `go.opentelemetry.io/contrib/instrumentation/github.com/emicklei/go-restful/otelrestful`. (#3563)

### Fixed

- AWS SDK rename attributes `aws.operation`, `aws.service` to `rpc.method`,`rpc.service` in `go.opentelemetry.io/contrib/instrumentation/github.com/aws/aws-sdk-go-v2/otelaws`. (#3582, #3617)
- AWS SDK span name to be of the format `Service.Operation` in `go.opentelemetry.io/contrib/instrumentation/github.com/aws/aws-sdk-go-v2/otelaws`. (#3582, #3521)
- Prevent sampler configuration reset from erroneously sampling first span in `go.opentelemetry.io/contrib/samplers/jaegerremote`. (#3603, #3604)

## [1.16.0-rc.1/0.41.0-rc.1/0.10.0-rc.1] - 2023-03-02

### Changed

- Dropped compatibility testing for [Go 1.18].
  The project no longer guarantees support for this version of Go. (#3516)

## [1.15.0/0.40.0/0.9.0] - 2023-02-27

This release is the last to support [Go 1.18].
The next release will require at least [Go 1.19].

### Added

- Support [Go 1.20]. (#3372)
- Add `SpanNameFormatter` option to package `go.opentelemetry.io/contrib/instrumentation/github.com/gin-gonic/gin/otelgin`. (#3343)

### Changed

- Change to use protobuf parser instead of encoding/json to accept enums as strings in `go.opentelemetry.io/contrib/samplers/jaegerremote`. (#3183)

### Fixed

- Remove use of deprecated `"math/rand".Seed` in `go.opentelemetry.io/contrib/instrumentation/github.com/Shopify/sarama/otelsarama/example/producer`. (#3396)
- Do not assume "aws" partition in ecs detector to prevent panic in `go.opentelemetry.io/contrib/detectors/aws/ecs`. (#3167)
- The span name of producer spans from `go.opentelemetry.io/contrib/instrumentation/github.com/Shopify/sarama/otelsarama` is corrected to use `publish` instead of `send`. (#3369)
- Attribute types are corrected in `go.opentelemetry.io/contrib/instrumentation/github.com/aws/aws-sdk-go-v2/otelaws`. (#3369)
  - `aws.dynamodb.table_names` is now a string slice value.
  - `aws.dynamodb.global_secondary_indexes` is now a string slice value.
  - `aws.dynamodb.local_secondary_indexes` is now a string slice value.
  - `aws.dynamodb.attribute_definitions` is now a string slice value.
  - `aws.dynamodb.global_secondary_index_updates` is now a string slice value.
  - `aws.dynamodb.provisioned_read_capacity` is now a `float64` value.
  - `aws.dynamodb.provisioned_write_capacity` is now a `float64` value.

## [1.14.0/0.39.0/0.8.0] - 2023-02-07

### Changed

- Change `runtime.uptime` instrument in `go.opentelemetry.io/contrib/instrumentation/runtime` from `Int64ObservableUpDownCounter` to `Int64ObservableCounter`,
 since the value is monotonic. (#3347)
- `samplers/jaegerremote`: change to use protobuf parser instead of encoding/json to accept enums as strings. (#3183)

### Fixed

- The GCE detector in `go.opentelemetry.io/contrib/detectors/gcp` includes the "cloud.region" attribute when appropriate. (#3367)

## [1.13.0/0.38.0/0.7.0] - 2023-01-30

### Added

- Add `WithSpanNameFormatter` to `go.opentelemetry.io/contrib/instrumentation/github.com/gorilla/mux/otelmux` to allow customizing span names. (#3041)
- Add missing recommended AWS Lambda resource attributes `faas.instance` and `faas.max_memory` in `go.opentelemetry.io/contrib/detectors/aws/lambda`. (#3148)
- Improve documentation for `go.opentelemetry.io/contrib/samplers/jaegerremote` by providing examples of sampling endpoints. (#3147)
- Add `WithServerName` to `go.opentelemetry.io/contrib/instrumentation/net/http/otelhttp` to set the primary server name of a `Handler`. (#3182)

### Changed

- Remove expensive calculation of uncompressed message size attribute in `go.opentelemetry.io/contrib/instrumentation/google.golang.org/grpc/otelgrpc`. (#3168)
- Upgrade all `semconv` packages to use `v1.17.0`. (#3182)
- Upgrade dependencies of OpenTelemetry Go to use the new [`v1.12.0`/`v0.35.0` release](https://github.com/open-telemetry/opentelemetry-go/releases/tag/v1.12.0). (#3190, #3170)

## [1.12.0/0.37.0/0.6.0]

### Added

- Implemented retrieving the [`aws.ecs.*` resource attributes](https://opentelemetry.io/docs/reference/specification/resource/semantic_conventions/cloud_provider/aws/ecs/) in `go.opentelemetry.io/detectors/aws/ecs` based on the ECS Metadata v4 endpoint. (#2626)
- The `WithLogger` option to `go.opentelemetry.io/contrib/samplers/jaegerremote` to allow users to pass a `logr.Logger` and have operations logged. (#2566)
- Add the `messaging.url` & `messaging.system` attributes to all appropriate SQS operations in the `go.opentelemetry.io/contrib/instrumentation/github.com/aws/aws-sdk-go-v2/otelaws` package. (#2879)
- Add example use of the metrics signal to `go.opentelemetry.io/contrib/instrumentation/net/http/otelhttp/example`. (#2610)
- [otelgin] Add support for filters to the `go.opentelemetry.io/contrib/instrumentation/github.com/gin-gonic/gin/otelgin` package to provide the way to control which inbound requests are traced. (#2965, #2963)

### Fixed

- Set the status_code span attribute even if the HTTP handler hasn't written anything. (#2822)
- Do not wrap http.NoBody in `go.opentelemetry.io/contrib/instrumentation/net/http/otelhttp`, which fixes handling of that special request body. (#2983)

## [1.11.1/0.36.4/0.5.2]

### Added

- Add trace context propagation support to `instrumentation/github.com/aws/aws-sdk-go-v2/otelaws` (#2856).
- [otelgrpc] Add `WithMeterProvider` function to enable metric and add metric `rpc.server.duration` to otelgrpc instrumentation library. (#2700)

### Changed

- Upgrade dependencies of OpenTelemetry Go to use the new [`v1.11.1`/`v0.33.0` release](https://github.com/open-telemetry/opentelemetry-go/releases/tag/v1.11.1)

## [1.11.0/0.36.3/0.5.1]

### Changed

- Upgrade dependencies of the OpenTelemetry Go Metric SDK to use the new [`v1.11.0`/`v0.32.3` release](https://github.com/open-telemetry/opentelemetry-go/releases/tag/v1.11.0)

## [0.36.2]

### Changed

- Upgrade dependencies of the OpenTelemetry Go Metric SDK to use the new [`v0.32.2` release](https://github.com/open-telemetry/opentelemetry-go/releases/tag/sdk%2Fmetric%2Fv0.32.2)
- Avoid getting a new Tracer for every RPC in `go.opentelemetry.io/contrib/instrumentation/google.golang.org/grpc/otelgrpc`. (#2835)
- Conditionally compute message size for tracing events using proto v2 API rather than legacy v1 API in `go.opentelemetry.io/contrib/instrumentation/google.golang.org/grpc/otelgrpc`. (#2647)

### Deprecated

- The `Inject` function in `go.opentelemetry.io/contrib/instrumentation/google.golang.org/grpc/otelgrpc` is deprecated. (#2838)
- The `Extract` function in `go.opentelemetry.io/contrib/instrumentation/google.golang.org/grpc/otelgrpc` is deprecated. (#2838)

## [0.36.1]

### Changed

- Upgrade dependencies of the OpenTelemetry Go Metric SDK to use the new [`v0.32.1` release](https://github.com/open-telemetry/opentelemetry-go/releases/tag/sdk%2Fmetric%2Fv0.32.1)

### Removed

- Drop support for Go 1.17.
  The project currently only supports Go 1.18 and above. (#2785)

## [0.36.0]

### Changed

- Upgrade dependencies of the OpenTelemetry Go Metric SDK to use the new [`v0.32.0` release](https://github.com/open-telemetry/opentelemetry-go/releases/tag/sdk%2Fmetric%2Fv0.32.0). (#2781, #2756, #2758, #2760, #2762)

## [1.10.0/0.35.0/0.5.0]

### Changed

- Rename the `Typ` field of `"go.opentelemetry.io/contrib/instrumentation/google.golang.org/grpc/otelgrpc".InterceptorInfo` to `Type`. (#2688)
- Use Go 1.19 as the default version for CI testing/linting. (#2675)

### Fixed

- Fix the Jaeger propagator rejecting trace IDs that are both shorter than 128 bits and not exactly 64 bits long (while not being 0).
  Also fix the propagator rejecting span IDs shorter than 64 bits.
  This fixes compatibility with Jaeger clients encoding trace and span IDs as variable-length hex strings, [as required by the Jaeger propagation format](https://www.jaegertracing.io/docs/1.37/client-libraries/#value). (#2731)

## [1.9.0/0.34.0/0.4.0] - 2022-08-02

### Added

- Add gRPC trace `Filter` to the `go.opentelemetry.io/contrib/instrumentation/google.golang.org/grpc/otelgrpc` package to provide the way to filter the traces automatically generated in interceptors. (#2572)
- The `TextMapPropagator` function to `go.opentelemetry.io/contrib/propagators/autoprop`.
  This function is used to return a composite `TextMapPropagator` from registered names (instead of having to specify with an environment variable). (#2593)

### Changed

- Upgraded all `semconv` package use to `v1.12.0`. (#2589)

## [1.8.0/0.33.0] - 2022-07-08

### Added

- The `go.opentelemetry.io/contrib/propagators/autoprop` package to provide configuration of propagators with useful defaults and envar support. (#2258)
- `WithPublicEndpointFn` hook to dynamically detect public HTTP requests and set their trace parent as a link. (#2342)

### Fixed

- Fix the `otelhttp`, `otelgin`, `otelmacaron`, `otelrestful` middlewares
  by using `SpanKindServer` when deciding the `SpanStatus`.
  This makes `4xx` response codes to not be an error anymore. (#2427)

## [1.7.0/0.32.0] - 2022-04-28

### Added

- Consistent probability sampler implementation. (#1379)

### Changed

- Upgraded all `semconv` package use to `v1.10.0`.
  This includes a backwards incompatible change for the `otelgocql` package to conform with the specification [change](https://github.com/open-telemetry/opentelemetry-specification/pull/1973).
  The `db.cassandra.keyspace` attribute is now transmitted as the `db.name` attribute. (#2222)

### Fixed

- Fix the `otelmux` middleware by using `SpanKindServer` when deciding the `SpanStatus`.
  This makes `4xx` response codes to not be an error anymore. (#1973)
- Fixed jaegerremote sampler not behaving properly with per operation strategy set. (#2137)
- Stopped injecting propagation context into response headers in otelhttp. (#2180)
- Fix issue where attributes for DynamoDB were not added because of a string miss match. (#2272)

### Removed

- Drop support for Go 1.16.
  The project currently only supports Go 1.17 and above. (#2314)

## [1.6.0/0.31.0] - 2022-03-28

### Added

- The project is now tested against Go 1.18 (in addition to the existing 1.16 and 1.17) (#1976)

### Changed

- Upgraded all dependencies on stable modules from `go.opentelemetry.io/otel` from v1.5.0 to v1.6.1. (#2134)
- Upgraded all dependencies on metric modules from `go.opentelemetry.io/otel` from v0.27.0 to v0.28.0. (#1977)

### Fixed

- otelhttp: Avoid panic by adding nil check to `wrappedBody.Close` (#2164)

## [1.5.0/0.30.0/0.1.0] - 2022-03-16

### Added

- Added the `go.opentelemetry.io/contrib/samplers/jaegerremote` package.
  This package implements the Jaeger remote sampler for OpenTelemetry Go. (#936)
- DynamoDB spans created with the `go.opentelemetry.io/contrib/instrumentation/github.com/aws/aws-sdk-go-v2/otelaws` package now have the appropriate database attributes added for the operation being performed.
  These attributes are detected automatically, but it is also now possible to provide a custom function to set attributes using `WithAttributeSetter`. (#1582)
- Add resource detector for GCP cloud function. (#1584)
- Add OpenTracing baggage extraction to the OpenTracing propagator in `go.opentelemetry.io/contrib/propagators/ot`. (#1880)

### Fixed

- Fix the `echo` middleware by using `SpanKind.SERVER` when deciding the `SpanStatus`.
  This makes `4xx` response codes to not be an error anymore. (#1848)

### Removed

- The deprecated `go.opentelemetry.io/contrib/exporters/metric/datadog` module is removed. (#1920)
- The deprecated `go.opentelemetry.io/contrib/exporters/metric/dogstatsd` module is removed. (#1920)
- The deprecated `go.opentelemetry.io/contrib/exporters/metric/cortex` module is removed.
  Use the `go.opentelemetry.io/otel/exporters/otlp/otlpmetric` exporter as a replacement to send data to a collector which can then export with its PRW exporter. (#1920)

## [1.4.0/0.29.0] - 2022-02-14

### Added

- Add `WithClientTrace` option to `go.opentelemetry.io/contrib/instrumentation/net/http/otelhttp`. (#875)

### Changed

- All metric instruments from the `go.opentelemetry.io/contrib/instrumentation/runtime` package have been renamed from `runtime.go.*` to `process.runtime.go.*` so as to comply with OpenTelemetry semantic conventions. (#1549)

### Fixed

- Change the `http-server-duration` instrument in `go.opentelemetry.io/contrib/instrumentation/net/http/otelhttp` to record milliseconds instead of microseconds.
  This changes fixes the code to comply with the OpenTelemetry specification. (#1414, #1537)
- Fixed the region reported by the `"go.opentelemetry.io/contrib/detectors/gcp".CloudRun` detector to comply with the OpenTelemetry specification.
  It no longer includes the project scoped region path, instead just the region. (#1546)
- The `"go.opentelemetry.io/contrib/instrumentation/net/http/otelhttp".Transport` type now correctly handles protocol switching responses.
  The returned response body implements the `io.ReadWriteCloser` interface if the underlying one does.
  This ensures that protocol switching requests receive a response body that they can write to. (#1329, #1628)

### Deprecated

- The `go.opentelemetry.io/contrib/exporters/metric/datadog` module is deprecated. (#1639)
- The `go.opentelemetry.io/contrib/exporters/metric/dogstatsd` module is deprecated. (#1639)
- The `go.opentelemetry.io/contrib/exporters/metric/cortex` module is deprecated.
  Use the go.opentelemetry.io/otel/exporters/otlp/otlpmetric exporter as a replacement to send data to a collector which can then export with its PRW exporter. (#1639)

### Removed

- Remove the `MinMaxSumCount` from cortex and datadog exporter. (#1554)
- The `go.opentelemetry.io/contrib/exporters/metric/dogstatsd` exporter no longer support exporting histogram or exact data points. (#1639)
- The `go.opentelemetry.io/contrib/exporters/metric/datadog` exporter no longer support exporting exact data points. (#1639)

## [1.3.0/0.28.0] - 2021-12-10

### ⚠️ Notice ⚠️

We have updated the project minimum supported Go version to 1.16

### Changed

- `otelhttptrace.NewClientTrace` now uses `TracerProvider` from the parent context if one exists and none was set with `WithTracerProvider` (#874)

### Fixed

- The `"go.opentelemetry.io/contrib/detector/aws/ecs".Detector` no longer errors if not running in ECS. (#1428)
- `go.opentelemetry.io/contrib/instrumentation/github.com/gorilla/mux/otelmux`
  does not require instrumented HTTP handlers to call `Write` nor
  `WriteHeader` anymore. (#1443)

## [1.2.0/0.27.0] - 2021-11-15

### Changed

- Update dependency on the `go.opentelemetry.io/otel` project to `v1.2.0`.
- `go.opentelemetry.io/contrib/instrumentation/github.com/aws/aws-lambda-go/otellambda/xrayconfig`
  updated to ensure access to the `TracerProvider`.
  - A `NewTracerProvider()` function is available to construct a recommended
    `TracerProvider` configuration.
  - `AllRecommendedOptions()` has been renamed to `WithRecommendedOptions()`
    and takes a `TracerProvider` as an argument.
  - `EventToCarrier()` and `Propagator()` are now `WithEventToCarrier()` and
    `WithPropagator()` to reflect that they return `Option` implementations.

## [1.1.1/0.26.1] - 2021-11-04

### Changed

- The `Transport`, `Handler`, and HTTP client convenience wrappers in the `go.opentelemetry.io/contrib/instrumentation/net/http/otelhttp` package now use the `TracerProvider` from the parent context if one exists and none was explicitly set when configuring the instrumentation. (#873)
- Semantic conventions now use `go.opentelemetry.io/otel/semconv/v1.7.0"`. (#1385)

## [1.1.0/0.26.0] - 2021-10-28

Update dependency on the `go.opentelemetry.io/otel` project to `v1.1.0`.

### Added

- Add instrumentation for the `github.com/aws/aws-lambda-go` package. (#983)
- Add resource detector for AWS Lambda. (#983)
- Add `WithTracerProvider` option for `otelhttptrace.NewClientTrace`. (#1128)
- Add optional AWS X-Ray configuration module for AWS Lambda Instrumentation. (#984)

### Fixed

- The `go.opentelemetry.io/contrib/propagators/ot` propagator returns the words `true` or `false` for the `ot-tracer-sampled` header instead of numerical `0` and `1`. (#1358)

## [1.0.0/0.25.0] - 2021-10-06

- Resource detectors and propagators (with the exception of `go.
  opentelemetry.io/contrib/propagators/opencensus`) are now stable and
  released at v1.0.0.
- Update dependency on the `go.opentelemetry.io/otel` project to `v1.0.1`.
- Update dependency on `go.opentelemetry.io/otel/metric` to `v0.24.0`.

## [0.24.0] - 2021-09-21

- Update dependency on the `go.opentelemetry.io/otel` project to `v1.0.0`.

## [0.23.0] - 2021-09-08

### Added

- Add `WithoutSubSpans`, `WithRedactedHeaders`, `WithoutHeaders`, and `WithInsecureHeaders` options for `otelhttptrace.NewClientTrace`. (#879)

### Changed

- Split `go.opentelemetry.io/contrib/propagators` module into `b3`, `jaeger`, `ot` modules. (#985)
- `otelmongodb` span attributes, name and span status now conform to specification. (#769)
- Migrated EC2 resource detector support from root module `go.opentelemetry.io/contrib/detectors/aws` to a separate EC2 resource detector module `go.opentelemetry.io/contrib/detectors/aws/ec2` (#1017)
- Add `cloud.provider` and `cloud.platform` to AWS detectors. (#1043)
- `otelhttptrace.NewClientTrace` now redacts known sensitive headers by default. (#879)

### Fixed

- Fix span not marked as error in `otelhttp.Transport` when `RoundTrip` fails with an error. (#950)

## [0.22.0] - 2021-07-26

### Added

- Add the `zpages` span processor. (#894)

### Changed

- The `b3.B3` type has been removed.
  `b3.New()` and `b3.WithInjectEncoding(encoding)` are added to replace it. (#868)

### Fixed

- Fix deadlocks and race conditions in `otelsarama.WrapAsyncProducer`.
  The `messaging.message_id` and `messaging.kafka.partition` attributes are now not set if a message was not processed. (#754) (#755) (#881)
- Fix `otelsarama.WrapAsyncProducer` so that the messages from the `Errors` channel contain the original `Metadata`. (#754)

## [0.21.0] - 2021-06-18

### Fixed

- Dockerfile based examples for `otelgin` and `otelmacaron`. (#767)

### Changed

- Supported minimum version of Go bumped from 1.14 to 1.15. (#787)
- EKS Resource Detector now use the Kubernetes Go client to obtain the ConfigMap. (#813)

### Removed

- Remove service name from `otelmongodb` configuration and span attributes. (#763)

## [0.20.0] - 2021-04-23

### Changed

- The `go.opentelemetry.io/contrib/instrumentation/go.mongodb.org/mongo-driver/mongo/otelmongo` instrumentation now accepts a `WithCommandAttributeDisabled`,
   so the caller can specify whether to opt-out of tracing the mongo command. (#712)
- Upgrade to v0.20.0 of `go.opentelemetry.io/otel`. (#758)
- The B3 and Jaeger propagators now store their debug or deferred state in the context.Context instead of the SpanContext. (#758)

## [0.19.0] - 2021-03-19

### Changed

- Upgrade to v0.19.0 of `go.opentelemetry.io/otel`.
- Fix Span names created in HTTP Instrumentation package to conform with guidelines. (#757)

## [0.18.0] - 2021-03-04

### Fixed

- `otelmemcache` no longer sets span status to OK instead of leaving it unset. (#477)
- Fix goroutine leak in gRPC `StreamClientInterceptor`. (#581)

### Removed

- Remove service name from `otelmemcache` configuration and span attributes. (#477)

## [0.17.0] - 2021-02-15

### Added

- Add `ot-tracer` propagator (#562)

### Changed

- Rename project default branch from `master` to `main`.

### Fixed

- Added failure message for AWS ECS resource detector for better debugging (#568)
- Goroutine leak in gRPC StreamClientInterceptor while streamer returns an error. (#581)

## [0.16.0] - 2021-01-13

### Fixed

- Fix module path for AWS ECS resource detector (#517)

## [0.15.1] - 2020-12-14

### Added

- Add registry link check to `Makefile` and pre-release script. (#446)
- A new AWS X-Ray ID Generator (#459)
- Migrate CircleCI jobs to GitHub Actions (#476)
- Add CodeQL GitHub Action (#506)
- Add gosec workflow to GitHub Actions (#507)

### Fixed

- Fixes the body replacement in otelhttp to not to mutate a nil body. (#484)

## [0.15.0] - 2020-12-11

### Added

- A new Amazon EKS resource detector. (#465)
- A new `gcp.CloudRun` detector for detecting resource from a Cloud Run instance. (#455)

## [0.14.0] - 2020-11-20

### Added

- `otelhttp.{Get,Head,Post,PostForm}` convenience wrappers for their `http` counterparts. (#390)
- The AWS detector now adds the cloud zone, host image ID, host type, and host name to the returned `Resource`. (#410)
- Add Amazon ECS Resource Detector for AWS X-Ray. (#466)
- Add propagator for AWS X-Ray (#462)

### Changed

- Add semantic version to `Tracer` / `Meter` created by instrumentation packages `otelsaram`, `otelrestful`, `otelmongo`, `otelhttp` and `otelhttptrace`. (#412)
- Update instrumentation guidelines about tracer / meter semantic version. (#412)
- Replace internal tracer and meter helpers by helpers from `go.opentelemetry.io/otel`. (#414)
- gRPC instrumentation sets span attribute `rpc.grpc.status_code`. (#453)

## Fixed

- `/detectors/aws` no longer fails if instance metadata is not available (e.g. not running in AWS) (#401)
- The AWS detector now returns a partial resource and an appropriate error if it encounters an error part way through determining a `Resource` identity. (#410)
- The `host` instrumentation unit test has been updated to not depend on the system it runs on. (#426)

## [0.13.0] - 2020-10-09

## Added

- A Jaeger propagator. (#375)

## Changed

- The `go.opentelemetry.io/contrib/instrumentation/google.golang.org/grpc/otelgrpc` package instrumentation no longer accepts a `Tracer` as an argument to the interceptor function.
   Instead, a new `WithTracerProvider` option is added to configure the `TracerProvider` used when creating the `Tracer` for the instrumentation. (#373)
- The `go.opentelemetry.io/contrib/instrumentation/gopkg.in/macaron.v1/otelmacaron` instrumentation now accepts a `TracerProvider` rather than a `Tracer`. (#374)
- Remove `go.opentelemetry.io/otel/sdk` dependency from instrumentation. (#381)
- Use `httpsnoop` in `go.opentelemetry.io/contrib/instrumentation/github.com/gorilla/mux/otelmux` to ensure `http.ResponseWriter` additional interfaces are preserved. (#388)

### Fixed

- The `go.opentelemetry.io/contrib/instrumentation/github.com/labstack/echo/otelecho.Middleware` no longer sends duplicate errors to the global `ErrorHandler`. (#377, #364)
- The import comment in `go.opentelemetry.io/contrib/instrumentation/net/http/otelhttp` is now correctly quoted. (#379)
- The B3 propagator sets the sample bitmask when the sampling decision is `debug`. (#369)

## [0.12.0] - 2020-09-25

### Added

- Benchmark tests for the gRPC instrumentation. (#296)
- Integration testing for the gRPC instrumentation. (#297)
- Allow custom labels to be added to net/http metrics. (#306)
- Added B3 propagator, moving it out of open.telemetry.io/otel repo. (#344)

### Changed

- Unify instrumentation about provider options for `go.mongodb.org/mongo-driver`, `gin-gonic/gin`, `gorilla/mux`,
  `labstack/echo`, `emicklei/go-restful`, `bradfitz/gomemcache`, `Shopify/sarama`, `net/http` and `beego`. (#303)
- Update instrumentation guidelines about uniform provider options. Also, update style guide. (#303)
- Make config struct of instrumentation unexported. (#303)
- Instrumentations have been updated to adhere to the [configuration style guide's](https://github.com/open-telemetry/opentelemetry-go/blob/master/CONTRIBUTING.md#config)
   updated recommendation to use `newConfig()` instead of `configure()`. (#336)
- A new instrumentation naming scheme is implemented to avoid package name conflicts for instrumented packages while still remaining discoverable. (#359)
  - `google.golang.org/grpc` -> `google.golang.org/grpc/otelgrpc`
  - `go.mongodb.org/mongo-driver` -> `go.mongodb.org/mongo-driver/mongo/otelmongo`
  - `net/http` -> `net/http/otelhttp`
  - `net/http/httptrace` -> `net/http/httptrace/otelhttptrace`
  - `github.com/labstack/echo` -> `github.com/labstack/echo/otelecho`
  - `github.com/bradfitz/gomemcache` -> `github.com/bradfitz/gomemcache/memcache/otelmemcache`
  - `github.com/gin-gonic/gin` -> `github.com/gin-gonic/gin/otelgin`
  - `github.com/gocql/gocql` -> `github.com/gocql/gocql/otelgocql`
  - `github.com/emicklei/go-restful` -> `github.com/emicklei/go-restful/otelrestful`
  - `github.com/Shopify/sarama` -> `github.com/Shopify/sarama/otelsarama`
  - `github.com/gorilla/mux` -> `github.com/gorilla/mux/otelmux`
  - `github.com/astaxie/beego` -> `github.com/astaxie/beego/otelbeego`
  - `gopkg.in/macaron.v1` -> `gopkg.in/macaron.v1/otelmacaron`
- Rename `OTelBeegoHandler` to `Handler` in the `go.opentelemetry.io/contrib/instrumentation/github.com/astaxie/beego/otelbeego` package. (#359)
- Replace `WithTracer` with `WithTracerProvider` in the `go.opentelemetry.io/contrib/instrumentation/gopkg.in/macaron.v1/otelmacaron` instrumentation. (#374)

## [0.11.0] - 2020-08-25

### Added

- Top-level `Version()` and `SemVersion()` functions defining the current version of the contrib package. (#225)
- Instrumentation for the `github.com/astaxie/beego` package. (#200)
- Instrumentation for the `github.com/bradfitz/gomemcache` package. (#204)
- Host metrics instrumentation. (#231)
- Cortex histogram and distribution support. (#237)
- Cortex example project. (#238)
- Cortex HTTP authentication. (#246)

### Changed

- Remove service name as a parameter of Sarama instrumentation. (#221)
- Replace `WithTracer` with `WithTracerProvider` in Sarama instrumentation. (#221)
- Switch to use common top-level module `SemVersion()` when creating versioned tracer in `bradfitz/gomemcache`. (#226)
- Use `IntegrationShouldRun` in `gomemcache_test`. (#254)
- Use Go 1.15 for CI builds. (#236)
- Improved configuration for `runtime` instrumentation. (#224)

### Fixed

- Update dependabot configuration to include newly added `bradfitz/gomemcache` package. (#226)
- Correct `runtime` instrumentation name. (#241)

## [0.10.1] - 2020-08-13

### Added

- The `go.opentelemetry.io/contrib/instrumentation/google.golang.org/grpc` module has been added to replace the instrumentation that had previoiusly existed in the `go.opentelemetry.io/otel/instrumentation/grpctrace` package. (#189)
- Instrumentation for the stdlib `net/http` and `net/http/httptrace` packages. (#190)
- Initial Cortex exporter. (#202, #205, #210, #211, #215)

### Fixed

- Bump google.golang.org/grpc from 1.30.0 to 1.31.0. (#166)
- Bump go.mongodb.org/mongo-driver from 1.3.5 to 1.4.0 in /instrumentation/go.mongodb.org/mongo-driver. (#170)
- Bump google.golang.org/grpc in /instrumentation/github.com/gin-gonic/gin. (#173)
- Bump google.golang.org/grpc in /instrumentation/github.com/labstack/echo. (#176)
- Bump google.golang.org/grpc from 1.30.0 to 1.31.0 in /instrumentation/github.com/Shopify/sarama. (#179)
- Bump cloud.google.com/go from 0.61.0 to 0.63.0 in /detectors/gcp. (#181, #199)
- Bump github.com/aws/aws-sdk-go from 1.33.15 to 1.34.1 in /detectors/aws. (#184, #192, #193, #198, #201, #203)
- Bump github.com/golangci/golangci-lint from 1.29.0 to 1.30.0 in /tools. (#186)
- Setup CI to run tests that require external resources (Cassandra and MongoDB). (#191)
- Bump github.com/Shopify/sarama from 1.26.4 to 1.27.0 in /instrumentation/github.com/Shopify/sarama. (#206)

## [0.10.0] - 2020-07-31

This release upgrades its [go.opentelemetry.io/otel](https://github.com/open-telemetry/opentelemetry-go/releases/tag/v0.10.0) dependency to v0.10.0 and includes new instrumentation for popular Kafka and Cassandra clients.

### Added

- A detector that generate resources from GCE instance. (#132)
- A detector that generate resources from AWS instances. (#139)
- Instrumentation for the Kafka client github.com/Shopify/sarama. (#134, #153)
- Links and status message for mock span in the internal testing library. (#134)
- Instrumentation for the Cassandra client github.com/gocql/gocql. (#137)
- A detector that generate resources from GKE clusters. (#154)

### Fixed

- Bump github.com/aws/aws-sdk-go from 1.33.8 to 1.33.15 in /detectors/aws. (#155, #157, #159, #162)
- Bump github.com/golangci/golangci-lint from 1.28.3 to 1.29.0 in /tools. (#146)

## [0.9.0] - 2020-07-20

This release upgrades its [go.opentelemetry.io/otel](https://github.com/open-telemetry/opentelemetry-go/releases/tag/v0.9.0) dependency to v0.9.0.

### Fixed

- Bump github.com/emicklei/go-restful/v3 from 3.0.0 to 3.2.0 in /instrumentation/github.com/emicklei/go-restful. (#133)
- Update dependabot configuration to correctly check all included packages. (#131)
- Update `RELEASING.md` with correct `tag.sh` command. (#130)

## [0.8.0] - 2020-07-10

This release upgrades its [go.opentelemetry.io/otel](https://github.com/open-telemetry/opentelemetry-go/releases/tag/v0.8.0) dependency to v0.8.0, includes minor fixes, and new instrumentation.

### Added

- Create this `CHANGELOG.md`. (#114)
- Add `emicklei/go-restful/v3` trace instrumentation. (#115)

### Changed

- Update `CONTRIBUTING.md` to ask for updates to `CHANGELOG.md` with each pull request. (#114)
- Move all `github.com` package instrumentation under a `github.com` directory. (#118)

### Fixed

- Update README to include information about external instrumentation.
   To start, this includes native instrumentation found in the `go-redis/redis` package. (#117)
- Bump github.com/golangci/golangci-lint from 1.27.0 to 1.28.2 in /tools. (#122, #123, #125)
- Bump go.mongodb.org/mongo-driver from 1.3.4 to 1.3.5 in /instrumentation/go.mongodb.org/mongo-driver. (#124)

## [0.7.0] - 2020-06-29

This release upgrades its [go.opentelemetry.io/otel](https://github.com/open-telemetry/opentelemetry-go/releases/tag/v0.7.0) dependency to v0.7.0.

### Added

- Create `RELEASING.md` instructions. (#101)
- Apply transitive dependabot go.mod updates as part of a new automatic Github workflow. (#94)
- New dependabot integration to automate package upgrades. (#61)
- Add automatic tag generation script for release. (#60)

### Changed

- Upgrade Datadog metrics exporter to include Resource tags. (#46)
- Added output validation to Datadog example. (#96)
- Move Macaron package to match layout guidelines. (#92)
- Update top-level README and instrumentation README. (#92)
- Bump google.golang.org/grpc from 1.29.1 to 1.30.0. (#99)
- Bump github.com/golangci/golangci-lint from 1.21.0 to 1.27.0 in /tools. (#77)
- Bump go.mongodb.org/mongo-driver from 1.3.2 to 1.3.4 in /instrumentation/go.mongodb.org/mongo-driver. (#76)
- Bump github.com/stretchr/testify from 1.5.1 to 1.6.1. (#74)
- Bump gopkg.in/macaron.v1 from 1.3.5 to 1.3.9 in /instrumentation/macaron. (#68)
- Bump github.com/gin-gonic/gin from 1.6.2 to 1.6.3 in /instrumentation/gin-gonic/gin. (#73)
- Bump github.com/DataDog/datadog-go from 3.5.0+incompatible to 3.7.2+incompatible in /exporters/metric/datadog. (#78)
- Replaced `internal/trace/http.go` helpers with `api/standard` helpers from otel-go repo. (#112)

## [0.6.1] - 2020-06-08

First official tagged release of `contrib` repository.

### Added

- `labstack/echo` trace instrumentation (#42)
- `mongodb` trace instrumentation (#26)
- Go Runtime metrics (#9)
- `gorilla/mux` trace instrumentation (#19)
- `gin-gonic` trace instrumentation (#15)
- `macaron` trace instrumentation (#20)
- `dogstatsd` metrics exporter (#10)
- `datadog` metrics exporter (#22)
- Tags to all modules in repository
- Repository folder structure and automated build (#3)

### Changes

- Prefix support for dogstatsd (#34)
- Update Go Runtime package to use batch observer (#44)

[Unreleased]: https://github.com/open-telemetry/opentelemetry-go-contrib/compare/v1.35.0...HEAD
[1.35.0/0.60.0/0.29.0/0.15.0/0.10.0/0.8.0/0.7.0]: https://github.com/open-telemetry/opentelemetry-go-contrib/releases/tag/v1.35.0
[1.34.0/0.59.0/0.28.0/0.14.0/0.9.0/0.7.0/0.6.0]: https://github.com/open-telemetry/opentelemetry-go-contrib/releases/tag/v1.34.0
[1.33.0/0.58.0/0.27.0/0.13.0/0.8.0/0.6.0/0.5.0]: https://github.com/open-telemetry/opentelemetry-go-contrib/releases/tag/v1.33.0
[1.32.0/0.57.0/0.26.0/0.12.0/0.7.0/0.5.0/0.4.0]: https://github.com/open-telemetry/opentelemetry-go-contrib/releases/tag/v1.32.0
[1.31.0/0.56.0/0.25.0/0.11.0/0.6.0/0.4.0/0.3.0]: https://github.com/open-telemetry/opentelemetry-go-contrib/releases/tag/v1.31.0
[1.30.0/0.55.0/0.24.0/0.10.0/0.5.0/0.3.0/0.2.0]: https://github.com/open-telemetry/opentelemetry-go-contrib/releases/tag/v1.30.0
[1.29.0/0.54.0/0.23.0/0.9.0/0.4.0/0.2.0/0.1.0]: https://github.com/open-telemetry/opentelemetry-go-contrib/releases/tag/v1.29.0
[1.28.0/0.53.0/0.22.0/0.8.0/0.3.0/0.1.0]: https://github.com/open-telemetry/opentelemetry-go-contrib/releases/tag/v1.28.0
[1.27.0/0.52.0/0.21.0/0.7.0/0.2.0]: https://github.com/open-telemetry/opentelemetry-go-contrib/releases/tag/v1.27.0
[1.26.0/0.51.0/0.20.0/0.6.0/0.1.0]: https://github.com/open-telemetry/opentelemetry-go-contrib/releases/tag/v1.26.0
[1.25.0/0.50.0/0.19.0/0.5.0/0.0.1]: https://github.com/open-telemetry/opentelemetry-go-contrib/releases/tag/v1.25.0
[1.24.0/0.49.0/0.18.0/0.4.0]: https://github.com/open-telemetry/opentelemetry-go-contrib/releases/tag/v1.24.0
[1.23.0/0.48.0/0.17.0/0.3.0]: https://github.com/open-telemetry/opentelemetry-go-contrib/releases/tag/v1.23.0
[1.22.0/0.47.0/0.16.0/0.2.0]: https://github.com/open-telemetry/opentelemetry-go-contrib/releases/tag/v1.22.0
[1.21.1/0.46.1/0.15.1/0.1.1]: https://github.com/open-telemetry/opentelemetry-go-contrib/releases/tag/v1.21.1
[1.21.0/0.46.0/0.15.0/0.1.0]: https://github.com/open-telemetry/opentelemetry-go-contrib/releases/tag/v1.21.0
[1.20.0/0.45.0/0.14.0]: https://github.com/open-telemetry/opentelemetry-go-contrib/releases/tag/v1.20.0
[1.19.0/0.44.0/0.13.0]: https://github.com/open-telemetry/opentelemetry-go-contrib/releases/tag/v1.19.0
[1.18.0/0.43.0/0.12.0]: https://github.com/open-telemetry/opentelemetry-go-contrib/releases/tag/v1.18.0
[1.17.0/0.42.0/0.11.0]: https://github.com/open-telemetry/opentelemetry-go-contrib/releases/tag/v1.17.0
[1.17.0-rc.1/0.42.0-rc.1/0.11.0-rc.1]: https://github.com/open-telemetry/opentelemetry-go-contrib/releases/tag/v1.17.0-rc.1
[1.16.1/0.41.1/0.10.1]: https://github.com/open-telemetry/opentelemetry-go-contrib/releases/tag/v1.16.1
[1.16.0/0.41.0/0.10.0]: https://github.com/open-telemetry/opentelemetry-go-contrib/releases/tag/v1.16.0
[1.16.0-rc.2/0.41.0-rc.2/0.10.0-rc.2]: https://github.com/open-telemetry/opentelemetry-go-contrib/releases/tag/v1.16.0-rc.2
[1.16.0-rc.1/0.41.0-rc.1/0.10.0-rc.1]: https://github.com/open-telemetry/opentelemetry-go-contrib/releases/tag/v1.16.0-rc.1
[1.15.0/0.40.0/0.9.0]: https://github.com/open-telemetry/opentelemetry-go-contrib/releases/tag/v1.15.0
[1.14.0/0.39.0/0.8.0]: https://github.com/open-telemetry/opentelemetry-go-contrib/releases/tag/v1.14.0
[1.13.0/0.38.0/0.7.0]: https://github.com/open-telemetry/opentelemetry-go-contrib/releases/tag/v1.13.0
[1.12.0/0.37.0/0.6.0]: https://github.com/open-telemetry/opentelemetry-go-contrib/releases/tag/v1.12.0
[1.11.1/0.36.4/0.5.2]: https://github.com/open-telemetry/opentelemetry-go-contrib/releases/tag/v1.11.1
[1.11.0/0.36.3/0.5.1]: https://github.com/open-telemetry/opentelemetry-go-contrib/releases/tag/v1.11.0
[0.36.2]: https://github.com/open-telemetry/opentelemetry-go-contrib/releases/tag/zpages/v0.36.2
[0.36.1]: https://github.com/open-telemetry/opentelemetry-go-contrib/releases/tag/zpages/v0.36.1
[0.36.0]: https://github.com/open-telemetry/opentelemetry-go-contrib/releases/tag/zpages/v0.36.0
[1.10.0/0.35.0/0.5.0]: https://github.com/open-telemetry/opentelemetry-go-contrib/releases/tag/v1.10.0
[1.9.0/0.34.0/0.4.0]: https://github.com/open-telemetry/opentelemetry-go-contrib/releases/tag/v1.9.0
[1.8.0/0.33.0]: https://github.com/open-telemetry/opentelemetry-go-contrib/releases/tag/v1.8.0
[1.7.0/0.32.0]: https://github.com/open-telemetry/opentelemetry-go-contrib/releases/tag/v1.7.0
[1.6.0/0.31.0]: https://github.com/open-telemetry/opentelemetry-go-contrib/releases/tag/v1.6.0
[1.5.0/0.30.0/0.1.0]: https://github.com/open-telemetry/opentelemetry-go-contrib/releases/tag/v1.5.0
[1.4.0/0.29.0]: https://github.com/open-telemetry/opentelemetry-go-contrib/releases/tag/v1.4.0
[1.3.0/0.28.0]: https://github.com/open-telemetry/opentelemetry-go-contrib/releases/tag/v1.3.0
[1.2.0/0.27.0]: https://github.com/open-telemetry/opentelemetry-go-contrib/releases/tag/v1.2.0
[1.1.1/0.26.1]: https://github.com/open-telemetry/opentelemetry-go-contrib/releases/tag/v1.1.1
[1.1.0/0.26.0]: https://github.com/open-telemetry/opentelemetry-go-contrib/releases/tag/v1.1.0
[1.0.0/0.25.0]: https://github.com/open-telemetry/opentelemetry-go-contrib/releases/tag/v1.0.0
[0.24.0]: https://github.com/open-telemetry/opentelemetry-go-contrib/releases/tag/v0.24.0
[0.23.0]: https://github.com/open-telemetry/opentelemetry-go-contrib/releases/tag/v0.23.0
[0.22.0]: https://github.com/open-telemetry/opentelemetry-go-contrib/releases/tag/v0.22.0
[0.21.0]: https://github.com/open-telemetry/opentelemetry-go-contrib/releases/tag/v0.21.0
[0.20.0]: https://github.com/open-telemetry/opentelemetry-go-contrib/releases/tag/v0.20.0
[0.19.0]: https://github.com/open-telemetry/opentelemetry-go-contrib/releases/tag/v0.19.0
[0.18.0]: https://github.com/open-telemetry/opentelemetry-go-contrib/releases/tag/v0.18.0
[0.17.0]: https://github.com/open-telemetry/opentelemetry-go-contrib/releases/tag/v0.17.0
[0.16.0]: https://github.com/open-telemetry/opentelemetry-go-contrib/releases/tag/v0.16.0
[0.15.1]: https://github.com/open-telemetry/opentelemetry-go-contrib/releases/tag/v0.15.1
[0.15.0]: https://github.com/open-telemetry/opentelemetry-go-contrib/releases/tag/v0.15.0
[0.14.0]: https://github.com/open-telemetry/opentelemetry-go-contrib/releases/tag/v0.14.0
[0.13.0]: https://github.com/open-telemetry/opentelemetry-go-contrib/releases/tag/v0.13.0
[0.12.0]: https://github.com/open-telemetry/opentelemetry-go-contrib/releases/tag/v0.12.0
[0.11.0]: https://github.com/open-telemetry/opentelemetry-go-contrib/releases/tag/v0.11.0
[0.10.1]: https://github.com/open-telemetry/opentelemetry-go-contrib/releases/tag/v0.10.1
[0.10.0]: https://github.com/open-telemetry/opentelemetry-go-contrib/releases/tag/v0.10.0
[0.9.0]: https://github.com/open-telemetry/opentelemetry-go-contrib/releases/tag/v0.9.0
[0.8.0]: https://github.com/open-telemetry/opentelemetry-go-contrib/releases/tag/v0.8.0
[0.7.0]: https://github.com/open-telemetry/opentelemetry-go-contrib/releases/tag/v0.7.0
[0.6.1]: https://github.com/open-telemetry/opentelemetry-go-contrib/releases/tag/v0.6.1

<!-- Released section ended -->

[Go 1.24]: https://go.dev/doc/go1.24
[Go 1.23]: https://go.dev/doc/go1.23
[Go 1.22]: https://go.dev/doc/go1.22
[Go 1.21]: https://go.dev/doc/go1.21
[Go 1.20]: https://go.dev/doc/go1.20
[Go 1.19]: https://go.dev/doc/go1.19
[Go 1.18]: https://go.dev/doc/go1.18

[GO-2024-2687]: https://pkg.go.dev/vuln/GO-2024-2687<|MERGE_RESOLUTION|>--- conflicted
+++ resolved
@@ -19,11 +19,8 @@
 - Use Gin's own `ClientIP` method to detect the client's IP, which supports custom proxy headers in `go.opentelemetry.io/contrib/instrumentation/github.com/gin-gonic/gin/otelgin`. (#6095)
 - Added test for Fields in `go.opentelemetry.io/contrib/propagators/jaeger`. (#7119)
 - Allow configuring samplers in `go.opentelemetry.io/contrib/otelconf`. (#7148)
-<<<<<<< HEAD
+- Slog log bridge now sets `SeverityText` attribute using source value in `go.opentelemetry.io/contrib/bridges/otelslog`. (#7198)
 - Rerun the span name formatter after the request ran if a `req.Pattern` is set, so the span name can include it in `go.opentelemetry.io/contrib/instrumentation/net/http/otelhttp`. (#7192)
-=======
-- Slog log bridge now sets `SeverityText` attribute using source value in `go.opentelemetry.io/contrib/bridges/otelslog`. (#7198)
->>>>>>> 2e9c2c65
 
 ### Changed
 

--- conflicted
+++ resolved
@@ -7,6 +7,10 @@
 This project adheres to [Semantic Versioning](https://semver.org/spec/v2.0.0.html).
 
 ## [Unreleased]
+
+### Added
+
+- Add support for configuring `ClientCertificate` and `ClientKey` field for OTLP exporters in `go.opentelemetry.io/contrib/config`. (#6378)
 
 ### Fixed
 
@@ -19,14 +23,8 @@
 
 ### Added
 
-<<<<<<< HEAD
-- Generate server metrics with semantic conventions v1.26 in `go.opentelemetry.io/contrib/instrumentation/net/http/otelhttp` when `OTEL_SEMCONV_STABILITY_OPT_IN` is set to `http/dup`. (#6411)
-- Generate client metrics with semantic conventions v1.26 in `go.opentelemetry.io/contrib/instrumentation/net/http/otelhttp` when `OTEL_SEMCONV_STABILITY_OPT_IN` is set to `http/dup`. (#6607)
-- Add support for configuring `ClientCertificate` and `ClientKey` field for OTLP exporters in `go.opentelemetry.io/contrib/config`. (#6378)
-=======
 - Generate server metrics with semantic conventions `v1.26.0` in `go.opentelemetry.io/contrib/instrumentation/net/http/otelhttp` when `OTEL_SEMCONV_STABILITY_OPT_IN` is set to `http/dup`. (#6411)
 - Generate client metrics with semantic conventions `v1.26.0` in `go.opentelemetry.io/contrib/instrumentation/net/http/otelhttp` when `OTEL_SEMCONV_STABILITY_OPT_IN` is set to `http/dup`. (#6607)
->>>>>>> 45e0b8b4
 
 ### Fixed
 

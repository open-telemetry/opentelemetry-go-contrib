--- conflicted
+++ resolved
@@ -17,11 +17,8 @@
 - Split `go.opentelemetry.io/contrib/propagators` module into `b3`, `jaeger`, `ot` modules. (#985)
 - `otelmongodb` span attributes, name and span status now conform to specification. (#769)
 - Migrated EC2 resource detector support from root module `go.opentelemetry.io/contrib/detectors/aws` to a separate EC2 resource detector module `go.opentelemetry.io/contrib/detectors/aws/ec2` (#1017)
-<<<<<<< HEAD
 - Add `cloud.provider` and `cloud.platform` to AWS detectors. (#1043)
-=======
 - `otelhttptrace.NewClientTrace` now redacts known sensitive headers by default. (#879)
->>>>>>> 265ebead
 
 ### Fixed
 

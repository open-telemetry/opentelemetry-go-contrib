# Changelog

All notable changes to this project will be documented in this file.

The format is based on [Keep a Changelog](https://keepachangelog.com/en/1.0.0/).

This project adheres to [Semantic Versioning](https://semver.org/spec/v2.0.0.html).

## [Unreleased]

### Added

- Add `NewMiddleware` function in `go.opentelemetry.io/contrib/instrumentation/net/http/otelhttp`. (#2964)
- Add the new `go.opentelemetry.io/contrib/instrgen` package to provide auto-generated source code instrumentation. (#3068, #3108)
<<<<<<< HEAD
- The `go.opentelemetry.io/contrib/exporters/autoexport` package to provide configuration of trace exporters with useful defaults and envar support. (#2753)
- `WithRouteTag` in `go.opentelemetry.io/contrib/instrumentation/net/http/otelhttp` adds HTTP route attribute to metrics. (#615)
=======
- The `go.opentelemetry.io/contrib/exporters/autoexport` package to provide configuration of trace exporters with useful defaults and envar support. (#2753, #4100)
>>>>>>> 384acfd0

### Fixed

- AWS XRay Remote Sampling to cap quotaBalance to 1x quota in `go.opentelemetry.io/contrib/samplers/aws/xray`. (#3651, #3652)
- Do not panic when the HTTP request has the "Expect: 100-continue" header in `go.opentelemetry.io/contrib/instrumentation/net/http/httptrace/otelhttptrace`. (#3892)
- Fix span status value set for non-standard HTTP status codes in modules listed below. (#3966)
  - `go.opentelemetry.io/contrib/instrumentation/github.com/emicklei/go-restful/otelrestful`
  - `go.opentelemetry.io/contrib/instrumentation/github.com/gin-gonic/gin/otelgin`
  - `go.opentelemetry.io/contrib/instrumentation/github.com/gorilla/mux/otelmux`
  - `go.opentelemetry.io/contrib/instrumentation/github.com/labstack/echo/otelecho`
  - `go.opentelemetry.io/contrib/instrumentation/gopkg.in/macaron.v1/otelmacaron`
  - `go.opentelemetry.io/contrib/instrumentation/net/http/httptrace/otelhttptrace`
  - `go.opentelemetry.io/contrib/instrumentation/net/http/otelhttp`
- Do not modify the origin request in RoundTripper in `go.opentelemetry.io/contrib/instrumentation/net/http/otelhttp`. (#4033)
- Handle empty value of `OTEL_PROPAGATORS` environment variable the same way as when the variable is unset in `go.opentelemetry.io/contrib/propagators/autoprop`. (#4101)

### Deprecated

- The `go.opentelemetry.io/contrib/instrumentation/github.com/astaxie/beego/otelbeego` module is deprecated. (#4092, #4104)
- The `go.opentelemetry.io/contrib/instrumentation/github.com/go-kit/kit/otelkit` module is deprecated. (#4093, #4104)

### Removed

- Remove `Handler` type in `go.opentelemetry.io/contrib/instrumentation/net/http/otelhttp`. (#2964)

## [1.17.0/0.42.0/0.11.0] - 2023-05-23

### Changed

- Use `strings.Cut()` instead of `string.SplitN()` for better readability and memory use. (#3822)
- Change `otelgrpc` interceptors to disable `SENT`/`RECEIVED` events.  Use `WithMessageEvents()` to turn back on. (#3964)

## [1.17.0-rc.1/0.42.0-rc.1/0.11.0-rc.1] - 2023-05-17

### Changed

- Upgrade dependencies of OpenTelemetry Go to use the new [`v1.16.0-rc.1`/`v0.39.0-rc.1` release](https://github.com/open-telemetry/opentelemetry-go/releases/tag/v1.16.0-rc.1).
- Remove `semver:` prefix from instrumentation version. (#3681, #3798)

### Deprecated

- `SemVersion` functions in instrumentation packages are deprecated, use `Version` instead. (#3681, #3798)

## [1.16.1/0.41.1/0.10.1] - 2023-05-02

### Added

- The `WithPublicEndpoint` and `WithPublicEndpointFn` options in `go.opentelemetry.io/contrib/instrumentation/github.com/gorilla/mux/otelmux`. (#3661)

### Changed

- Upgrade dependencies of OpenTelemetry Go to use the new [`v1.15.1`/`v0.38.1` release](https://github.com/open-telemetry/opentelemetry-go/releases/tag/v1.15.1)

### Fixed

- AWS XRay Remote Sampling to preserve previous rule if updated rule property has not changed in `go.opentelemetry.io/contrib/samplers/aws/xray`. (#3619, #3620)

## [1.16.0/0.41.0/0.10.0] - 2023-04-28

### Added

- AWS SDK add `rpc.system` attribute in `go.opentelemetry.io/contrib/instrumentation/github.com/aws/aws-sdk-go-v2/otelaws`. (#3582, #3617)

### Changed

- Update `go.opentelemetry.io/contrib/instrumentation/google.golang.org/grpc/otelgrpc` to align gRPC server span status with the changes in the OpenTelemetry specification. (#3685)
- Adding the `db.statement` tag to spans in `go.opentelemetry.io/contrib/instrumentation/go.mongodb.org/mongo-driver/mongo/otelmongo` is now disabled by default. (#3519)

### Fixed

- The error received by `otelecho` middleware is then passed back to upstream middleware instead of being swallowed. (#3656)
- Prevent taking from reservoir in AWS XRay Remote Sampler when there is zero capacity in `go.opentelemetry.io/contrib/samplers/aws/xray`. (#3684)
- Fix `otelhttp.Handler` in `go.opentelemetry.io/contrib/instrumentation/net/http/otelhttp` to propagate multiple `WriteHeader` calls while persisting the initial `statusCode`. (#3580)

## [1.16.0-rc.2/0.41.0-rc.2/0.10.0-rc.2] - 2023-03-23

### Added

- The `WithPublicEndpoint` and `WithPublicEndpointFn` options in `go.opentelemetry.io/contrib/instrumentation/github.com/emicklei/go-restful/otelrestful`. (#3563)

### Fixed

- AWS SDK rename attributes `aws.operation`, `aws.service` to `rpc.method`,`rpc.service` in `go.opentelemetry.io/contrib/instrumentation/github.com/aws/aws-sdk-go-v2/otelaws`. (#3582, #3617)
- AWS SDK span name to be of the format `Service.Operation` in `go.opentelemetry.io/contrib/instrumentation/github.com/aws/aws-sdk-go-v2/otelaws`. (#3582, #3521)
- Prevent sampler configuration reset from erroneously sampling first span in `go.opentelemetry.io/contrib/samplers/jaegerremote`. (#3603, #3604)

## [1.16.0-rc.1/0.41.0-rc.1/0.10.0-rc.1] - 2023-03-02

### Changed

- Dropped compatibility testing for [Go 1.18].
  The project no longer guarantees support for this version of Go. (#3516)

## [1.15.0/0.40.0/0.9.0] - 2023-02-27

This release is the last to support [Go 1.18].
The next release will require at least [Go 1.19].

### Added

- Support [Go 1.20]. (#3372)
- Add `SpanNameFormatter` option to package `go.opentelemetry.io/contrib/instrumentation/github.com/gin-gonic/gin/otelgin`. (#3343)

### Changed

- Change to use protobuf parser instead of encoding/json to accept enums as strings in `go.opentelemetry.io/contrib/samplers/jaegerremote`. (#3183)

### Fixed

- Remove use of deprecated `"math/rand".Seed` in `go.opentelemetry.io/contrib/instrumentation/github.com/Shopify/sarama/otelsarama/example/producer`. (#3396)
- Do not assume "aws" partition in ecs detector to prevent panic in `go.opentelemetry.io/contrib/detectors/aws/ecs`. (#3167)
- The span name of producer spans from `go.opentelemetry.io/contrib/instrumentation/github.com/Shopify/sarama/otelsarama` is corrected to use `publish` instead of `send`. (#3369)
- Attribute types are corrected in `go.opentelemetry.io/contrib/instrumentation/github.com/aws/aws-sdk-go-v2/otelaws`. (#3369)
  - `aws.dynamodb.table_names` is now a string slice value.
  - `aws.dynamodb.global_secondary_indexes` is now a string slice value.
  - `aws.dynamodb.local_secondary_indexes` is now a string slice value.
  - `aws.dynamodb.attribute_definitions` is now a string slice value.
  - `aws.dynamodb.global_secondary_index_updates` is now a string slice value.
  - `aws.dynamodb.provisioned_read_capacity` is now a `float64` value.
  - `aws.dynamodb.provisioned_write_capacity` is now a `float64` value.

## [1.14.0/0.39.0/0.8.0] - 2023-02-07

### Changed

- Change `runtime.uptime` instrument in `go.opentelemetry.io/contrib/instrumentation/runtime` from `Int64ObservableUpDownCounter` to `Int64ObservableCounter`,
 since the value is monotonic. (#3347)
- `samplers/jaegerremote`: change to use protobuf parser instead of encoding/json to accept enums as strings. (#3183)

### Fixed

- The GCE detector in `go.opentelemetry.io/contrib/detectors/gcp` includes the "cloud.region" attribute when appropriate. (#3367)

## [1.13.0/0.38.0/0.7.0] - 2023-01-30

### Added

- Add `WithSpanNameFormatter` to `go.opentelemetry.io/contrib/instrumentation/github.com/gorilla/mux/otelmux` to allow customizing span names. (#3041)
- Add missing recommended AWS Lambda resource attributes `faas.instance` and `faas.max_memory` in `go.opentelemetry.io/contrib/detectors/aws/lambda`. (#3148)
- Improve documentation for `go.opentelemetry.io/contrib/samplers/jaegerremote` by providing examples of sampling endpoints. (#3147)
- Add `WithServerName` to `go.opentelemetry.io/contrib/instrumentation/net/http/otelhttp` to set the primary server name of a `Handler`. (#3182)

### Changed

- Remove expensive calculation of uncompressed message size attribute in `go.opentelemetry.io/contrib/instrumentation/google.golang.org/grpc/otelgrpc`. (#3168)
- Upgrade all `semconv` packages to use `v1.17.0`. (#3182)
- Upgrade dependencies of OpenTelemetry Go to use the new [`v1.12.0`/`v0.35.0` release](https://github.com/open-telemetry/opentelemetry-go/releases/tag/v1.12.0). (#3190, #3170)

## [1.12.0/0.37.0/0.6.0]

### Added

- Implemented retrieving the [`aws.ecs.*` resource attributes](https://opentelemetry.io/docs/reference/specification/resource/semantic_conventions/cloud_provider/aws/ecs/) in `go.opentelemetry.io/detectors/aws/ecs` based on the ECS Metadata v4 endpoint. (#2626)
- The `WithLogger` option to `go.opentelemetry.io/contrib/samplers/jaegerremote` to allow users to pass a `logr.Logger` and have operations logged. (#2566)
- Add the `messaging.url` & `messaging.system` attributes to all appropriate SQS operations in the `go.opentelemetry.io/contrib/instrumentation/github.com/aws/aws-sdk-go-v2/otelaws` package. (#2879)
- Add example use of the metrics signal to `go.opentelemetry.io/contrib/instrumentation/net/http/otelhttp/example`. (#2610)
- [otelgin] Add support for filters to the `go.opentelemetry.io/contrib/instrumentation/github.com/gin-gonic/gin/otelgin` package to provide the way to control which inbound requests are traced. (#2965, #2963)

### Fixed

- Set the status_code span attribute even if the HTTP handler hasn't written anything. (#2822)
- Do not wrap http.NoBody in `go.opentelemetry.io/contrib/instrumentation/net/http/otelhttp`, which fixes handling of that special request body. (#2983)

## [1.11.1/0.36.4/0.5.2]

### Added

- Add trace context propagation support to `instrumentation/github.com/aws/aws-sdk-go-v2/otelaws` (#2856).
- [otelgrpc] Add `WithMeterProvider` function to enable metric and add metric `rpc.server.duration` to otelgrpc instrumentation library. (#2700)

### Changed

- Upgrade dependencies of OpenTelemetry Go to use the new [`v1.11.1`/`v0.33.0` release](https://github.com/open-telemetry/opentelemetry-go/releases/tag/v1.11.1)

## [1.11.0/0.36.3/0.5.1]

### Changed

- Upgrade dependencies of the OpenTelemetry Go Metric SDK to use the new [`v1.11.0`/`v0.32.3` release](https://github.com/open-telemetry/opentelemetry-go/releases/tag/v1.11.0)

## [0.36.2]

### Changed

- Upgrade dependencies of the OpenTelemetry Go Metric SDK to use the new [`v0.32.2` release](https://github.com/open-telemetry/opentelemetry-go/releases/tag/sdk%2Fmetric%2Fv0.32.2)
- Avoid getting a new Tracer for every RPC in `go.opentelemetry.io/contrib/instrumentation/google.golang.org/grpc/otelgrpc`. (#2835)
- Conditionally compute message size for tracing events using proto v2 API rather than legacy v1 API in `go.opentelemetry.io/contrib/instrumentation/google.golang.org/grpc/otelgrpc`. (#2647)

### Deprecated

- The `Inject` function in `go.opentelemetry.io/contrib/instrumentation/google.golang.org/grpc/otelgrpc` is deprecated. (#2838)
- The `Extract` function in `go.opentelemetry.io/contrib/instrumentation/google.golang.org/grpc/otelgrpc` is deprecated. (#2838)

## [0.36.1]

### Changed

- Upgrade dependencies of the OpenTelemetry Go Metric SDK to use the new [`v0.32.1` release](https://github.com/open-telemetry/opentelemetry-go/releases/tag/sdk%2Fmetric%2Fv0.32.1)

### Removed

- Drop support for Go 1.17.
  The project currently only supports Go 1.18 and above. (#2785)

## [0.36.0]

### Changed

- Upgrade dependencies of the OpenTelemetry Go Metric SDK to use the new [`v0.32.0` release](https://github.com/open-telemetry/opentelemetry-go/releases/tag/sdk%2Fmetric%2Fv0.32.0). (#2781, #2756, #2758, #2760, #2762)

## [1.10.0/0.35.0/0.5.0]

### Changed

- Rename the `Typ` field of `"go.opentelemetry.io/contrib/instrumentation/google.golang.org/grpc/otelgrpc".InterceptorInfo` to `Type`. (#2688)
- Use Go 1.19 as the default version for CI testing/linting. (#2675)

### Fixed

- Fix the Jaeger propagator rejecting trace IDs that are both shorter than 128 bits and not exactly 64 bits long (while not being 0).
  Also fix the propagator rejecting span IDs shorter than 64 bits.
  This fixes compatibility with Jaeger clients encoding trace and span IDs as variable-length hex strings, [as required by the Jaeger propagation format](https://www.jaegertracing.io/docs/1.37/client-libraries/#value). (#2731)

## [1.9.0/0.34.0/0.4.0] - 2022-08-02

### Added

- Add gRPC trace `Filter` to the `go.opentelemetry.io/contrib/instrumentation/google.golang.org/grpc/otelgrpc` package to provide the way to filter the traces automatically generated in interceptors. (#2572)
- The `TextMapPropagator` function to `go.opentelemetry.io/contrib/propagators/autoprop`.
  This function is used to return a composite `TextMapPropagator` from registered names (instead of having to specify with an environment variable). (#2593)

### Changed

- Upgraded all `semconv` package use to `v1.12.0`. (#2589)

## [1.8.0/0.33.0] - 2022-07-08

### Added

- The `go.opentelemetry.io/contrib/propagators/autoprop` package to provide configuration of propagators with useful defaults and envar support. (#2258)
- `WithPublicEndpointFn` hook to dynamically detect public HTTP requests and set their trace parent as a link. (#2342)

### Fixed

- Fix the `otelhttp`, `otelgin`, `otelmacaron`, `otelrestful` middlewares
  by using `SpanKindServer` when deciding the `SpanStatus`.
  This makes `4xx` response codes to not be an error anymore. (#2427)

## [1.7.0/0.32.0] - 2022-04-28

### Added

- Consistent probability sampler implementation. (#1379)

### Changed

- Upgraded all `semconv` package use to `v1.10.0`.
  This includes a backwards incompatible change for the `otelgocql` package to conform with the specification [change](https://github.com/open-telemetry/opentelemetry-specification/pull/1973).
  The `db.cassandra.keyspace` attribute is now transmitted as the `db.name` attribute. (#2222)

### Fixed

- Fix the `otelmux` middleware by using `SpanKindServer` when deciding the `SpanStatus`.
  This makes `4xx` response codes to not be an error anymore. (#1973)
- Fixed jaegerremote sampler not behaving properly with per operation strategy set. (#2137)
- Stopped injecting propagation context into response headers in otelhttp. (#2180)
- Fix issue where attributes for DynamoDB were not added because of a string miss match. (#2272)

### Removed

- Drop support for Go 1.16.
  The project currently only supports Go 1.17 and above. (#2314)

## [1.6.0/0.31.0] - 2022-03-28

### Added

- The project is now tested against Go 1.18 (in addition to the existing 1.16 and 1.17) (#1976)

### Changed

- Upgraded all dependencies on stable modules from `go.opentelemetry.io/otel` from v1.5.0 to v1.6.1. (#2134)
- Upgraded all dependencies on metric modules from `go.opentelemetry.io/otel` from v0.27.0 to v0.28.0. (#1977)

### Fixed

- otelhttp: Avoid panic by adding nil check to `wrappedBody.Close` (#2164)

## [1.5.0/0.30.0/0.1.0] - 2022-03-16

### Added

- Added the `go.opentelemetry.io/contrib/samplers/jaegerremote` package.
  This package implements the Jaeger remote sampler for OpenTelemetry Go. (#936)
- DynamoDB spans created with the `go.opentelemetry.io/contrib/instrumentation/github.com/aws/aws-sdk-go-v2/otelaws` package now have the appropriate database attributes added for the operation being performed.
  These attributes are detected automatically, but it is also now possible to provide a custom function to set attributes using `WithAttributeSetter`. (#1582)
- Add resource detector for GCP cloud function. (#1584)
- Add OpenTracing baggage extraction to the OpenTracing propagator in `go.opentelemetry.io/contrib/propagators/ot`. (#1880)

### Fixed

- Fix the `echo` middleware by using `SpanKind.SERVER` when deciding the `SpanStatus`.
  This makes `4xx` response codes to not be an error anymore. (#1848)

### Removed

- The deprecated `go.opentelemetry.io/contrib/exporters/metric/datadog` module is removed. (#1920)
- The deprecated `go.opentelemetry.io/contrib/exporters/metric/dogstatsd` module is removed. (#1920)
- The deprecated `go.opentelemetry.io/contrib/exporters/metric/cortex` module is removed.
  Use the `go.opentelemetry.io/otel/exporters/otlp/otlpmetric` exporter as a replacement to send data to a collector which can then export with its PRW exporter. (#1920)

## [1.4.0/0.29.0] - 2022-02-14

### Added

- Add `WithClientTrace` option to `go.opentelemetry.io/contrib/instrumentation/net/http/otelhttp`. (#875)

### Changed

- All metric instruments from the `go.opentelemetry.io/contrib/instrumentation/runtime` package have been renamed from `runtime.go.*` to `process.runtime.go.*` so as to comply with OpenTelemetry semantic conventions. (#1549)

### Fixed

- Change the `http-server-duration` instrument in `go.opentelemetry.io/contrib/instrumentation/net/http/otelhttp` to record milliseconds instead of microseconds.
  This changes fixes the code to comply with the OpenTelemetry specification. (#1414, #1537)
- Fixed the region reported by the `"go.opentelemetry.io/contrib/detectors/gcp".CloudRun` detector to comply with the OpenTelemetry specification.
  It no longer includes the project scoped region path, instead just the region. (#1546)
- The `"go.opentelemetry.io/contrib/instrumentation/net/http/otelhttp".Transport` type now correctly handles protocol switching responses.
  The returned response body implements the `io.ReadWriteCloser` interface if the underlying one does.
  This ensures that protocol switching requests receive a response body that they can write to. (#1329, #1628)

### Deprecated

- The `go.opentelemetry.io/contrib/exporters/metric/datadog` module is deprecated. (#1639)
- The `go.opentelemetry.io/contrib/exporters/metric/dogstatsd` module is deprecated. (#1639)
- The `go.opentelemetry.io/contrib/exporters/metric/cortex` module is deprecated.
  Use the go.opentelemetry.io/otel/exporters/otlp/otlpmetric exporter as a replacement to send data to a collector which can then export with its PRW exporter. (#1639)

### Removed

- Remove the `MinMaxSumCount` from cortex and datadog exporter. (#1554)
- The `go.opentelemetry.io/contrib/exporters/metric/dogstatsd` exporter no longer support exporting histogram or exact data points. (#1639)
- The `go.opentelemetry.io/contrib/exporters/metric/datadog` exporter no longer support exporting exact data points. (#1639)

## [1.3.0/0.28.0] - 2021-12-10

### ⚠️ Notice ⚠️

We have updated the project minimum supported Go version to 1.16

### Changed

- `otelhttptrace.NewClientTrace` now uses `TracerProvider` from the parent context if one exists and none was set with `WithTracerProvider` (#874)

### Fixed

- The `"go.opentelemetry.io/contrib/detector/aws/ecs".Detector` no longer errors if not running in ECS. (#1428)
- `go.opentelemetry.io/contrib/instrumentation/github.com/gorilla/mux/otelmux`
  does not require instrumented HTTP handlers to call `Write` nor
  `WriteHeader` anymore. (#1443)

## [1.2.0/0.27.0] - 2021-11-15

### Changed

- Update dependency on the `go.opentelemetry.io/otel` project to `v1.2.0`.
- `go.opentelemetry.io/contrib/instrumentation/github.com/aws/aws-lambda-go/otellambda/xrayconfig`
  updated to ensure access to the `TracerProvider`.
  - A `NewTracerProvider()` function is available to construct a recommended
    `TracerProvider` configuration.
  - `AllRecommendedOptions()` has been renamed to `WithRecommendedOptions()`
    and takes a `TracerProvider` as an argument.
  - `EventToCarrier()` and `Propagator()` are now `WithEventToCarrier()` and
    `WithPropagator()` to reflect that they return `Option` implementations.

## [1.1.1/0.26.1] - 2021-11-04

### Changed

- The `Transport`, `Handler`, and HTTP client convenience wrappers in the `go.opentelemetry.io/contrib/instrumentation/net/http/otelhttp` package now use the `TracerProvider` from the parent context if one exists and none was explicitly set when configuring the instrumentation. (#873)
- Semantic conventions now use `go.opentelemetry.io/otel/semconv/v1.7.0"`. (#1385)

## [1.1.0/0.26.0] - 2021-10-28

Update dependency on the `go.opentelemetry.io/otel` project to `v1.1.0`.

### Added

- Add instrumentation for the `github.com/aws/aws-lambda-go` package. (#983)
- Add resource detector for AWS Lambda. (#983)
- Add `WithTracerProvider` option for `otelhttptrace.NewClientTrace`. (#1128)
- Add optional AWS X-Ray configuration module for AWS Lambda Instrumentation. (#984)

### Fixed

- The `go.opentelemetry.io/contrib/propagators/ot` propagator returns the words `true` or `false` for the `ot-tracer-sampled` header instead of numerical `0` and `1`. (#1358)

## [1.0.0/0.25.0] - 2021-10-06

- Resource detectors and propagators (with the exception of `go.
  opentelemetry.io/contrib/propagators/opencensus`) are now stable and
  released at v1.0.0.
- Update dependency on the `go.opentelemetry.io/otel` project to `v1.0.1`.
- Update dependency on `go.opentelemetry.io/otel/metric` to `v0.24.0`.

## [0.24.0] - 2021-09-21

- Update dependency on the `go.opentelemetry.io/otel` project to `v1.0.0`.

## [0.23.0] - 2021-09-08

### Added

- Add `WithoutSubSpans`, `WithRedactedHeaders`, `WithoutHeaders`, and `WithInsecureHeaders` options for `otelhttptrace.NewClientTrace`. (#879)

### Changed

- Split `go.opentelemetry.io/contrib/propagators` module into `b3`, `jaeger`, `ot` modules. (#985)
- `otelmongodb` span attributes, name and span status now conform to specification. (#769)
- Migrated EC2 resource detector support from root module `go.opentelemetry.io/contrib/detectors/aws` to a separate EC2 resource detector module `go.opentelemetry.io/contrib/detectors/aws/ec2` (#1017)
- Add `cloud.provider` and `cloud.platform` to AWS detectors. (#1043)
- `otelhttptrace.NewClientTrace` now redacts known sensitive headers by default. (#879)

### Fixed

- Fix span not marked as error in `otelhttp.Transport` when `RoundTrip` fails with an error. (#950)

## [0.22.0] - 2021-07-26

### Added

- Add the `zpages` span processor. (#894)

### Changed

- The `b3.B3` type has been removed.
  `b3.New()` and `b3.WithInjectEncoding(encoding)` are added to replace it. (#868)

### Fixed

- Fix deadlocks and race conditions in `otelsarama.WrapAsyncProducer`.
  The `messaging.message_id` and `messaging.kafka.partition` attributes are now not set if a message was not processed. (#754) (#755) (#881)
- Fix `otelsarama.WrapAsyncProducer` so that the messages from the `Errors` channel contain the original `Metadata`. (#754)

## [0.21.0] - 2021-06-18

### Fixed

- Dockerfile based examples for `otelgin` and `otelmacaron`. (#767)

### Changed

- Supported minimum version of Go bumped from 1.14 to 1.15. (#787)
- EKS Resource Detector now use the Kubernetes Go client to obtain the ConfigMap. (#813)

### Removed

- Remove service name from `otelmongodb` configuration and span attributes. (#763)

## [0.20.0] - 2021-04-23

### Changed

- The `go.opentelemetry.io/contrib/instrumentation/go.mongodb.org/mongo-driver/mongo/otelmongo` instrumentation now accepts a `WithCommandAttributeDisabled`,
   so the caller can specify whether to opt-out of tracing the mongo command. (#712)
- Upgrade to v0.20.0 of `go.opentelemetry.io/otel`. (#758)
- The B3 and Jaeger propagators now store their debug or deferred state in the context.Context instead of the SpanContext. (#758)

## [0.19.0] - 2021-03-19

### Changed

- Upgrade to v0.19.0 of `go.opentelemetry.io/otel`.
- Fix Span names created in HTTP Instrumentation package to conform with guidelines. (#757)

## [0.18.0] - 2021-03-04

### Fixed

- `otelmemcache` no longer sets span status to OK instead of leaving it unset. (#477)
- Fix goroutine leak in gRPC `StreamClientInterceptor`. (#581)

### Removed

- Remove service name from `otelmemcache` configuration and span attributes. (#477)

## [0.17.0] - 2021-02-15

### Added

- Add `ot-tracer` propagator (#562)

### Changed

- Rename project default branch from `master` to `main`.

### Fixed

- Added failure message for AWS ECS resource detector for better debugging (#568)
- Goroutine leak in gRPC StreamClientInterceptor while streamer returns an error. (#581)

## [0.16.0] - 2021-01-13

### Fixed

- Fix module path for AWS ECS resource detector (#517)

## [0.15.1] - 2020-12-14

### Added

- Add registry link check to `Makefile` and pre-release script. (#446)
- A new AWS X-Ray ID Generator (#459)
- Migrate CircleCI jobs to GitHub Actions (#476)
- Add CodeQL GitHub Action (#506)
- Add gosec workflow to GitHub Actions (#507)

### Fixed

- Fixes the body replacement in otelhttp to not to mutate a nil body. (#484)

## [0.15.0] - 2020-12-11

### Added

- A new Amazon EKS resource detector. (#465)
- A new `gcp.CloudRun` detector for detecting resource from a Cloud Run instance. (#455)

## [0.14.0] - 2020-11-20

### Added

- `otelhttp.{Get,Head,Post,PostForm}` convenience wrappers for their `http` counterparts. (#390)
- The AWS detector now adds the cloud zone, host image ID, host type, and host name to the returned `Resource`. (#410)
- Add Amazon ECS Resource Detector for AWS X-Ray. (#466)
- Add propagator for AWS X-Ray (#462)

### Changed

- Add semantic version to `Tracer` / `Meter` created by instrumentation packages `otelsaram`, `otelrestful`, `otelmongo`, `otelhttp` and `otelhttptrace`. (#412)
- Update instrumentation guidelines about tracer / meter semantic version. (#412)
- Replace internal tracer and meter helpers by helpers from `go.opentelemetry.io/otel`. (#414)
- gRPC instrumentation sets span attribute `rpc.grpc.status_code`. (#453)

## Fixed

- `/detectors/aws` no longer fails if instance metadata is not available (e.g. not running in AWS) (#401)
- The AWS detector now returns a partial resource and an appropriate error if it encounters an error part way through determining a `Resource` identity. (#410)
- The `host` instrumentation unit test has been updated to not depend on the system it runs on. (#426)

## [0.13.0] - 2020-10-09

## Added

- A Jaeger propagator. (#375)

## Changed

- The `go.opentelemetry.io/contrib/instrumentation/google.golang.org/grpc/otelgrpc` package instrumentation no longer accepts a `Tracer` as an argument to the interceptor function.
   Instead, a new `WithTracerProvider` option is added to configure the `TracerProvider` used when creating the `Tracer` for the instrumentation. (#373)
- The `go.opentelemetry.io/contrib/instrumentation/gopkg.in/macaron.v1/otelmacaron` instrumentation now accepts a `TracerProvider` rather than a `Tracer`. (#374)
- Remove `go.opentelemetry.io/otel/sdk` dependency from instrumentation. (#381)
- Use `httpsnoop` in `go.opentelemetry.io/contrib/instrumentation/github.com/gorilla/mux/otelmux` to ensure `http.ResponseWriter` additional interfaces are preserved. (#388)

### Fixed

- The `go.opentelemetry.io/contrib/instrumentation/github.com/labstack/echo/otelecho.Middleware` no longer sends duplicate errors to the global `ErrorHandler`. (#377, #364)
- The import comment in `go.opentelemetry.io/contrib/instrumentation/net/http/otelhttp` is now correctly quoted. (#379)
- The B3 propagator sets the sample bitmask when the sampling decision is `debug`. (#369)

## [0.12.0] - 2020-09-25

### Added

- Benchmark tests for the gRPC instrumentation. (#296)
- Integration testing for the gRPC instrumentation. (#297)
- Allow custom labels to be added to net/http metrics. (#306)
- Added B3 propagator, moving it out of open.telemetry.io/otel repo. (#344)

### Changed

- Unify instrumentation about provider options for `go.mongodb.org/mongo-driver`, `gin-gonic/gin`, `gorilla/mux`,
  `labstack/echo`, `emicklei/go-restful`, `bradfitz/gomemcache`, `Shopify/sarama`, `net/http` and `beego`. (#303)
- Update instrumentation guidelines about uniform provider options. Also, update style guide. (#303)
- Make config struct of instrumentation unexported. (#303)
- Instrumentations have been updated to adhere to the [configuration style guide's](https://github.com/open-telemetry/opentelemetry-go/blob/master/CONTRIBUTING.md#config)
   updated recommendation to use `newConfig()` instead of `configure()`. (#336)
- A new instrumentation naming scheme is implemented to avoid package name conflicts for instrumented packages while still remaining discoverable. (#359)
  - `google.golang.org/grpc` -> `google.golang.org/grpc/otelgrpc`
  - `go.mongodb.org/mongo-driver` -> `go.mongodb.org/mongo-driver/mongo/otelmongo`
  - `net/http` -> `net/http/otelhttp`
  - `net/http/httptrace` -> `net/http/httptrace/otelhttptrace`
  - `github.com/labstack/echo` -> `github.com/labstack/echo/otelecho`
  - `github.com/bradfitz/gomemcache` -> `github.com/bradfitz/gomemcache/memcache/otelmemcache`
  - `github.com/gin-gonic/gin` -> `github.com/gin-gonic/gin/otelgin`
  - `github.com/gocql/gocql` -> `github.com/gocql/gocql/otelgocql`
  - `github.com/emicklei/go-restful` -> `github.com/emicklei/go-restful/otelrestful`
  - `github.com/Shopify/sarama` -> `github.com/Shopify/sarama/otelsarama`
  - `github.com/gorilla/mux` -> `github.com/gorilla/mux/otelmux`
  - `github.com/astaxie/beego` -> `github.com/astaxie/beego/otelbeego`
  - `gopkg.in/macaron.v1` -> `gopkg.in/macaron.v1/otelmacaron`
- Rename `OTelBeegoHandler` to `Handler` in the `go.opentelemetry.io/contrib/instrumentation/github.com/astaxie/beego/otelbeego` package. (#359)
- Replace `WithTracer` with `WithTracerProvider` in the `go.opentelemetry.io/contrib/instrumentation/gopkg.in/macaron.v1/otelmacaron` instrumentation. (#374)

## [0.11.0] - 2020-08-25

### Added

- Top-level `Version()` and `SemVersion()` functions defining the current version of the contrib package. (#225)
- Instrumentation for the `github.com/astaxie/beego` package. (#200)
- Instrumentation for the `github.com/bradfitz/gomemcache` package. (#204)
- Host metrics instrumentation. (#231)
- Cortex histogram and distribution support. (#237)
- Cortex example project. (#238)
- Cortex HTTP authentication. (#246)

### Changed

- Remove service name as a parameter of Sarama instrumentation. (#221)
- Replace `WithTracer` with `WithTracerProvider` in Sarama instrumentation. (#221)
- Switch to use common top-level module `SemVersion()` when creating versioned tracer in `bradfitz/gomemcache`. (#226)
- Use `IntegrationShouldRun` in `gomemcache_test`. (#254)
- Use Go 1.15 for CI builds. (#236)
- Improved configuration for `runtime` instrumentation. (#224)

### Fixed

- Update dependabot configuration to include newly added `bradfitz/gomemcache` package. (#226)
- Correct `runtime` instrumentation name. (#241)

## [0.10.1] - 2020-08-13

### Added

- The `go.opentelemetry.io/contrib/instrumentation/google.golang.org/grpc` module has been added to replace the instrumentation that had previoiusly existed in the `go.opentelemetry.io/otel/instrumentation/grpctrace` package. (#189)
- Instrumentation for the stdlib `net/http` and `net/http/httptrace` packages. (#190)
- Initial Cortex exporter. (#202, #205, #210, #211, #215)

### Fixed

- Bump google.golang.org/grpc from 1.30.0 to 1.31.0. (#166)
- Bump go.mongodb.org/mongo-driver from 1.3.5 to 1.4.0 in /instrumentation/go.mongodb.org/mongo-driver. (#170)
- Bump google.golang.org/grpc in /instrumentation/github.com/gin-gonic/gin. (#173)
- Bump google.golang.org/grpc in /instrumentation/github.com/labstack/echo. (#176)
- Bump google.golang.org/grpc from 1.30.0 to 1.31.0 in /instrumentation/github.com/Shopify/sarama. (#179)
- Bump cloud.google.com/go from 0.61.0 to 0.63.0 in /detectors/gcp. (#181, #199)
- Bump github.com/aws/aws-sdk-go from 1.33.15 to 1.34.1 in /detectors/aws. (#184, #192, #193, #198, #201, #203)
- Bump github.com/golangci/golangci-lint from 1.29.0 to 1.30.0 in /tools. (#186)
- Setup CI to run tests that require external resources (Cassandra and MongoDB). (#191)
- Bump github.com/Shopify/sarama from 1.26.4 to 1.27.0 in /instrumentation/github.com/Shopify/sarama. (#206)

## [0.10.0] - 2020-07-31

This release upgrades its [go.opentelemetry.io/otel](https://github.com/open-telemetry/opentelemetry-go/releases/tag/v0.10.0) dependency to v0.10.0 and includes new instrumentation for popular Kafka and Cassandra clients.

### Added

- A detector that generate resources from GCE instance. (#132)
- A detector that generate resources from AWS instances. (#139)
- Instrumentation for the Kafka client github.com/Shopify/sarama. (#134, #153)
- Links and status message for mock span in the internal testing library. (#134)
- Instrumentation for the Cassandra client github.com/gocql/gocql. (#137)
- A detector that generate resources from GKE clusters. (#154)

### Fixed

- Bump github.com/aws/aws-sdk-go from 1.33.8 to 1.33.15 in /detectors/aws. (#155, #157, #159, #162)
- Bump github.com/golangci/golangci-lint from 1.28.3 to 1.29.0 in /tools. (#146)

## [0.9.0] - 2020-07-20

This release upgrades its [go.opentelemetry.io/otel](https://github.com/open-telemetry/opentelemetry-go/releases/tag/v0.9.0) dependency to v0.9.0.

### Fixed

- Bump github.com/emicklei/go-restful/v3 from 3.0.0 to 3.2.0 in /instrumentation/github.com/emicklei/go-restful. (#133)
- Update dependabot configuration to correctly check all included packages. (#131)
- Update `RELEASING.md` with correct `tag.sh` command. (#130)

## [0.8.0] - 2020-07-10

This release upgrades its [go.opentelemetry.io/otel](https://github.com/open-telemetry/opentelemetry-go/releases/tag/v0.8.0) dependency to v0.8.0, includes minor fixes, and new instrumentation.

### Added

- Create this `CHANGELOG.md`. (#114)
- Add `emicklei/go-restful/v3` trace instrumentation. (#115)

### Changed

- Update `CONTRIBUTING.md` to ask for updates to `CHANGELOG.md` with each pull request. (#114)
- Move all `github.com` package instrumentation under a `github.com` directory. (#118)

### Fixed

- Update README to include information about external instrumentation.
   To start, this includes native instrumentation found in the `go-redis/redis` package. (#117)
- Bump github.com/golangci/golangci-lint from 1.27.0 to 1.28.2 in /tools. (#122, #123, #125)
- Bump go.mongodb.org/mongo-driver from 1.3.4 to 1.3.5 in /instrumentation/go.mongodb.org/mongo-driver. (#124)

## [0.7.0] - 2020-06-29

This release upgrades its [go.opentelemetry.io/otel](https://github.com/open-telemetry/opentelemetry-go/releases/tag/v0.7.0) dependency to v0.7.0.

### Added

- Create `RELEASING.md` instructions. (#101)
- Apply transitive dependabot go.mod updates as part of a new automatic Github workflow. (#94)
- New dependabot integration to automate package upgrades. (#61)
- Add automatic tag generation script for release. (#60)

### Changed

- Upgrade Datadog metrics exporter to include Resource tags. (#46)
- Added output validation to Datadog example. (#96)
- Move Macaron package to match layout guidelines. (#92)
- Update top-level README and instrumentation README. (#92)
- Bump google.golang.org/grpc from 1.29.1 to 1.30.0. (#99)
- Bump github.com/golangci/golangci-lint from 1.21.0 to 1.27.0 in /tools. (#77)
- Bump go.mongodb.org/mongo-driver from 1.3.2 to 1.3.4 in /instrumentation/go.mongodb.org/mongo-driver. (#76)
- Bump github.com/stretchr/testify from 1.5.1 to 1.6.1. (#74)
- Bump gopkg.in/macaron.v1 from 1.3.5 to 1.3.9 in /instrumentation/macaron. (#68)
- Bump github.com/gin-gonic/gin from 1.6.2 to 1.6.3 in /instrumentation/gin-gonic/gin. (#73)
- Bump github.com/DataDog/datadog-go from 3.5.0+incompatible to 3.7.2+incompatible in /exporters/metric/datadog. (#78)
- Replaced `internal/trace/http.go` helpers with `api/standard` helpers from otel-go repo. (#112)

## [0.6.1] - 2020-06-08

First official tagged release of `contrib` repository.

### Added

- `labstack/echo` trace instrumentation (#42)
- `mongodb` trace instrumentation (#26)
- Go Runtime metrics (#9)
- `gorilla/mux` trace instrumentation (#19)
- `gin-gonic` trace instrumentation (#15)
- `macaron` trace instrumentation (#20)
- `dogstatsd` metrics exporter (#10)
- `datadog` metrics exporter (#22)
- Tags to all modules in repository
- Repository folder structure and automated build (#3)

### Changes

- Prefix support for dogstatsd (#34)
- Update Go Runtime package to use batch observer (#44)

[Unreleased]: https://github.com/open-telemetry/opentelemetry-go-contrib/compare/v1.17.0...HEAD
[1.17.0/0.42.0/0.11.0]: https://github.com/open-telemetry/opentelemetry-go-contrib/releases/tag/v1.17.0
[1.17.0-rc.1/0.42.0-rc.1/0.11.0-rc.1]: https://github.com/open-telemetry/opentelemetry-go-contrib/releases/tag/v1.17.0-rc.1
[1.16.1/0.41.1/0.10.1]: https://github.com/open-telemetry/opentelemetry-go-contrib/releases/tag/v1.16.1
[1.16.0/0.41.0/0.10.0]: https://github.com/open-telemetry/opentelemetry-go-contrib/releases/tag/v1.16.0
[1.16.0-rc.2/0.41.0-rc.2/0.10.0-rc.2]: https://github.com/open-telemetry/opentelemetry-go-contrib/releases/tag/v1.16.0-rc.2
[1.16.0-rc.1/0.41.0-rc.1/0.10.0-rc.1]: https://github.com/open-telemetry/opentelemetry-go-contrib/releases/tag/v1.16.0-rc.1
[1.15.0/0.40.0/0.9.0]: https://github.com/open-telemetry/opentelemetry-go-contrib/releases/tag/v1.15.0
[1.14.0/0.39.0/0.8.0]: https://github.com/open-telemetry/opentelemetry-go-contrib/releases/tag/v1.14.0
[1.13.0/0.38.0/0.7.0]: https://github.com/open-telemetry/opentelemetry-go-contrib/releases/tag/v1.13.0
[1.12.0/0.37.0/0.6.0]: https://github.com/open-telemetry/opentelemetry-go-contrib/releases/tag/v1.12.0
[1.11.1/0.36.4/0.5.2]: https://github.com/open-telemetry/opentelemetry-go-contrib/releases/tag/v1.11.1
[1.11.0/0.36.3/0.5.1]: https://github.com/open-telemetry/opentelemetry-go-contrib/releases/tag/v1.11.0
[0.36.2]: https://github.com/open-telemetry/opentelemetry-go-contrib/releases/tag/zpages/v0.36.2
[0.36.1]: https://github.com/open-telemetry/opentelemetry-go-contrib/releases/tag/zpages/v0.36.1
[0.36.0]: https://github.com/open-telemetry/opentelemetry-go-contrib/releases/tag/zpages/v0.36.0
[1.10.0/0.35.0/0.5.0]: https://github.com/open-telemetry/opentelemetry-go-contrib/releases/tag/v1.10.0
[1.9.0/0.34.0/0.4.0]: https://github.com/open-telemetry/opentelemetry-go-contrib/releases/tag/v1.9.0
[1.8.0/0.33.0]: https://github.com/open-telemetry/opentelemetry-go-contrib/releases/tag/v1.8.0
[1.7.0/0.32.0]: https://github.com/open-telemetry/opentelemetry-go-contrib/releases/tag/v1.7.0
[1.6.0/0.31.0]: https://github.com/open-telemetry/opentelemetry-go-contrib/releases/tag/v1.6.0
[1.5.0/0.30.0/0.1.0]: https://github.com/open-telemetry/opentelemetry-go-contrib/releases/tag/v1.5.0
[1.4.0/0.29.0]: https://github.com/open-telemetry/opentelemetry-go-contrib/releases/tag/v1.4.0
[1.3.0/0.28.0]: https://github.com/open-telemetry/opentelemetry-go-contrib/releases/tag/v1.3.0
[1.2.0/0.27.0]: https://github.com/open-telemetry/opentelemetry-go-contrib/releases/tag/v1.2.0
[1.1.1/0.26.1]: https://github.com/open-telemetry/opentelemetry-go-contrib/releases/tag/v1.1.1
[1.1.0/0.26.0]: https://github.com/open-telemetry/opentelemetry-go-contrib/releases/tag/v1.1.0
[1.0.0/0.25.0]: https://github.com/open-telemetry/opentelemetry-go-contrib/releases/tag/v1.0.0
[0.24.0]: https://github.com/open-telemetry/opentelemetry-go-contrib/releases/tag/v0.24.0
[0.23.0]: https://github.com/open-telemetry/opentelemetry-go-contrib/releases/tag/v0.23.0
[0.22.0]: https://github.com/open-telemetry/opentelemetry-go-contrib/releases/tag/v0.22.0
[0.21.0]: https://github.com/open-telemetry/opentelemetry-go-contrib/releases/tag/v0.21.0
[0.20.0]: https://github.com/open-telemetry/opentelemetry-go-contrib/releases/tag/v0.20.0
[0.19.0]: https://github.com/open-telemetry/opentelemetry-go-contrib/releases/tag/v0.19.0
[0.18.0]: https://github.com/open-telemetry/opentelemetry-go-contrib/releases/tag/v0.18.0
[0.17.0]: https://github.com/open-telemetry/opentelemetry-go-contrib/releases/tag/v0.17.0
[0.16.0]: https://github.com/open-telemetry/opentelemetry-go-contrib/releases/tag/v0.16.0
[0.15.1]: https://github.com/open-telemetry/opentelemetry-go-contrib/releases/tag/v0.15.1
[0.15.0]: https://github.com/open-telemetry/opentelemetry-go-contrib/releases/tag/v0.15.0
[0.14.0]: https://github.com/open-telemetry/opentelemetry-go-contrib/releases/tag/v0.14.0
[0.13.0]: https://github.com/open-telemetry/opentelemetry-go-contrib/releases/tag/v0.13.0
[0.12.0]: https://github.com/open-telemetry/opentelemetry-go-contrib/releases/tag/v0.12.0
[0.11.0]: https://github.com/open-telemetry/opentelemetry-go-contrib/releases/tag/v0.11.0
[0.10.1]: https://github.com/open-telemetry/opentelemetry-go-contrib/releases/tag/v0.10.1
[0.10.0]: https://github.com/open-telemetry/opentelemetry-go-contrib/releases/tag/v0.10.0
[0.9.0]: https://github.com/open-telemetry/opentelemetry-go-contrib/releases/tag/v0.9.0
[0.8.0]: https://github.com/open-telemetry/opentelemetry-go-contrib/releases/tag/v0.8.0
[0.7.0]: https://github.com/open-telemetry/opentelemetry-go-contrib/releases/tag/v0.7.0
[0.6.1]: https://github.com/open-telemetry/opentelemetry-go-contrib/releases/tag/v0.6.1

[Go 1.20]: https://go.dev/doc/go1.20
[Go 1.19]: https://go.dev/doc/go1.19
[Go 1.18]: https://go.dev/doc/go1.18<|MERGE_RESOLUTION|>--- conflicted
+++ resolved
@@ -11,13 +11,9 @@
 ### Added
 
 - Add `NewMiddleware` function in `go.opentelemetry.io/contrib/instrumentation/net/http/otelhttp`. (#2964)
-- Add the new `go.opentelemetry.io/contrib/instrgen` package to provide auto-generated source code instrumentation. (#3068, #3108)
-<<<<<<< HEAD
-- The `go.opentelemetry.io/contrib/exporters/autoexport` package to provide configuration of trace exporters with useful defaults and envar support. (#2753)
+- Add the new `go.opentelemetry.io/contrib/instrgen` package to provide auto-generated source code instrumentation. (#3068, #310
+- The `go.opentelemetry.io/contrib/exporters/autoexport` package to provide configuration of trace exporters with useful defaults and envar support. (#2753, #4100)
 - `WithRouteTag` in `go.opentelemetry.io/contrib/instrumentation/net/http/otelhttp` adds HTTP route attribute to metrics. (#615)
-=======
-- The `go.opentelemetry.io/contrib/exporters/autoexport` package to provide configuration of trace exporters with useful defaults and envar support. (#2753, #4100)
->>>>>>> 384acfd0
 
 ### Fixed
 

# Changelog

All notable changes to this project will be documented in this file.

The format is based on [Keep a Changelog](https://keepachangelog.com/en/1.0.0/).

This project adheres to [Semantic Versioning](https://semver.org/spec/v2.0.0.html).

## [Unreleased]

<<<<<<< HEAD
## Added

- The `go.opentelemetry.io/contrib/propagators/autoprop` package to provide configuration of propagators with useful defaults and envar support. (#2258)
- `otelecho` mirrored options from `otelhttp`. Added new option `WithRouteTagFromPath()` which adds a middleware into the
  chain to tag all routes with `echo.Context.Path()`. (#2269)

### Changed

- `otelecho` middleware to wrap `otelhttp` tracer implementation rather than implement its own. This means that the `otelecho`
  package now supports http server metrics provided by `otelhttp`. The following changes are considered breaking: (#2269)
  - Span names differ from the previous version by default. However, passing `otelecho.WithSpanNameFormatter(otelecho.PathSpanNameFormatter)` as an option
    will produce the previous behaviour.
  - Route tags differ from the previous version by default. However, passing `otelecho.WithRouteTagFromPath()` will produce the
    previous behaviour. Or add the `WithRouteTag()` middleware to your handler to tag a specific route differently.
=======
## [1.9.0/0.34.0/0.4.0] - 2022-08-02

### Added

- The `TextMapPropagator` function to `go.opentelemetry.io/contrib/propagators/autoprop`.
  This function is used to return a composite `TextMapPropagator` from registered names (instead of having to specify with an environment variable). (#2593)

### Changed

- Upgraded all `semconv` package use to `v1.12.0`. (#2589)

## [1.8.0/0.33.0] - 2022-07-08

### Added

- The `go.opentelemetry.io/contrib/propagators/autoprop` package to provide configuration of propagators with useful defaults and envar support. (#2258)
- `WithPublicEndpointFn` hook to dynamically detect public HTTP requests and set their trace parent as a link. (#2342)

### Fixed

- Fix the `otelhttp`, `otelgin`, `otelmacaron`, `otelrestful` middlewares
  by using `SpanKindServer` when deciding the `SpanStatus`.
  This makes `4xx` response codes to not be an error anymore. (#2427)
>>>>>>> 3b73c686

## [1.7.0/0.32.0] - 2022-04-28

### Added

- Consistent probability sampler implementation. (#1379)

### Changed

- Upgraded all `semconv` package use to `v1.10.0`.
  This includes a backwards incompatible change for the `otelgocql` package to conform with the specification [change](https://github.com/open-telemetry/opentelemetry-specification/pull/1973).
  The `db.cassandra.keyspace` attribute is now transmitted as the `db.name` attribute. (#2222)

### Fixed

- Fix the `otelmux` middleware by using `SpanKindServer` when deciding the `SpanStatus`.
  This makes `4xx` response codes to not be an error anymore. (#1973)
- Fixed jaegerremote sampler not behaving properly with per operation strategy set. (#2137)
- Stopped injecting propagation context into response headers in otelhttp. (#2180)
- Fix issue where attributes for DynamoDB were not added because of a string miss match. (#2272)

### Removed

- Drop support for Go 1.16.
  The project currently only supports Go 1.17 and above. (#2314)

## [1.6.0/0.31.0] - 2022-03-28

### Added

- The project is now tested against Go 1.18 (in addition to the existing 1.16 and 1.17) (#1976)

### Changed

- Upgraded all dependencies on stable modules from `go.opentelemetry.io/otel` from v1.5.0 to v1.6.1. (#2134)
- Upgraded all dependencies on metric modules from `go.opentelemetry.io/otel` from v0.27.0 to v0.28.0. (#1977)

### Fixed

- otelhttp: Avoid panic by adding nil check to `wrappedBody.Close` (#2164)

## [1.5.0/0.30.0/0.1.0] - 2022-03-16

### Added

- Added the `go.opentelemetry.io/contrib/samplers/jaegerremote` package.
  This package implements the Jaeger remote sampler for OpenTelemetry Go. (#936)
- DynamoDB spans created with the `go.opentelemetry.io/contrib/instrumentation/github.com/aws/aws-sdk-go-v2/otelaws` package now have the appropriate database attributes added for the operation being performed.
  These attributes are detected automatically, but it is also now possible to provide a custom function to set attributes using `WithAttributeSetter`. (#1582)
- Add resource detector for GCP cloud function. (#1584)
- Add OpenTracing baggage extraction to the OpenTracing propagator in `go.opentelemetry.io/contrib/propagators/ot`. (#1880)

### Fixed

- Fix the `echo` middleware by using `SpanKind.SERVER` when deciding the `SpanStatus`.
  This makes `4xx` response codes to not be an error anymore. (#1848)

### Removed

- The deprecated `go.opentelemetry.io/contrib/exporters/metric/datadog` module is removed. (#1920)
- The deprecated `go.opentelemetry.io/contrib/exporters/metric/dogstatsd` module is removed. (#1920)
- The deprecated `go.opentelemetry.io/contrib/exporters/metric/cortex` module is removed.
  Use the `go.opentelemetry.io/otel/exporters/otlp/otlpmetric` exporter as a replacement to send data to a collector which can then export with its PRW exporter. (#1920)

## [1.4.0/0.29.0] - 2022-02-14

### Added

- Add `WithClientTrace` option to `go.opentelemetry.io/contrib/instrumentation/net/http/otelhttp`. (#875)

### Changed

- All metric instruments from the `go.opentelemetry.io/contrib/instrumentation/runtime` package have been renamed from `runtime.go.*` to `process.runtime.go.*` so as to comply with OpenTelemetry semantic conventions. (#1549)

### Fixed

- Change the `http-server-duration` instrument in `go.opentelemetry.io/contrib/instrumentation/net/http/otelhttp` to record milliseconds instead of microseconds.
  This changes fixes the code to comply with the OpenTelemetry specification. (#1414, #1537)
- Fixed the region reported by the `"go.opentelemetry.io/contrib/detectors/gcp".CloudRun` detector to comply with the OpenTelemetry specification.
  It no longer includes the project scoped region path, instead just the region. (#1546)
- The `"go.opentelemetry.io/contrib/instrumentation/net/http/otelhttp".Transport` type now correctly handles protocol switching responses.
  The returned response body implements the `io.ReadWriteCloser` interface if the underlying one does.
  This ensures that protocol switching requests receive a response body that they can write to. (#1329, #1628)

### Deprecated

- The `go.opentelemetry.io/contrib/exporters/metric/datadog` module is deprecated. (#1639)
- The `go.opentelemetry.io/contrib/exporters/metric/dogstatsd` module is deprecated. (#1639)
- The `go.opentelemetry.io/contrib/exporters/metric/cortex` module is deprecated.
  Use the go.opentelemetry.io/otel/exporters/otlp/otlpmetric exporter as a replacement to send data to a collector which can then export with its PRW exporter. (#1639)

### Removed

- Remove the `MinMaxSumCount` from cortex and datadog exporter. (#1554)
- The `go.opentelemetry.io/contrib/exporters/metric/dogstatsd` exporter no longer support exporting histogram or exact data points. (#1639)
- The `go.opentelemetry.io/contrib/exporters/metric/datadog` exporter no longer support exporting exact data points. (#1639)

## [1.3.0/0.28.0] - 2021-12-10

### ⚠️ Notice ⚠️

We have updated the project minimum supported Go version to 1.16

### Changed

- `otelhttptrace.NewClientTrace` now uses `TracerProvider` from the parent context if one exists and none was set with `WithTracerProvider` (#874)

### Fixed

- The `"go.opentelemetry.io/contrib/detector/aws/ecs".Detector` no longer errors if not running in ECS. (#1428)
- `go.opentelemetry.io/contrib/instrumentation/github.com/gorilla/mux/otelmux`
  does not require instrumented HTTP handlers to call `Write` nor
  `WriteHeader` anymore. (#1443)

## [1.2.0/0.27.0] - 2021-11-15

### Changed

- Update dependency on the `go.opentelemetry.io/otel` project to `v1.2.0`.
- `go.opentelemetry.io/contrib/instrumentation/github.com/aws/aws-lambda-go/otellambda/xrayconfig`
  updated to ensure access to the `TracerProvider`.
  - A `NewTracerProvider()` function is available to construct a recommended
    `TracerProvider` configuration.
  - `AllRecommendedOptions()` has been renamed to `WithRecommendedOptions()`
    and takes a `TracerProvider` as an argument.
  - `EventToCarrier()` and `Propagator()` are now `WithEventToCarrier()` and
    `WithPropagator()` to reflect that they return `Option` implementations.

## [1.1.1/0.26.1] - 2021-11-04

### Changed

- The `Transport`, `Handler`, and HTTP client convenience wrappers in the `go.opentelemetry.io/contrib/instrumentation/net/http/otelhttp` package now use the `TracerProvider` from the parent context if one exists and none was explicitly set when configuring the instrumentation. (#873)
- Semantic conventions now use `go.opentelemetry.io/otel/semconv/v1.7.0"`. (#1385)

## [1.1.0/0.26.0] - 2021-10-28

Update dependency on the `go.opentelemetry.io/otel` project to `v1.1.0`.

### Added

- Add instrumentation for the `github.com/aws/aws-lambda-go` package. (#983)
- Add resource detector for AWS Lambda. (#983)
- Add `WithTracerProvider` option for `otelhttptrace.NewClientTrace`. (#1128)
- Add optional AWS X-Ray configuration module for AWS Lambda Instrumentation. (#984)

### Fixed

- The `go.opentelemetry.io/contrib/propagators/ot` propagator returns the words `true` or `false` for the `ot-tracer-sampled` header instead of numerical `0` and `1`. (#1358)

## [1.0.0/0.25.0] - 2021-10-06

- Resource detectors and propagators (with the exception of `go.
  opentelemetry.io/contrib/propagators/opencensus`) are now stable and
  released at v1.0.0.
- Update dependency on the `go.opentelemetry.io/otel` project to `v1.0.1`.
- Update dependency on `go.opentelemetry.io/otel/metric` to `v0.24.0`.

## [0.24.0] - 2021-09-21

- Update dependency on the `go.opentelemetry.io/otel` project to `v1.0.0`.

## [0.23.0] - 2021-09-08

### Added

- Add `WithoutSubSpans`, `WithRedactedHeaders`, `WithoutHeaders`, and `WithInsecureHeaders` options for `otelhttptrace.NewClientTrace`. (#879)

### Changed

- Split `go.opentelemetry.io/contrib/propagators` module into `b3`, `jaeger`, `ot` modules. (#985)
- `otelmongodb` span attributes, name and span status now conform to specification. (#769)
- Migrated EC2 resource detector support from root module `go.opentelemetry.io/contrib/detectors/aws` to a separate EC2 resource detector module `go.opentelemetry.io/contrib/detectors/aws/ec2` (#1017)
- Add `cloud.provider` and `cloud.platform` to AWS detectors. (#1043)
- `otelhttptrace.NewClientTrace` now redacts known sensitive headers by default. (#879)

### Fixed

- Fix span not marked as error in `otelhttp.Transport` when `RoundTrip` fails with an error. (#950)

## [0.22.0] - 2021-07-26

### Added

- Add the `zpages` span processor. (#894)

### Changed

- The `b3.B3` type has been removed.
  `b3.New()` and `b3.WithInjectEncoding(encoding)` are added to replace it. (#868)

### Fixed

- Fix deadlocks and race conditions in `otelsarama.WrapAsyncProducer`.
  The `messaging.message_id` and `messaging.kafka.partition` attributes are now not set if a message was not processed. (#754) (#755) (#881)
- Fix `otelsarama.WrapAsyncProducer` so that the messages from the `Errors` channel contain the original `Metadata`. (#754)

## [0.21.0] - 2021-06-18

### Fixed

- Dockerfile based examples for `otelgin` and `otelmacaron`. (#767)

### Changed

- Supported minimum version of Go bumped from 1.14 to 1.15. (#787)
- EKS Resource Detector now use the Kubernetes Go client to obtain the ConfigMap. (#813)

### Removed

- Remove service name from `otelmongodb` configuration and span attributes. (#763)

## [0.20.0] - 2021-04-23

### Changed

- The `go.opentelemetry.io/contrib/instrumentation/go.mongodb.org/mongo-driver/mongo/otelmongo` instrumentation now accepts a `WithCommandAttributeDisabled`,
   so the caller can specify whether to opt-out of tracing the mongo command. (#712)
- Upgrade to v0.20.0 of `go.opentelemetry.io/otel`. (#758)
- The B3 and Jaeger propagators now store their debug or deferred state in the context.Context instead of the SpanContext. (#758)

## [0.19.0] - 2021-03-19

### Changed

- Upgrade to v0.19.0 of `go.opentelemetry.io/otel`.
- Fix Span names created in HTTP Instrumentation package to conform with guidelines. (#757)

## [0.18.0] - 2021-03-04

### Fixed

- `otelmemcache` no longer sets span status to OK instead of leaving it unset. (#477)
- Fix goroutine leak in gRPC `StreamClientInterceptor`. (#581)

### Removed

- Remove service name from `otelmemcache` configuration and span attributes. (#477)

## [0.17.0] - 2021-02-15

### Added

- Add `ot-tracer` propagator (#562)

### Changed

- Rename project default branch from `master` to `main`.

### Fixed

- Added failure message for AWS ECS resource detector for better debugging (#568)
- Goroutine leak in gRPC StreamClientInterceptor while streamer returns an error. (#581)

## [0.16.0] - 2021-01-13

### Fixed

- Fix module path for AWS ECS resource detector (#517)

## [0.15.1] - 2020-12-14

### Added

- Add registry link check to `Makefile` and pre-release script. (#446)
- A new AWS X-Ray ID Generator (#459)
- Migrate CircleCI jobs to GitHub Actions (#476)
- Add CodeQL GitHub Action (#506)
- Add gosec workflow to GitHub Actions (#507)

### Fixed

- Fixes the body replacement in otelhttp to not to mutate a nil body. (#484)

## [0.15.0] - 2020-12-11

### Added

- A new Amazon EKS resource detector. (#465)
- A new `gcp.CloudRun` detector for detecting resource from a Cloud Run instance. (#455)

## [0.14.0] - 2020-11-20

### Added

- `otelhttp.{Get,Head,Post,PostForm}` convenience wrappers for their `http` counterparts. (#390)
- The AWS detector now adds the cloud zone, host image ID, host type, and host name to the returned `Resource`. (#410)
- Add Amazon ECS Resource Detector for AWS X-Ray. (#466)
- Add propagator for AWS X-Ray (#462)

### Changed

- Add semantic version to `Tracer` / `Meter` created by instrumentation packages `otelsaram`, `otelrestful`, `otelmongo`, `otelhttp` and `otelhttptrace`. (#412)
- Update instrumentation guidelines about tracer / meter semantic version. (#412)
- Replace internal tracer and meter helpers by helpers from `go.opentelemetry.io/otel`. (#414)
- gRPC instrumentation sets span attribute `rpc.grpc.status_code`. (#453)

## Fixed

- `/detectors/aws` no longer fails if instance metadata is not available (e.g. not running in AWS) (#401)
- The AWS detector now returns a partial resource and an appropriate error if it encounters an error part way through determining a `Resource` identity. (#410)
- The `host` instrumentation unit test has been updated to not depend on the system it runs on. (#426)

## [0.13.0] - 2020-10-09

## Added

- A Jaeger propagator. (#375)

## Changed

- The `go.opentelemetry.io/contrib/instrumentation/google.golang.org/grpc/otelgrpc` package instrumentation no longer accepts a `Tracer` as an argument to the interceptor function.
   Instead, a new `WithTracerProvider` option is added to configure the `TracerProvider` used when creating the `Tracer` for the instrumentation. (#373)
- The `go.opentelemetry.io/contrib/instrumentation/gopkg.in/macaron.v1/otelmacaron` instrumentation now accepts a `TracerProvider` rather than a `Tracer`. (#374)
- Remove `go.opentelemetry.io/otel/sdk` dependency from instrumentation. (#381)
- Use `httpsnoop` in `go.opentelemetry.io/contrib/instrumentation/github.com/gorilla/mux/otelmux` to ensure `http.ResponseWriter` additional interfaces are preserved. (#388)

### Fixed

- The `go.opentelemetry.io/contrib/instrumentation/github.com/labstack/echo/otelecho.Middleware` no longer sends duplicate errors to the global `ErrorHandler`. (#377, #364)
- The import comment in `go.opentelemetry.io/contrib/instrumentation/net/http/otelhttp` is now correctly quoted. (#379)
- The B3 propagator sets the sample bitmask when the sampling decision is `debug`. (#369)

## [0.12.0] - 2020-09-25

### Added

- Benchmark tests for the gRPC instrumentation. (#296)
- Integration testing for the gRPC instrumentation. (#297)
- Allow custom labels to be added to net/http metrics. (#306)
- Added B3 propagator, moving it out of open.telemetry.io/otel repo. (#344)

### Changed

- Unify instrumentation about provider options for `go.mongodb.org/mongo-driver`, `gin-gonic/gin`, `gorilla/mux`,
  `labstack/echo`, `emicklei/go-restful`, `bradfitz/gomemcache`, `Shopify/sarama`, `net/http` and `beego`. (#303)
- Update instrumentation guidelines about uniform provider options. Also, update style guide. (#303)
- Make config struct of instrumentation unexported. (#303)
- Instrumentations have been updated to adhere to the [configuration style guide's](https://github.com/open-telemetry/opentelemetry-go/blob/master/CONTRIBUTING.md#config)
   updated recommendation to use `newConfig()` instead of `configure()`. (#336)
- A new instrumentation naming scheme is implemented to avoid package name conflicts for instrumented packages while still remaining discoverable. (#359)
  - `google.golang.org/grpc` -> `google.golang.org/grpc/otelgrpc`
  - `go.mongodb.org/mongo-driver` -> `go.mongodb.org/mongo-driver/mongo/otelmongo`
  - `net/http` -> `net/http/otelhttp`
  - `net/http/httptrace` -> `net/http/httptrace/otelhttptrace`
  - `github.com/labstack/echo` -> `github.com/labstack/echo/otelecho`
  - `github.com/bradfitz/gomemcache` -> `github.com/bradfitz/gomemcache/memcache/otelmemcache`
  - `github.com/gin-gonic/gin` -> `github.com/gin-gonic/gin/otelgin`
  - `github.com/gocql/gocql` -> `github.com/gocql/gocql/otelgocql`
  - `github.com/emicklei/go-restful` -> `github.com/emicklei/go-restful/otelrestful`
  - `github.com/Shopify/sarama` -> `github.com/Shopify/sarama/otelsarama`
  - `github.com/gorilla/mux` -> `github.com/gorilla/mux/otelmux`
  - `github.com/astaxie/beego` -> `github.com/astaxie/beego/otelbeego`
  - `gopkg.in/macaron.v1` -> `gopkg.in/macaron.v1/otelmacaron`
- Rename `OTelBeegoHandler` to `Handler` in the `go.opentelemetry.io/contrib/instrumentation/github.com/astaxie/beego/otelbeego` package. (#359)
- Replace `WithTracer` with `WithTracerProvider` in the `go.opentelemetry.io/contrib/instrumentation/gopkg.in/macaron.v1/otelmacaron` instrumentation. (#374)

## [0.11.0] - 2020-08-25

### Added

- Top-level `Version()` and `SemVersion()` functions defining the current version of the contrib package. (#225)
- Instrumentation for the `github.com/astaxie/beego` package. (#200)
- Instrumentation for the `github.com/bradfitz/gomemcache` package. (#204)
- Host metrics instrumentation. (#231)
- Cortex histogram and distribution support. (#237)
- Cortex example project. (#238)
- Cortex HTTP authentication. (#246)

### Changed

- Remove service name as a parameter of Sarama instrumentation. (#221)
- Replace `WithTracer` with `WithTracerProvider` in Sarama instrumentation. (#221)
- Switch to use common top-level module `SemVersion()` when creating versioned tracer in `bradfitz/gomemcache`. (#226)
- Use `IntegrationShouldRun` in `gomemcache_test`. (#254)
- Use Go 1.15 for CI builds. (#236)
- Improved configuration for `runtime` instrumentation. (#224)

### Fixed

- Update dependabot configuration to include newly added `bradfitz/gomemcache` package. (#226)
- Correct `runtime` instrumentation name. (#241)

## [0.10.1] - 2020-08-13

### Added

- The `go.opentelemetry.io/contrib/instrumentation/google.golang.org/grpc` module has been added to replace the instrumentation that had previoiusly existed in the `go.opentelemetry.io/otel/instrumentation/grpctrace` package. (#189)
- Instrumentation for the stdlib `net/http` and `net/http/httptrace` packages. (#190)
- Initial Cortex exporter. (#202, #205, #210, #211, #215)

### Fixed

- Bump google.golang.org/grpc from 1.30.0 to 1.31.0. (#166)
- Bump go.mongodb.org/mongo-driver from 1.3.5 to 1.4.0 in /instrumentation/go.mongodb.org/mongo-driver. (#170)
- Bump google.golang.org/grpc in /instrumentation/github.com/gin-gonic/gin. (#173)
- Bump google.golang.org/grpc in /instrumentation/github.com/labstack/echo. (#176)
- Bump google.golang.org/grpc from 1.30.0 to 1.31.0 in /instrumentation/github.com/Shopify/sarama. (#179)
- Bump cloud.google.com/go from 0.61.0 to 0.63.0 in /detectors/gcp. (#181, #199)
- Bump github.com/aws/aws-sdk-go from 1.33.15 to 1.34.1 in /detectors/aws. (#184, #192, #193, #198, #201, #203)
- Bump github.com/golangci/golangci-lint from 1.29.0 to 1.30.0 in /tools. (#186)
- Setup CI to run tests that require external resources (Cassandra and MongoDB). (#191)
- Bump github.com/Shopify/sarama from 1.26.4 to 1.27.0 in /instrumentation/github.com/Shopify/sarama. (#206)

## [0.10.0] - 2020-07-31

This release upgrades its [go.opentelemetry.io/otel](https://github.com/open-telemetry/opentelemetry-go/releases/tag/v0.10.0) dependency to v0.10.0 and includes new instrumentation for popular Kafka and Cassandra clients.

### Added

- A detector that generate resources from GCE instance. (#132)
- A detector that generate resources from AWS instances. (#139)
- Instrumentation for the Kafka client github.com/Shopify/sarama. (#134, #153)
- Links and status message for mock span in the internal testing library. (#134)
- Instrumentation for the Cassandra client github.com/gocql/gocql. (#137)
- A detector that generate resources from GKE clusters. (#154)

### Fixed

- Bump github.com/aws/aws-sdk-go from 1.33.8 to 1.33.15 in /detectors/aws. (#155, #157, #159, #162)
- Bump github.com/golangci/golangci-lint from 1.28.3 to 1.29.0 in /tools. (#146)

## [0.9.0] - 2020-07-20

This release upgrades its [go.opentelemetry.io/otel](https://github.com/open-telemetry/opentelemetry-go/releases/tag/v0.9.0) dependency to v0.9.0.

### Fixed

- Bump github.com/emicklei/go-restful/v3 from 3.0.0 to 3.2.0 in /instrumentation/github.com/emicklei/go-restful. (#133)
- Update dependabot configuration to correctly check all included packages. (#131)
- Update `RELEASING.md` with correct `tag.sh` command. (#130)

## [0.8.0] - 2020-07-10

This release upgrades its [go.opentelemetry.io/otel](https://github.com/open-telemetry/opentelemetry-go/releases/tag/v0.8.0) dependency to v0.8.0, includes minor fixes, and new instrumentation.

### Added

- Create this `CHANGELOG.md`. (#114)
- Add `emicklei/go-restful/v3` trace instrumentation. (#115)

### Changed

- Update `CONTRIBUTING.md` to ask for updates to `CHANGELOG.md` with each pull request. (#114)
- Move all `github.com` package instrumentation under a `github.com` directory. (#118)

### Fixed

- Update README to include information about external instrumentation.
   To start, this includes native instrumentation found in the `go-redis/redis` package. (#117)
- Bump github.com/golangci/golangci-lint from 1.27.0 to 1.28.2 in /tools. (#122, #123, #125)
- Bump go.mongodb.org/mongo-driver from 1.3.4 to 1.3.5 in /instrumentation/go.mongodb.org/mongo-driver. (#124)

## [0.7.0] - 2020-06-29

This release upgrades its [go.opentelemetry.io/otel](https://github.com/open-telemetry/opentelemetry-go/releases/tag/v0.7.0) dependency to v0.7.0.

### Added

- Create `RELEASING.md` instructions. (#101)
- Apply transitive dependabot go.mod updates as part of a new automatic Github workflow. (#94)
- New dependabot integration to automate package upgrades. (#61)
- Add automatic tag generation script for release. (#60)

### Changed

- Upgrade Datadog metrics exporter to include Resource tags. (#46)
- Added output validation to Datadog example. (#96)
- Move Macaron package to match layout guidelines. (#92)
- Update top-level README and instrumentation README. (#92)
- Bump google.golang.org/grpc from 1.29.1 to 1.30.0. (#99)
- Bump github.com/golangci/golangci-lint from 1.21.0 to 1.27.0 in /tools. (#77)
- Bump go.mongodb.org/mongo-driver from 1.3.2 to 1.3.4 in /instrumentation/go.mongodb.org/mongo-driver. (#76)
- Bump github.com/stretchr/testify from 1.5.1 to 1.6.1. (#74)
- Bump gopkg.in/macaron.v1 from 1.3.5 to 1.3.9 in /instrumentation/macaron. (#68)
- Bump github.com/gin-gonic/gin from 1.6.2 to 1.6.3 in /instrumentation/gin-gonic/gin. (#73)
- Bump github.com/DataDog/datadog-go from 3.5.0+incompatible to 3.7.2+incompatible in /exporters/metric/datadog. (#78)
- Replaced `internal/trace/http.go` helpers with `api/standard` helpers from otel-go repo. (#112)

## [0.6.1] - 2020-06-08

First official tagged release of `contrib` repository.

### Added

- `labstack/echo` trace instrumentation (#42)
- `mongodb` trace instrumentation (#26)
- Go Runtime metrics (#9)
- `gorilla/mux` trace instrumentation (#19)
- `gin-gonic` trace instrumentation (#15)
- `macaron` trace instrumentation (#20)
- `dogstatsd` metrics exporter (#10)
- `datadog` metrics exporter (#22)
- Tags to all modules in repository
- Repository folder structure and automated build (#3)

### Changes

- Prefix support for dogstatsd (#34)
- Update Go Runtime package to use batch observer (#44)

[Unreleased]: https://github.com/open-telemetry/opentelemetry-go-contrib/compare/v1.9.0...HEAD
[1.9.0/0.34.0/0.4.0]: https://github.com/open-telemetry/opentelemetry-go-contrib/releases/tag/v1.9.0
[1.8.0/0.33.0]: https://github.com/open-telemetry/opentelemetry-go-contrib/releases/tag/v1.8.0
[1.7.0/0.32.0]: https://github.com/open-telemetry/opentelemetry-go-contrib/releases/tag/v1.7.0
[1.6.0/0.31.0]: https://github.com/open-telemetry/opentelemetry-go-contrib/releases/tag/v1.6.0
[1.5.0/0.30.0/0.1.0]: https://github.com/open-telemetry/opentelemetry-go-contrib/releases/tag/v1.5.0
[1.4.0/0.29.0]: https://github.com/open-telemetry/opentelemetry-go-contrib/releases/tag/v1.4.0
[1.3.0/0.28.0]: https://github.com/open-telemetry/opentelemetry-go-contrib/releases/tag/v1.3.0
[1.2.0/0.27.0]: https://github.com/open-telemetry/opentelemetry-go-contrib/releases/tag/v1.2.0
[1.1.1/0.26.1]: https://github.com/open-telemetry/opentelemetry-go-contrib/releases/tag/v1.1.1
[1.1.0/0.26.0]: https://github.com/open-telemetry/opentelemetry-go-contrib/releases/tag/v1.1.0
[1.0.0/0.25.0]: https://github.com/open-telemetry/opentelemetry-go-contrib/releases/tag/v1.0.0
[0.24.0]: https://github.com/open-telemetry/opentelemetry-go-contrib/releases/tag/v0.24.0
[0.23.0]: https://github.com/open-telemetry/opentelemetry-go-contrib/releases/tag/v0.23.0
[0.22.0]: https://github.com/open-telemetry/opentelemetry-go-contrib/releases/tag/v0.22.0
[0.21.0]: https://github.com/open-telemetry/opentelemetry-go-contrib/releases/tag/v0.21.0
[0.20.0]: https://github.com/open-telemetry/opentelemetry-go-contrib/releases/tag/v0.20.0
[0.19.0]: https://github.com/open-telemetry/opentelemetry-go-contrib/releases/tag/v0.19.0
[0.18.0]: https://github.com/open-telemetry/opentelemetry-go-contrib/releases/tag/v0.18.0
[0.17.0]: https://github.com/open-telemetry/opentelemetry-go-contrib/releases/tag/v0.17.0
[0.16.0]: https://github.com/open-telemetry/opentelemetry-go-contrib/releases/tag/v0.16.0
[0.15.1]: https://github.com/open-telemetry/opentelemetry-go-contrib/releases/tag/v0.15.1
[0.15.0]: https://github.com/open-telemetry/opentelemetry-go-contrib/releases/tag/v0.15.0
[0.14.0]: https://github.com/open-telemetry/opentelemetry-go-contrib/releases/tag/v0.14.0
[0.13.0]: https://github.com/open-telemetry/opentelemetry-go-contrib/releases/tag/v0.13.0
[0.12.0]: https://github.com/open-telemetry/opentelemetry-go-contrib/releases/tag/v0.12.0
[0.11.0]: https://github.com/open-telemetry/opentelemetry-go-contrib/releases/tag/v0.11.0
[0.10.1]: https://github.com/open-telemetry/opentelemetry-go-contrib/releases/tag/v0.10.1
[0.10.0]: https://github.com/open-telemetry/opentelemetry-go-contrib/releases/tag/v0.10.0
[0.9.0]: https://github.com/open-telemetry/opentelemetry-go-contrib/releases/tag/v0.9.0
[0.8.0]: https://github.com/open-telemetry/opentelemetry-go-contrib/releases/tag/v0.8.0
[0.7.0]: https://github.com/open-telemetry/opentelemetry-go-contrib/releases/tag/v0.7.0
[0.6.1]: https://github.com/open-telemetry/opentelemetry-go-contrib/releases/tag/v0.6.1<|MERGE_RESOLUTION|>--- conflicted
+++ resolved
@@ -8,8 +8,7 @@
 
 ## [Unreleased]
 
-<<<<<<< HEAD
-## Added
+### Added
 
 - The `go.opentelemetry.io/contrib/propagators/autoprop` package to provide configuration of propagators with useful defaults and envar support. (#2258)
 - `otelecho` mirrored options from `otelhttp`. Added new option `WithRouteTagFromPath()` which adds a middleware into the
@@ -23,7 +22,8 @@
     will produce the previous behaviour.
   - Route tags differ from the previous version by default. However, passing `otelecho.WithRouteTagFromPath()` will produce the
     previous behaviour. Or add the `WithRouteTag()` middleware to your handler to tag a specific route differently.
-=======
+
+
 ## [1.9.0/0.34.0/0.4.0] - 2022-08-02
 
 ### Added
@@ -47,7 +47,6 @@
 - Fix the `otelhttp`, `otelgin`, `otelmacaron`, `otelrestful` middlewares
   by using `SpanKindServer` when deciding the `SpanStatus`.
   This makes `4xx` response codes to not be an error anymore. (#2427)
->>>>>>> 3b73c686
 
 ## [1.7.0/0.32.0] - 2022-04-28
 

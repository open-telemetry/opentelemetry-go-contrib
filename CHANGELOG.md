--- conflicted
+++ resolved
@@ -17,12 +17,8 @@
 ### Changed
 
 - Dropped compatibility testing for [Go 1.18].
-<<<<<<< HEAD
   The project no longer guarantees support for this version of Go. (#3813)
 - Adding the `db.statement` tag to spans in `go.opentelemetry.io/contrib/instrumentation/go.mongodb.org/mongo-driver/mongo/otelmongo` is now disabled by default. (#3519)
-=======
-  The project no longer guarantees support for this version of Go. (#3516)
->>>>>>> de302a17
 
 ## [1.15.0/0.40.0/0.9.0] - 2023-02-27
 

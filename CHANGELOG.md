# Changelog

All notable changes to this project will be documented in this file.

The format is based on [Keep a Changelog](https://keepachangelog.com/en/1.0.0/).

This project adheres to [Semantic Versioning](https://semver.org/spec/v2.0.0.html).

## [Unreleased]

<<<<<<< HEAD
## Changed

- Replace internal tracer and meter helpers by helpers from `go.opentelemetry.io/otel`. (#414)
=======
### Added

- `otelhttp.{Get,Head,Post,PostForm}` convenience wrappers for their `http` counterparts. (#390)

### Changed

- Add semantic version to `Tracer` / `Meter` created by instrumentation packages `otelsaram`, `otelrestful`, `otelmongo`, `otelhttp` and `otelhttptrace`. (#412)
- Update instrumentation guidelines about tracer / meter semantic version. (#412)
>>>>>>> a0dc004c

## Fixed

- `/detectors/aws` no longer fails if instance metadata is not available (e.g. not running in AWS) (#401)

## [0.13.0] - 2020-10-09

## Added

- A Jaeger propagator. (#375)

## Changed

- The `go.opentelemetry.io/contrib/instrumentation/google.golang.org/grpc/otelgrpc` package instrumentation no longer accepts a `Tracer` as an argument to the interceptor function.
   Instead, a new `WithTracerProvider` option is added to configure the `TracerProvider` used when creating the `Tracer` for the instrumentation. (#373)
- The `go.opentelemetry.io/contrib/instrumentation/gopkg.in/macaron.v1/otelmacaron` instrumentation now accepts a `TracerProvider` rather than a `Tracer`. (#374)
- Remove `go.opentelemetry.io/otel/sdk` dependency from instrumentation. (#381)
- Use `httpsnoop` in `go.opentelemetry.io/contrib/instrumentation/github.com/gorilla/mux/otelmux` to ensure `http.ResponseWriter` additional interfaces are preserved. (#388)

### Fixed

- The `go.opentelemetry.io/contrib/instrumentation/github.com/labstack/echo/otelecho.Middleware` no longer sends duplicate errors to the global `ErrorHandler`. (#377, #364)
- The import comment in `go.opentelemetry.io/contrib/instrumentation/net/http/otelhttp` is now correctly quoted. (#379)
- The B3 propagator sets the sample bitmask when the sampling decision is `debug`. (#369)

## [0.12.0] - 2020-09-25

### Changed

- Replace `WithTracer` with `WithTracerProvider` in the `go.opentelemetry.io/contrib/instrumentation/gopkg.in/macaron.v1/otelmacaron` instrumentation. (#374)

### Added

- Benchmark tests for the gRPC instrumentation. (#296)
- Integration testing for the gRPC instrumentation. (#297)
- Allow custom labels to be added to net/http metrics. (#306)
- Added B3 propagator, moving it out of open.telemetry.io/otel repo. (#344)

### Changed

- Unify instrumentation about provider options for `go.mongodb.org/mongo-driver`, `gin-gonic/gin`, `gorilla/mux`,
  `labstack/echo`, `emicklei/go-restful`, `bradfitz/gomemcache`, `Shopify/sarama`, `net/http` and `beego`. (#303)
- Update instrumentation guidelines about uniform provider options. Also, update style guide. (#303)
- Make config struct of instrumentation unexported. (#303)
- Instrumentations have been updated to adhere to the [configuration style guide's](https://github.com/open-telemetry/opentelemetry-go/blob/master/CONTRIBUTING.md#config)
   updated recommendation to use `newConfig()` instead of `configure()`. (#336)
- A new instrumentation naming scheme is implemented to avoid package name conflicts for instrumented packages while still remaining discoverable. (#359)
  - `google.golang.org/grpc` -> `google.golang.org/grpc/otelgrpc`
  - `go.mongodb.org/mongo-driver` -> `go.mongodb.org/mongo-driver/mongo/otelmongo`
  - `net/http` -> `net/http/otelhttp`
  - `net/http/httptrace` -> `net/http/httptrace/otelhttptrace`
  - `github.com/labstack/echo` -> `github.com/labstack/echo/otelecho`
  - `github.com/bradfitz/gomemcache` -> `github.com/bradfitz/gomemcache/memcache/otelmemcache`
  - `github.com/gin-gonic/gin` -> `github.com/gin-gonic/gin/otelgin`
  - `github.com/gocql/gocql` -> `github.com/gocql/gocql/otelgocql`
  - `github.com/emicklei/go-restful` -> `github.com/emicklei/go-restful/otelrestful`
  - `github.com/Shopify/sarama` -> `github.com/Shopify/sarama/otelsarama`
  - `github.com/gorilla/mux` -> `github.com/gorilla/mux/otelmux`
  - `github.com/astaxie/beego` -> `github.com/astaxie/beego/otelbeego`
  - `gopkg.in/macaron.v1` -> `gopkg.in/macaron.v1/otelmacaron`
- Rename `OTelBeegoHandler` to `Handler` in the `go.opentelemetry.io/contrib/instrumentation/github.com/astaxie/beego/otelbeego` package. (#359)

## [0.11.0] - 2020-08-25

### Added

- Top-level `Version()` and `SemVersion()` functions defining the current version of the contrib package. (#225)
- Instrumentation for the `github.com/astaxie/beego` package. (#200)
- Instrumentation for the `github.com/bradfitz/gomemcache` package. (#204)
- Host metrics instrumentation. (#231)
- Cortex histogram and distribution support. (#237)
- Cortex example project. (#238)
- Cortex HTTP authentication. (#246)

### Changed

- Remove service name as a parameter of Sarama instrumentation. (#221)
- Replace `WithTracer` with `WithTracerProvider` in Sarama instrumentation. (#221)
- Switch to use common top-level module `SemVersion()` when creating versioned tracer in `bradfitz/gomemcache`. (#226)
- Use `IntegrationShouldRun` in `gomemcache_test`. (#254)
- Use Go 1.15 for CI builds. (#236)
- Improved configuration for `runtime` instrumentation. (#224)

### Fixed

- Update dependabot configuration to include newly added `bradfitz/gomemcache` package. (#226)
- Correct `runtime` instrumentation name. (#241)

## [0.10.1] - 2020-08-13

### Added

- The `go.opentelemetry.io/contrib/instrumentation/google.golang.org/grpc` module has been added to replace the instrumentation that had previoiusly existed in the `go.opentelemetry.io/otel/instrumentation/grpctrace` package. (#189)
- Instrumentation for the stdlib `net/http` and `net/http/httptrace` packages. (#190)
- Initial Cortex exporter. (#202, #205, #210, #211, #215)

### Fixed

- Bump google.golang.org/grpc from 1.30.0 to 1.31.0. (#166)
- Bump go.mongodb.org/mongo-driver from 1.3.5 to 1.4.0 in /instrumentation/go.mongodb.org/mongo-driver. (#170)
- Bump google.golang.org/grpc in /instrumentation/github.com/gin-gonic/gin. (#173)
- Bump google.golang.org/grpc in /instrumentation/github.com/labstack/echo. (#176)
- Bump google.golang.org/grpc from 1.30.0 to 1.31.0 in /instrumentation/github.com/Shopify/sarama. (#179)
- Bump cloud.google.com/go from 0.61.0 to 0.63.0 in /detectors/gcp. (#181, #199)
- Bump github.com/aws/aws-sdk-go from 1.33.15 to 1.34.1 in /detectors/aws. (#184, #192, #193, #198, #201, #203)
- Bump github.com/golangci/golangci-lint from 1.29.0 to 1.30.0 in /tools. (#186)
- Setup CI to run tests that require external resources (Cassandra and MongoDB). (#191)
- Bump github.com/Shopify/sarama from 1.26.4 to 1.27.0 in /instrumentation/github.com/Shopify/sarama. (#206)

## [0.10.0] - 2020-07-31

This release upgrades its [go.opentelemetry.io/otel](https://github.com/open-telemetry/opentelemetry-go/releases/tag/v0.10.0) dependency to v0.10.0 and includes new instrumentation for popular Kafka and Cassandra clients.

### Added

- A detector that generate resources from GCE instance. (#132)
- A detector that generate resources from AWS instances. (#139)
- Instrumentation for the Kafka client github.com/Shopify/sarama. (#134, #153)
- Links and status message for mock span in the internal testing library. (#134)
- Instrumentation for the Cassandra client github.com/gocql/gocql. (#137)
- A detector that generate resources from GKE clusters. (#154)

### Fixed

- Bump github.com/aws/aws-sdk-go from 1.33.8 to 1.33.15 in /detectors/aws. (#155, #157, #159, #162)
- Bump github.com/golangci/golangci-lint from 1.28.3 to 1.29.0 in /tools. (#146)

## [0.9.0] - 2020-07-20

This release upgrades its [go.opentelemetry.io/otel](https://github.com/open-telemetry/opentelemetry-go/releases/tag/v0.9.0) dependency to v0.9.0.

### Fixed

- Bump github.com/emicklei/go-restful/v3 from 3.0.0 to 3.2.0 in /instrumentation/github.com/emicklei/go-restful. (#133)
- Update dependabot configuration to correctly check all included packages. (#131)
- Update `RELEASING.md` with correct `tag.sh` command. (#130)

## [0.8.0] - 2020-07-10

This release upgrades its [go.opentelemetry.io/otel](https://github.com/open-telemetry/opentelemetry-go/releases/tag/v0.8.0) dependency to v0.8.0, includes minor fixes, and new instrumentation.

### Added

- Create this `CHANGELOG.md`. (#114)
- Add `emicklei/go-restful/v3` trace instrumentation. (#115)

### Changed

- Update `CONTRIBUTING.md` to ask for updates to `CHANGELOG.md` with each pull request. (#114)
- Move all `github.com` package instrumentation under a `github.com` directory. (#118)

### Fixed

- Update README to include information about external instrumentation.
   To start, this includes native instrumentation found in the `go-redis/redis` package. (#117)
- Bump github.com/golangci/golangci-lint from 1.27.0 to 1.28.2 in /tools. (#122, #123, #125)
- Bump go.mongodb.org/mongo-driver from 1.3.4 to 1.3.5 in /instrumentation/go.mongodb.org/mongo-driver. (#124)

## [0.7.0] - 2020-06-29

This release upgrades its [go.opentelemetry.io/otel](https://github.com/open-telemetry/opentelemetry-go/releases/tag/v0.7.0) dependency to v0.7.0.

### Added

- Create `RELEASING.md` instructions. (#101)
- Apply transitive dependabot go.mod updates as part of a new automatic Github workflow. (#94)
- New dependabot integration to automate package upgrades. (#61)
- Add automatic tag generation script for release. (#60)

### Changed

- Upgrade Datadog metrics exporter to include Resource tags. (#46)
- Added output validation to Datadog example. (#96)
- Move Macaron package to match layout guidelines. (#92)
- Update top-level README and instrumentation README. (#92)
- Bump google.golang.org/grpc from 1.29.1 to 1.30.0. (#99)
- Bump github.com/golangci/golangci-lint from 1.21.0 to 1.27.0 in /tools. (#77)
- Bump go.mongodb.org/mongo-driver from 1.3.2 to 1.3.4 in /instrumentation/go.mongodb.org/mongo-driver. (#76)
- Bump github.com/stretchr/testify from 1.5.1 to 1.6.1. (#74)
- Bump gopkg.in/macaron.v1 from 1.3.5 to 1.3.9 in /instrumentation/macaron. (#68)
- Bump github.com/gin-gonic/gin from 1.6.2 to 1.6.3 in /instrumentation/gin-gonic/gin. (#73)
- Bump github.com/DataDog/datadog-go from 3.5.0+incompatible to 3.7.2+incompatible in /exporters/metric/datadog. (#78)
- Replaced `internal/trace/http.go` helpers with `api/standard` helpers from otel-go repo. (#112)

## [0.6.1] - 2020-06-08

First official tagged release of `contrib` repository.

### Added

- `labstack/echo` trace instrumentation (#42)
- `mongodb` trace instrumentation (#26)
- Go Runtime metrics (#9)
- `gorilla/mux` trace instrumentation (#19)
- `gin-gonic` trace instrumentation (#15)
- `macaron` trace instrumentation (#20)
- `dogstatsd` metrics exporter (#10)
- `datadog` metrics exporter (#22)
- Tags to all modules in repository
- Repository folder structure and automated build (#3)

### Changes

- Prefix support for dogstatsd (#34)
- Update Go Runtime package to use batch observer (#44)

[Unreleased]: https://github.com/open-telemetry/opentelemetry-go-contrib/compare/v0.13.0...HEAD
[0.13.0]: https://github.com/open-telemetry/opentelemetry-go-contrib/releases/tag/v0.13.0
[0.12.0]: https://github.com/open-telemetry/opentelemetry-go-contrib/releases/tag/v0.12.0
[0.11.0]: https://github.com/open-telemetry/opentelemetry-go-contrib/releases/tag/v0.11.0
[0.10.1]: https://github.com/open-telemetry/opentelemetry-go-contrib/releases/tag/v0.10.1
[0.10.0]: https://github.com/open-telemetry/opentelemetry-go-contrib/releases/tag/v0.10.0
[0.9.0]: https://github.com/open-telemetry/opentelemetry-go-contrib/releases/tag/v0.9.0
[0.8.0]: https://github.com/open-telemetry/opentelemetry-go-contrib/releases/tag/v0.8.0
[0.7.0]: https://github.com/open-telemetry/opentelemetry-go-contrib/releases/tag/v0.7.0
[0.6.1]: https://github.com/open-telemetry/opentelemetry-go-contrib/releases/tag/v0.6.1<|MERGE_RESOLUTION|>--- conflicted
+++ resolved
@@ -8,11 +8,6 @@
 
 ## [Unreleased]
 
-<<<<<<< HEAD
-## Changed
-
-- Replace internal tracer and meter helpers by helpers from `go.opentelemetry.io/otel`. (#414)
-=======
 ### Added
 
 - `otelhttp.{Get,Head,Post,PostForm}` convenience wrappers for their `http` counterparts. (#390)
@@ -21,7 +16,7 @@
 
 - Add semantic version to `Tracer` / `Meter` created by instrumentation packages `otelsaram`, `otelrestful`, `otelmongo`, `otelhttp` and `otelhttptrace`. (#412)
 - Update instrumentation guidelines about tracer / meter semantic version. (#412)
->>>>>>> a0dc004c
+- Replace internal tracer and meter helpers by helpers from `go.opentelemetry.io/otel`. (#414)
 
 ## Fixed
 

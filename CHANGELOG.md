--- conflicted
+++ resolved
@@ -8,15 +8,13 @@
 
 ## [Unreleased]
 
-<<<<<<< HEAD
 ### Added
 
 - Add gRPC trace `Filter` to the `go.opentelemetry.io/contrib/instrumentation/google.golang.org/grpc/otelgrpc` package to provide the way to filter the traces automatically generated in interceptors. (#2572)
-=======
+
 ### Changed
 
 - Upgraded all `semconv` package use to `v1.12.0`. (#2589)
->>>>>>> 61ea3c1c
 
 ## [1.8.0/0.33.0] - 2022-07-08
 

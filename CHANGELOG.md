--- conflicted
+++ resolved
@@ -16,6 +16,7 @@
 
 - Change `runtime.uptime` instrument in `go.opentelemetry.io/contrib/instrumentation/runtime` from `Int64ObservableUpDownCounter` to `Int64ObservableCounter`,
  since the value is monotonic. (#3347)
+- `samplers/jaegerremote`: change to use protobuf parser instead of encoding/json to accept enums as strings. (#3183)
 
 ### Fixed
 
@@ -32,14 +33,9 @@
 
 ### Changed
 
-<<<<<<< HEAD
-- `otelgrpc`: Remove expensive calculation of uncompressed message size attribute. (#3168)
-- `samplers/jaegerremote`: change to use protobuf parser instead of encoding/json to accept enums as strings. (#3183)
-=======
 - Remove expensive calculation of uncompressed message size attribute in `go.opentelemetry.io/contrib/instrumentation/google.golang.org/grpc/otelgrpc`. (#3168)
 - Upgrade all `semconv` packages to use `v1.17.0`. (#3182)
 - Upgrade dependencies of OpenTelemetry Go to use the new [`v1.12.0`/`v0.35.0` release](https://github.com/open-telemetry/opentelemetry-go/releases/tag/v1.12.0). (#3190, #3170)
->>>>>>> 463c2e7c
 
 ## [1.12.0/0.37.0/0.6.0]
 

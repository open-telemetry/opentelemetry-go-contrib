# Changelog

All notable changes to this project will be documented in this file.

The format is based on [Keep a Changelog](https://keepachangelog.com/en/1.0.0/).

This project adheres to [Semantic Versioning](https://semver.org/spec/v2.0.0.html).

## [Unreleased]

<<<<<<< HEAD
### Added

- Add test for `xray Propagator Inject` function in `opentelemetry-go-contrib/propagators/aws/xray` .
=======
### Removed

- The deprecated `StreamServerInterceptor` function from `go.opentelemetry.io/contrib/instrumentation/google.golang.org/grpc/otelgrpc` is removed. (#7362)

### Changed

- The semantic conventions have been upgraded from `v1.30.0` to `v1.32.0` in `go.opentelemetry.io/contrib/instrumentation/google.golang.org/grpc/otelgrpc`. (#7361)
- The semantic conventions have been upgraded from `v1.26.0` to `v1.32.0` in `go.opentelemetry.io/contrib/detectors/aws/ec2`. (#7373)
- The semantic conventions have been upgraded from `v1.26.0` to `v1.32.0` in `go.opentelemetry.io/contrib/detectors/aws/ecs`. (#7374)
- The semantic conventions have been upgraded from `v1.26.0` to `v1.32.0` in `go.opentelemetry.io/contrib/detectors/aws/lambda`. (#7376)
- The semantic conventions have been upgraded from `v1.26.0` to `v1.32.0` in `go.opentelemetry.io/contrib/bridges/otelslog`. (#7361)
- The semantic conventions have been upgraded from `v1.27.0` to `v1.32.0` in `go.opentelemetry.io/contrib/bridges/otellogr`. (#7387)
- The semantic conventions have been upgraded from `v1.26.0` to `v1.32.0` in `go.opentelemetry.io/contrib/bridges/otelzap`. (#7389)
- The semantic conventions have been upgraded from `v1.26.0` to `v1.32.0` in `go.opentelemetry.io/contrib/detectors/gcp`. (#7378)

### Fixed

- Fix data race when writing log entries with `context.Context` fields in `go.opentelemetry.io/contrib/bridges/otelzap`. (#7368)
>>>>>>> 5331e511

<!-- Released section -->
<!-- Don't change this section unless doing release -->

## [1.36.0/0.61.0/0.30.0/0.16.0/0.11.0/0.9.0/0.8.0] - 2025-05-21

### Added

- `http.route` attribute to otelhttp server request spans, when `net/http.Request.Pattern` is set in the modules below.  (#6905, #6937)
  - `go.opentelemetry.io/contrib/instrumentation/github.com/emicklei/go-restful/otelrestful`
  - `go.opentelemetry.io/contrib/instrumentation/github.com/gin-gonic/gin/otelgin`
  - `go.opentelemetry.io/contrib/instrumentation/github.com/gorilla/mux/otelmux`
  - `go.opentelemetry.io/contrib/instrumentation/github.com/labstack/echo/otelecho`
  - `go.opentelemetry.io/contrib/instrumentation/net/http/otelhttp`
- Add `WithAttributes` option to set instrumentation scope attributes on the created `log.Logger` in `go.opentelemetry.io/contrib/bridges/otelzap`. (#6962)
- Add `WithAttributes` option to set instrumentation scope attributes on the created `log.Logger` in `go.opentelemetry.io/contrib/bridges/otelslog`. (#6965)
- Add `WithAttributes` option to set instrumentation scope attributes on the created `log.Logger` in `go.opentelemetry.io/contrib/bridges/otellogrus`. (#6966)
- Add `WithAttributes` option to set instrumentation scope attributes on the created `log.Logger` in `go.opentelemetry.io/contrib/bridges/otellogr`. (#6967)
- Add the `WithGinMetricAttributes` option to allow setting dynamic, per-request metric attributes based on `*gin.Context` in `go.opentelemetry.io/contrib/instrumentation/github.com/gin-gonic/gin/otelgin`. (#6932)
- Use Gin's own `ClientIP` method to detect the client's IP, which supports custom proxy headers in `go.opentelemetry.io/contrib/instrumentation/github.com/gin-gonic/gin/otelgin`. (#6095)
- Added test for Fields in `go.opentelemetry.io/contrib/propagators/jaeger`. (#7119)
- Allow configuring samplers in `go.opentelemetry.io/contrib/otelconf`. (#7148)
- Slog log bridge now sets `SeverityText` attribute using source value in `go.opentelemetry.io/contrib/bridges/otelslog`. (#7198)
- Add `http.route` metric attribute in `go.opentelemetry.io/contrib/instrumentation/github.com/gin-gonic/gin/otelgin`. (#7275)
- Add the `WithSpanStartOptions` option to add custom options to new spans `go.opentelemetry.io/contrib/instrumentation/github.com/gin-gonic/gin/otelgin`. (#7261)
- Add instrumentation support for `go.mongodb.org/mongo-driver/v2` in `go.opentelemetry.io/contrib/instrumentation/go.mongodb.org/mongo-driver/v2/mongo/otelmongo`. (#6539)
- Rerun the span name formatter after the request ran if a `req.Pattern` is set, so the span name can include it in `go.opentelemetry.io/contrib/instrumentation/net/http/otelhttp`. (#7192)

### Changed

- Jaeger remote sampler's probabilistic strategy now uses the same sampling algorithm as `trace.TraceIDRatioBased` in `go.opentelemetry.io/contrib/samplers/jaegerremote`. (#6892)
- Switched the default for `OTEL_SEMCONV_STABILITY_OPT_IN` to emit the v1.26.0 semantic conventions by default in the following modules.
  - `go.opentelemetry.io/contrib/instrumentation/github.com/emicklei/go-restful/otelrestful`
  - `go.opentelemetry.io/contrib/instrumentation/github.com/gin-gonic/gin/otelgin`
  - `go.opentelemetry.io/contrib/instrumentation/github.com/gorilla/mux/otelmux`
  - `go.opentelemetry.io/contrib/instrumentation/github.com/labstack/echo/otelecho`
  - `go.opentelemetry.io/contrib/instrumentation/net/http/httptrace/otelhttptrace`
  - `go.opentelemetry.io/contrib/instrumentation/net/http/otelhttp`
  The `OTEL_SEMCONV_STABILITY_OPT_IN=http/dup` environment variable can be still used to emit both the v1.20.0 and v1.26.0 semantic conventions.
  It is however impossible to emit only the 1.20.0 semantic conventions, as the next release will drop support for that environment variable. (#6899)
- Improve performance by reducing allocations for http request when using `OTEL_SEMCONV_STABILITY_OPT_IN=http/dup` in the modules below. (#7180)
  - `go.opentelemetry.io/contrib/instrumentation/github.com/emicklei/go-restful/otelrestful`
  - `go.opentelemetry.io/contrib/instrumentation/github.com/gin-gonic/gin/otelgin`
  - `go.opentelemetry.io/contrib/instrumentation/github.com/gorilla/mux/otelmux`
  - `go.opentelemetry.io/contrib/instrumentation/github.com/labstack/echo/otelecho`
  - `go.opentelemetry.io/contrib/instrumentation/net/http/httptrace/otelhttptrace`
  - `go.opentelemetry.io/contrib/instrumentation/net/http/otelhttp`

- Update the Jaeger remote sampler to use "github.com/jaegertracing/jaeger-idl/proto-gen/api_v2" in  `go.opentelemetry.io/contrib/samplers/jaegerremote`. (#7061)
- Improve performance by reducing allocations in the gRPC stats handler in `go.opentelemetry.io/contrib/instrumentation/google.golang.org/grpc/otelgrpc`. (#7186)
- Update `http.route` attribute to support `request.Pattern` in `go.opentelemetry.io/contrib/instrumentation/github.com/gorilla/mux/otelmux`. (#7108)
- Change the default span name to be `GET /path` so it complies with the HTTP semantic conventions in `go.opentelemetry.io/contrib/instrumentation/github.com/gin-gonic/gin/otelgin`. (#6381)
- Set `url.scheme` attribute to the request URL.Scheme when possible for HTTP client metrics in `go.opentelemetry.io/contrib/instrumentation/net/http/otelhttp`. (#6938)
- The semantic conventions have been upgraded from `v1.17.0` to `v1.30.0` in `go.opentelemetry.io/contrib/instrumentation/google.golang.org/grpc/otelgrpc`. (#7270)
  - All `net.peer.*` and `net.host.*` attributes are now set to correct `server.*` attributes.
  - No `net.socket.*` attributes are set.
- Only sample spans when `Sampled=1` in `go.opentelemetry.io/contrib/propagators/aws/xray`. (#7318)

### Fixed

- Record request duration in seconds rather than milliseconds for semconv v1.26.0, per [the specifications](https://github.com/open-telemetry/semantic-conventions/blob/6533b8a39e03e6925e080d5ca39234035cf87e70/docs/non-normative/http-migration.md#http-client-duration-metric) in the following packages. (#6942)
  - `go.opentelemetry.io/contrib/instrumentation/github.com/emicklei/go-restful/otelrestful`
  - `go.opentelemetry.io/contrib/instrumentation/github.com/gin-gonic/gin/otelgin`
  - `go.opentelemetry.io/contrib/instrumentation/github.com/gorilla/mux/otelmux`
  - `go.opentelemetry.io/contrib/instrumentation/github.com/labstack/echo/otelecho`
  - `go.opentelemetry.io/contrib/instrumentation/net/http/httptrace/otelhttptrace`
  - `go.opentelemetry.io/contrib/instrumentation/net/http/otelhttp`
- Cleaned up indentations under `Unreleased/Fixed` of `./CHANGELOG.md`. (#7163)
- Removed a duplicate instance of the `Changed` subheader under `1.18.0/0.43.0/0.12.0` in `./CHANGELOG.md`. (#7163)
- Check for TLS related options to be set before creating TLS config `go.opentelemetry.io/contrib/otelconf`. (#6984)
- Fixed handling of the `OTEL_SEMCONV_STABILITY_OPT_IN` environment variable in `go.opentelemetry.io/contrib/instrumentation/github.com/gin-gonic/gin/otelgin`. (#7215)
- Support mixed categories for `OTEL_SEMCONV_STABILITY_OPT_IN` opt-in in the following packages. (#7246)
  - `go.opentelemetry.io/contrib/instrumentation/github.com/emicklei/go-restful/otelrestful`.
  - `go.opentelemetry.io/contrib/instrumentation/gin-gonic/gin/otelgin`.
  - `go.opentelemetry.io/contrib/instrumentation/gorilla/mux/otelmux`.
  - `go.opentelemetry.io/contrib/instrumentation/go.mongodb.org/mongo-driver/mongo/otelmongo`.
  - `go.opentelemetry.io/contrib/instrumentation/net/http/httptrace/otelhttptrace`.
  - `go.opentelemetry.io/contrib/instrumentation/net/http/otelhttp`.

### Removed

- Drop support for [Go 1.22]. (#6853)
- The deprecated `go.opentelemetry.io/contrib/config` package is removed, use `go.opentelemetry.io/contrib/otelconf` instead. (#6894)
- The deprecated `SemVersion` function is removed in `go.opentelemetry.io/contrib/instrumentation/github.com/aws/aws-lambda-go/otellambda`, use `Version` function instead. (#7058)
- The deprecated `SemVersion` function in `go.opentelemetry.io/contrib/samplers/probability/consistent` is removed, use `Version` instead. (#7072)
- The deprecated `SemVersion` function is removed in `go.opentelemetry.io/contrib/instrumentation/github.com/aws/aws-sdk-go-v2/otelaws/test` package, use `Version` instead. (#7077)
- The deprecated `SemVersion` function is removed in `go.opentelemetry.io/contrib/instrumentation/github.com/gorilla/mux/otelmux`, use `Version` function instead. (#7084)
- The deprecated `SemVersion` function is removed in `go.opentelemetry.io/contrib/instrumentation/github.com/gin-gonic/gin/otelgin`, use `Version` function instead. (#7085)
- The deprecated `SemVersion` function is removed in `go.opentelemetry.io/contrib/instrumentation/go.mongodb.org/mongo-driver/mongo/otelmongo/test`, use `Version` function instead. (#7142)
- The deprecated `SemVersion` function is removed in `go.opentelemetry.io/contrib/instrumentation/github.com/gorilla/mux/otelmux/test`, use `Version` function instead. (#7086)
- The deprecated `SemVersion` function is removed in `go.opentelemetry.io/contrib/instrumentation/go.mongodb.org/mongo-driver/mongo/otelmongo`, use `Version` function instead. (#7140)
- The deprecated `SemVersion` function is removed in `go.opentelemetry.io/contrib/instrumentation/github.com/gin-gonic/gin/otelgin/test`, use `Version` function instead. (#7087)
- The deprecated `SemVersion` function is removed in `go.opentelemetry.io/contrib/instrumentation/github.com/labstack/echo/otelecho`, use `Version` function instead. (#7089)
- The deprecated `SemVersion` function is removed in `go.opentelemetry.io/contrib/instrumentation/github.com/labstack/echo/otelecho/test`, use `Version` function instead. (#7090)
- The deprecated `SemVersion` function is removed in `go.opentelemetry.io/contrib/instrumentation/github.com/emicklei/go-restful/otelrestful`, use `Version` function instead. (#7091)
- The deprecated `SemVersion` function is removed in `go.opentelemetry.io/contrib/instrumentation/github.com/emicklei/go-restful/otelrestful/test`, use `Version` function instead. (#7092)
- The deprecated `UnaryServerInterceptor` in `go.opentelemetry.io/contrib/instrumentation/google.golang.org/grpc/otelgrpc` is removed, use `NewServerHandler` instead. (#7115)
- The deprecated `DynamoDBAttributeSetter` function is removed `opentelemetry-go-contrib/instrumentation/github.com/aws/aws-sdk-go-v2/otelaws/dynamodbattributes.go` , use `Version` function instead.(#7128)
- The deprecated `SNSAttributeSetter` function is removed in `go.opentelemetry.io/contrib/instrumentation/github.com/aws/aws-sdk-go-v2/otelaws`, use `SNSAttributeBuilder` function instead. (#7136)
- The deprecated `AttributeSetter` function is removed in `go.opentelemetry.io/contrib/instrumentation/github.com/aws/aws-sdk-go-v2/otelaws`, use the `AttributeBuilder` function instead. (#7137)
- The deprecated `SemVersion` function is removed in `go.opentelemetry.io/contrib/zpages`, use `Version` function instead. (#7147)
- The deprecated `SemVersion` function is removed in `go.opentelemetry.io/contrib/samplers/jaegerremote`, use `Version` function instead. (#7147)
- The deprecated `SemVersion` function is removed in `go.opentelemetry.io/contrib/propagators/opencensus`, use `Version` function instead. (#7147)
- The deprecated `SemVersion` function is removed in `go.opentelemetry.io/contrib/instrumentation/runtime`, use `Version` function instead. (#7147)
- The deprecated `SemVersion` function is removed in `go.opentelemetry.io/contrib/instrumentation/github.com/aws/aws-sdk-go-v2/otelaws`, use `Version` function instead. (#7154)
- The deprecated `DefaultAttributeSetter` in `go.opentelemetry.io/contrib/instrumentation/github.com/aws/aws-sdk-go-v2/otelaws` is removed, use the `DefaultAttributeBuilder` function instead. (#7127)
- The deprecated `UnaryClientInterceptor` function is removed in `go.opentelemetry.io/contrib/instrumentation/google.golang.org/grpc/otelgrpc` use `NewClientHandler` function instead. (#7125)
- The deprecated `SemVersion` function is removed in `go.opentelemetry.io/contrib/instrumentation/net/http/otelhttp`, use `Version` function instead. (#7167)
- The deprecated `SemVersion` function is removed in `go.opentelemetry.io/contrib/instrumentation/net/http/httptrace/otelhttptrace`, use `Version` function instead. (#7144)
- The deprecated `SemVersion` function is removed in `go.opentelemetry.io/contrib/instrumentation/net/http/httptrace/otelhttptrace/test`, use `Version` function instead. (#7144)
- The deprecated `go.opentelemetry.io/contrib/instrumentation/google.golang.org/grpc/otelgrpc/filters/interceptor` package is removed, use `go.opentelemetry.io/contrib/instrumentation/google.golang.org/grpc/otelgrpc/filters` instead. (#7110)
- The deprecated `SemVersion` function is removed in `go.opentelemetry.io/contrib/instrumentation/google.golang.org/grpc/otelgrpc`, use `Version` function instead. (#7143)
- The deprecated `SemVersion` function is removed in `go.opentelemetry.io/contrib/instrumentation/google.golang.org/grpc/otelgrpc/test`, use `Version` function instead. (#7143)
- The deprecated `SQSAttributeSetter` function is removed in `go.opentelemetry.io/contrib/instrumentation/github.com/aws/aws-sdk-go-v2/otelaws` package, use `SQSAttributeBuilder` instead. (#7145)
- The deprecated `SemVersion` function is removed in `go.opentelemetry.io/contrib/instrumentation/host` package, use `Version` instead. (#7203)
- The `GRPCStatusCodeKey` constant from `go.opentelemetry.io/contrib/instrumentation/google.golang.org/grpc/otelgrpc` is removed.
  Use `semconv.RPCGRPCStatusCodeKey` from `go.opentelemetry.io/otel/semconv/*` instead. (#7270)

## [1.35.0/0.60.0/0.29.0/0.15.0/0.10.0/0.8.0/0.7.0] - 2025-03-05

This release is the last to support [Go 1.22].
The next release will require at least [Go 1.23].

> [!WARNING]
> This is the last version to use Semantic Conventions v1.20.0 for HTTP libraries
by default. The next version (0.61.0) will default to v1.26.0, and the
following one (0.62.0) will drop support for Semantic Conventions v1.20.0
>
> You can switch to the new Semantic Conventions right now by setting the
`OTEL_SEMCONV_STABILITY_OPT_IN=http/dup` environment variable in your
application.
>
> See also the [HTTP semantic conventions stability
migration](https://github.com/open-telemetry/semantic-conventions/blob/main/docs/non-normative/http-migration.md)

### Added

- Add support for configuring `ClientCertificate` and `ClientKey` field for OTLP exporters in `go.opentelemetry.io/contrib/config`. (#6378)
- Add `WithAttributeBuilder`, `AttributeBuilder`, `DefaultAttributeBuilder`, `DynamoDBAttributeBuilder`, `SNSAttributeBuilder` to support adding attributes based on SDK input and output in `go.opentelemetry.io/contrib/instrumentation/github.com/aws/aws-sdk-go-v2/otelaws`. (#6543)
- Support for the `OTEL_SEMCONV_STABILITY_OPT_IN=http/dup` environment variable in `go.opentelemetry.io/contrib/instrumentation/github.com/gorilla/mux/otelmux` to emit attributes for both the v1.20.0 and v1.26.0 semantic conventions. (#6652)
- Added the `WithMeterProvider` option to allow passing a custom meter provider to `go.opentelemetry.io/contrib/instrumentation/github.com/gorilla/mux/otelmux`. (#6648)
- Added the `WithMetricAttributesFn` option to allow setting dynamic, per-request metric attributes in `go.opentelemetry.io/contrib/instrumentation/github.com/gorilla/mux/otelmux`. (#6648)
- Added metrics support, and emit all stable metrics from the [Semantic Conventions](https://github.com/open-telemetry/semantic-conventions/blob/main/docs/http/http-metrics.md) in `go.opentelemetry.io/contrib/instrumentation/github.com/gorilla/mux/otelmux`. (#6648)
- Add support for configuring `Insecure` field for OTLP exporters in `go.opentelemetry.io/contrib/config`. (#6658)
- Support for the `OTEL_SEMCONV_STABILITY_OPT_IN=http/dup` environment variable in `instrumentation/net/http/httptrace/otelhttptrace` to emit attributes for both the v1.20.0 and v1.26.0 semantic conventions. (#6720)
- Support for the `OTEL_SEMCONV_STABILITY_OPT_IN=http/dup` environment variable in `instrumentation/github.com/emicklei/go-restful/otelrestful` to emit attributes for both the v1.20.0 and v1.26.0 semantic conventions. (#6710)
- Added metrics support, and emit all stable metrics from the [Semantic Conventions](https://github.com/open-telemetry/semantic-conventions/blob/main/docs/http/http-metrics.md) in `go.opentelemetry.io/contrib/instrumentation/github.com/gin-gonic/gin/otelgin`. (#6747)
- Support for the `OTEL_SEMCONV_STABILITY_OPT_IN=http/dup` environment variable in `go.opentelemetry.io/contrib/instrumentation/github.com/gin-gonic/gin/otelgin` to emit attributes for both the v1.20.0 and v1.26.0 semantic conventions. (#6778)
- Support `OTEL_SEMCONV_STABILITY_OPT_IN` to emit telemetry following both `go.opentelemetry.io/otel/semconv/v1.21.0` (default) and `go.opentelemetry.io/otel/semconv/v1.26.0` (opt-in) in `go.opentelemetry.io/contrib/instrumentation/go.mongodb.org/mongo-driver/mongo/otelmongo` per the [Database semantic convention stability migration guide](https://github.com/open-telemetry/semantic-conventions/blob/cb11bb9bac24f4b0e95ad0f61ce01813d8ceada8/docs/non-normative/db-migration.md#database-semantic-convention-stability-migration-guide). (#6172)
- Support [Go 1.24]. (#6765)
- Add support for configuring `HeadersList` field for OTLP exporters in `go.opentelemetry.io/contrib/config`. (#6657)
- Add `go.opentelemetry.io/contrib/otelconf` module which is a replacement for `go.opentelemetry.io/contrib/config`. (#6796)
- Added `WithFallbackLogExporter` to allow setting a fallback log exporter when `OTEL_LOGS_EXPORTER` is unset in `go.opentelemetry.io/contrib/exporters/autoexport`. (#6844)

### Changed

- Add custom attribute to the span after execution of the SDK rather than before in `go.opentelemetry.io/contrib/instrumentation/github.com/aws/aws-sdk-go-v2/otelaws`. (#6543)
- The `code.function` attribute emitted by `go.opentelemetry.io/contrib/bridges/otelslog` now stores the package path-qualified function name instead of just the function name.
  The `code.namespace` attribute is no longer added. (#6870)
- The `code.function` attribute emitted by `go.opentelemetry.io/contrib/bridges/otelzap` now stores the package path-qualified function name instead of just the function name.
  The `code.namespace` attribute is no longer added. (#6870)
- Improve performance by reducing allocations for common request protocols in the modules below. (#6845)
  - `go.opentelemetry.io/contrib/instrumentation/github.com/emicklei/go-restful/otelrestful`
  - `go.opentelemetry.io/contrib/instrumentation/github.com/gin-gonic/gin/otelgin`
  - `go.opentelemetry.io/contrib/instrumentation/github.com/gorilla/mux/otelmux`
  - `go.opentelemetry.io/contrib/instrumentation/github.com/labstack/echo/otelecho`
  - `go.opentelemetry.io/contrib/instrumentation/net/http/httptrace/otelhttptrace`
  - `go.opentelemetry.io/contrib/instrumentation/net/http/otelhttp`

### Deprecated

- Deprecate `WithAttributeSetter`, `AttributeSetter`, `DefaultAttributeSetter`, `DynamoDBAttributeSetter`, `SNSAttributeSetter` in favor of `WithAttributeBuilder`, `AttributeBuilder`, `DefaultAttributeBuilder`, `DynamoDBAttributeBuilder`, `SNSAttributeBuilder` in `go.opentelemetry.io/contrib/instrumentation/github.com/aws/aws-sdk-go-v2/otelaws`. (#6543)
- Deprecate `go.opentelemetry.io/contrib/config` module in favor of `go.opentelemetry.io/contrib/otelconf`. This is the last release of this module. (#6796)

### Fixed

- Use `context.Background()` as default context instead of nil in `go.opentelemetry.io/contrib/bridges/otellogr`. (#6527)
- Convert Prometheus histogram buckets to non-cumulative otel histogram buckets in `go.opentelemetry.io/contrib/bridges/prometheus`. (#6685)
- Don't start spans that never end for filtered out gRPC stats handler in `go.opentelemetry.io/contrib/instrumentation/google.golang.org/grpc/otelgrpc`. (#6695)
- Fix a possible nil dereference panic in `NewSDK` of `go.opentelemetry.io/contrib/config/v0.3.0`. (#6752)
- Fix prometheus endpoint with an IPv6 address in `go.opentelemetry.io/contrib/config`. (#6815)

## [1.34.0/0.59.0/0.28.0/0.14.0/0.9.0/0.7.0/0.6.0] - 2025-01-17

### Added

- Generate server metrics with semantic conventions `v1.26.0` in `go.opentelemetry.io/contrib/instrumentation/net/http/otelhttp` when `OTEL_SEMCONV_STABILITY_OPT_IN` is set to `http/dup`. (#6411)
- Generate client metrics with semantic conventions `v1.26.0` in `go.opentelemetry.io/contrib/instrumentation/net/http/otelhttp` when `OTEL_SEMCONV_STABILITY_OPT_IN` is set to `http/dup`. (#6607)

### Fixed

- Fix error logged by Jaeger remote sampler on empty or unset `OTEL_TRACES_SAMPLER_ARG` environment variable (#6511)
- Relax minimum Go version to 1.22.0 in various modules. (#6595)
- `NewSDK` handles empty `OpenTelemetryConfiguration.Resource` properly in `go.opentelemetry.io/contrib/config/v0.3.0`. (#6606)
- Fix a possible nil dereference panic in `NewSDK` of `go.opentelemetry.io/contrib/config/v0.3.0`. (#6606)

## [1.33.0/0.58.0/0.27.0/0.13.0/0.8.0/0.6.0/0.5.0] - 2024-12-12

### Added

- Added support for providing `endpoint`, `pollingIntervalMs` and `initialSamplingRate` using environment variable `OTEL_TRACES_SAMPLER_ARG` in `go.opentelemetry.io/contrib/samples/jaegerremote`. (#6310)
- Added support exporting logs via OTLP over gRPC in `go.opentelemetry.io/contrib/config`. (#6340)
- The `go.opentelemetry.io/contrib/bridges/otellogr` module.
  This module provides an OpenTelemetry logging bridge for `github.com/go-logr/logr`. (#6386)
- Added SNS instrumentation in `go.opentelemetry.io/contrib/instrumentation/github.com/aws/aws-sdk-go-v2/otelaws`. (#6388)
- Use a `sync.Pool` for metric options in `go.opentelemetry.io/contrib/instrumentation/net/http/otelhttp`. (#6394)
- Added support for configuring `Certificate` field when configuring OTLP exporters in `go.opentelemetry.io/contrib/config`. (#6376)
- Added support for the `WithMetricAttributesFn` option to middlewares in `go.opentelemetry.io/contrib/instrumentation/net/http/otelhttp`. (#6542)

### Changed

- Change the span name to be `GET /path` so it complies with the OTel HTTP semantic conventions in `go.opentelemetry.io/contrib/instrumentation/github.com/labstack/echo/otelecho`. (#6365)
- Record errors instead of setting the `gin.errors` attribute in `go.opentelemetry.io/contrib/instrumentation/github.com/gin-gonic/gin/otelgin`. (#6346)
- The `go.opentelemetry.io/contrib/config` now supports multiple schemas in subdirectories (i.e. `go.opentelemetry.io/contrib/config/v0.3.0`) for easier migration. (#6412)

### Fixed

- Fix broken AWS presigned URLs when using instrumentation in `go.opentelemetry.io/contrib/instrumentation/github.com/aws/aws-sdk-go-v2/otelaws`. (#5975)
- Fixed the value for configuring the OTLP exporter to use `grpc` instead of `grpc/protobuf` in `go.opentelemetry.io/contrib/config`. (#6338)
- Allow marshaling types in `go.opentelemetry.io/contrib/config`. (#6347)
- Removed the redundant handling of panic from the `HTML` function in `go.opentelemetry.io/contrib/instrumentation/github.com/gin-gonic/gin/otelgin`. (#6373)
- The `code.function` attribute emitted by `go.opentelemetry.io/contrib/bridges/otelslog` now stores just the function name instead the package path-qualified function name.
  The `code.namespace` attribute now stores the package path. (#6415)
- The `code.function` attribute emitted by `go.opentelemetry.io/contrib/bridges/otelzap` now stores just the function name instead the package path-qualified function name.
  The `code.namespace` attribute now stores the package path. (#6423)
- Return an error for `nil` values when unmarshaling `NameStringValuePair` in `go.opentelemetry.io/contrib/config`. (#6425)

## [1.32.0/0.57.0/0.26.0/0.12.0/0.7.0/0.5.0/0.4.0] - 2024-11-08

### Added

- Add the `WithSource` option to the `go.opentelemetry.io/contrib/bridges/otelslog` log bridge to set the `code.*` attributes in the log record that includes the source location where the record was emitted. (#6253)
- Add `ContextWithStartTime` and `StartTimeFromContext` to `go.opentelemetry.io/contrib/instrumentation/net/http/otelhttp`, which allows setting the start time using go context. (#6137)
- Set the `code.*` attributes in `go.opentelemetry.io/contrib/bridges/otelzap` if the `zap.Logger` was created with the `AddCaller` or `AddStacktrace` option. (#6268)
- Add a `LogProcessor` to `go.opentelemetry.io/contrib/processors/baggagecopy` to copy baggage members to log records. (#6277)
  - Use `baggagecopy.NewLogProcessor` when configuring a Log Provider.
    - `NewLogProcessor` accepts a `Filter` function type that selects which baggage members are added to the log record.

### Changed

- Transform raw (`slog.KindAny`) attribute values to matching `log.Value` types.
  For example, `[]string{"foo", "bar"}` attribute value is now transformed to `log.SliceValue(log.StringValue("foo"), log.StringValue("bar"))` instead of `log.String("[foo bar"])`. (#6254)
- Upgrade `go.opentelemetry.io/otel/semconv/v1.17.0` to `go.opentelemetry.io/otel/semconv/v1.21.0` in `go.opentelemetry.io/contrib/instrumentation/go.mongodb.org/mongo-driver/mongo/otelmongo`. (#6272)
- Resource doesn't merge with defaults if a valid resource is configured in `go.opentelemetry.io/contrib/config`. (#6289)

### Fixed

- Transform nil attribute values to `log.Value` zero value instead of panicking in `go.opentelemetry.io/contrib/bridges/otellogrus`. (#6237)
- Transform nil attribute values to `log.Value` zero value instead of panicking in `go.opentelemetry.io/contrib/bridges/otelzap`. (#6237)
- Transform nil attribute values to `log.Value` zero value instead of `log.StringValue("<nil>")` in `go.opentelemetry.io/contrib/bridges/otelslog`. (#6246)
- Fix `NewClientHandler` so that `rpc.client.request.*` metrics measure requests instead of responses and `rpc.client.responses.*` metrics measure responses instead of requests in `go.opentelemetry.io/contrib/instrumentation/google.golang.org/grpc/otelgrpc`. (#6250)
- Fix issue in `go.opentelemetry.io/contrib/config` causing `otelprom.WithResourceAsConstantLabels` configuration to not be respected. (#6260)
- `otel.Handle` is no longer called on a successful shutdown of the Prometheus exporter in `go.opentelemetry.io/contrib/config`. (#6299)

## [1.31.0/0.56.0/0.25.0/0.11.0/0.6.0/0.4.0/0.3.0] - 2024-10-14

### Added

- The `Severitier` and `SeverityVar` types are added to `go.opentelemetry.io/contrib/processors/minsev` allowing dynamic configuration of the severity used by the `LogProcessor`. (#6116)
- Move examples from `go.opentelemetry.io/otel` to this repository under `examples` directory. (#6158)
- Support yaml/json struct tags for generated code in `go.opentelemetry.io/contrib/config`. (#5433)
- Add support for parsing YAML configuration via `ParseYAML` in `go.opentelemetry.io/contrib/config`. (#5433)
- Add support for temporality preference configuration in `go.opentelemetry.io/contrib/config`. (#5860)

### Changed

- The function signature of `NewLogProcessor` in `go.opentelemetry.io/contrib/processors/minsev` has changed to accept the added `Severitier` interface instead of a `log.Severity`. (#6116)
- Updated `go.opentelemetry.io/contrib/config` to use the [v0.3.0](https://github.com/open-telemetry/opentelemetry-configuration/releases/tag/v0.3.0) release of schema which includes backwards incompatible changes. (#6126)
- `NewSDK` in `go.opentelemetry.io/contrib/config` now returns a no-op SDK if `disabled` is set to `true`. (#6185)
- The deprecated `go.opentelemetry.io/contrib/instrumentation/github.com/labstack/echo/otelecho` package has found a Code Owner.
  The package is no longer deprecated. (#6207)

### Fixed

- Possible nil dereference panic in `go.opentelemetry.io/contrib/instrumentation/net/http/httptrace/otelhttptrace`. (#5965)
- `logrus.Level` transformed to appropriate `log.Severity` in `go.opentelemetry.io/contrib/bridges/otellogrus`. (#6191)

### Removed

- The `Minimum` field of the `LogProcessor` in `go.opentelemetry.io/contrib/processors/minsev` is removed.
  Use `NewLogProcessor` to configure this setting. (#6116)
- The deprecated `go.opentelemetry.io/contrib/instrumentation/gopkg.in/macaron.v1/otelmacaron` package is removed. (#6186)
- The deprecated `go.opentelemetry.io/contrib/samplers/aws/xray` package is removed. (#6187)

## [1.30.0/0.55.0/0.24.0/0.10.0/0.5.0/0.3.0/0.2.0] - 2024-09-10

### Added

- Add `NewProducer` to `go.opentelemetry.io/contrib/instrumentation/runtime`, which allows collecting the `go.schedule.duration` histogram metric from the Go runtime. (#5991)
- Add gRPC protocol support for OTLP log exporter in `go.opentelemetry.io/contrib/exporters/autoexport`. (#6083)

### Removed

- Drop support for [Go 1.21]. (#6046, #6047)

### Fixed

- Superfluous call to `WriteHeader` when flushing after setting a status code in `go.opentelemetry.io/contrib/instrumentation/net/http/otelhttp`. (#6074)
- Superfluous call to `WriteHeader` when writing the response body after setting a status code in `go.opentelemetry.io/contrib/instrumentation/net/http/otelhttp`. (#6055)

## [1.29.0/0.54.0/0.23.0/0.9.0/0.4.0/0.2.0/0.1.0] - 2024-08-23

This release is the last to support [Go 1.21].
The next release will require at least [Go 1.22].

### Added

- Add the `WithSpanAttributes` and `WithMetricAttributes` methods to set custom attributes to the stats handler in `go.opentelemetry.io/contrib/instrumentation/google.golang.org/grpc/otelgrpc`. (#5133)
- The `go.opentelemetry.io/contrib/bridges/otelzap` module.
  This module provides an OpenTelemetry logging bridge for `go.uber.org/zap`. (#5191)
- Support for the `OTEL_SEMCONV_STABILITY_OPT_IN=http/dup` environment variable in `go.opentelemetry.io/contrib/instrumentation/net/http/otelhttp` to emit attributes for both the v1.20.0 and v1.26.0 semantic conventions. (#5401)
- The `go.opentelemetry.io/contrib/bridges/otelzerolog` module.
  This module provides an OpenTelemetry logging bridge for `github.com/rs/zerolog`. (#5405)
- Add `WithGinFilter` filter parameter in `go.opentelemetry.io/contrib/instrumentation/github.com/gin-gonic/gin/otelgin` to allow filtering requests with `*gin.Context`. (#5743)
- Support for stdoutlog exporter in `go.opentelemetry.io/contrib/config`. (#5850)
- Add macOS ARM64 platform to the compatibility testing suite. (#5868)
- Add new runtime metrics to `go.opentelemetry.io/contrib/instrumentation/runtime`, which are still disabled by default. (#5870)
- Add the `WithMetricsAttributesFn` option to allow setting dynamic, per-request metric attributes in `go.opentelemetry.io/contrib/instrumentation/net/http/otelhttp`. (#5876)
- The `go.opentelemetry.io/contrib/config` package supports configuring `with_resource_constant_labels` for the prometheus exporter. (#5890)
- Support [Go 1.23]. (#6017)

### Removed

- The deprecated `go.opentelemetry.io/contrib/processors/baggagecopy` package is removed. (#5853)

### Fixed

- Race condition when reading the HTTP body and writing the response in `go.opentelemetry.io/contrib/instrumentation/net/http/otelhttp`. (#5916)

## [1.28.0/0.53.0/0.22.0/0.8.0/0.3.0/0.1.0] - 2024-07-02

### Added

- Add the new `go.opentelemetry.io/contrib/detectors/azure/azurevm` package to provide a resource detector for Azure VMs. (#5422)
- Add support to configure views when creating MeterProvider using the config package. (#5654)
- The `go.opentelemetry.io/contrib/config` add support to configure periodic reader interval and timeout. (#5661)
- Add log support for the autoexport package. (#5733)
- Add support for disabling the old runtime metrics using the `OTEL_GO_X_DEPRECATED_RUNTIME_METRICS=false` environment variable. (#5747)
- Add support for signal-specific protocols environment variables (`OTEL_EXPORTER_OTLP_TRACES_PROTOCOL`, `OTEL_EXPORTER_OTLP_LOGS_PROTOCOL`, `OTEL_EXPORTER_OTLP_METRICS_PROTOCOL`) in `go.opentelemetry.io/contrib/exporters/autoexport`. (#5816)
- The `go.opentelemetry.io/contrib/processors/minsev` module is added.
  This module provides and experimental logging processor with a configurable threshold for the minimum severity records must have to be recorded. (#5817)
- The `go.opentelemetry.io/contrib/processors/baggagecopy` module.
  This module is a replacement of `go.opentelemetry.io/contrib/processors/baggage/baggagetrace`. (#5824)

### Changed

- Improve performance of `go.opentelemetry.io/contrib/instrumentation/google.golang.org/grpc/otelgrpc` with the usage of `WithAttributeSet()` instead of `WithAttribute()`. (#5664)
- Improve performance of `go.opentelemetry.io/contrib/instrumentation/net/http/otelhttp` with the usage of `WithAttributeSet()` instead of `WithAttribute()`. (#5664)
- Update `go.opentelemetry.io/contrib/config` to latest released configuration schema which introduces breaking changes where `Attributes` is now a `map[string]interface{}`. (#5758)
- Upgrade all dependencies of `go.opentelemetry.io/otel/semconv/v1.25.0` to `go.opentelemetry.io/otel/semconv/v1.26.0`. (#5847)

### Fixed

- Custom attributes targeting metrics recorded by the `go.opentelemetry.io/contrib/instrumentation/net/http/otelhttp` are not ignored anymore. (#5129)
- The double setup in `go.opentelemetry.io/contrib/instrumentation/net/http/httptrace/otelhttptrace/example` that caused duplicate traces. (#5564)
- The superfluous `response.WriteHeader` call in `go.opentelemetry.io/contrib/instrumentation/net/http/otelhttp` when the response writer is flushed. (#5634)
- Use `c.FullPath()` method to set `http.route` attribute in `go.opentelemetry.io/contrib/instrumentation/github.com/gin-gonic/gin/otelgin`. (#5734)
- Out-of-bounds panic in case of invalid span ID in `go.opentelemetry.io/contrib/propagators/b3`. (#5754)

### Deprecated

- The `go.opentelemetry.io/contrib/instrumentation/github.com/labstack/echo/otelecho` package is deprecated.
  If you would like to become a Code Owner of this module and prevent it from being removed, see [#5550]. (#5645)
- The `go.opentelemetry.io/contrib/instrumentation/gopkg.in/macaron.v1/otelmacaron` package is deprecated.
  If you would like to become a Code Owner of this module and prevent it from being removed, see [#5552]. (#5646)
- The `go.opentelemetry.io/contrib/samplers/aws/xray` package is deprecated.
  If you would like to become a Code Owner of this module and prevent it from being removed, see [#5554]. (#5647)
- The `go.opentelemetry.io/contrib/processors/baggage/baggagetrace` package is deprecated.
  Use the added `go.opentelemetry.io/contrib/processors/baggagecopy` package instead. (#5824)
  - Use `baggagecopy.NewSpanProcessor` as a replacement for `baggagetrace.New`.
    - `NewSpanProcessor` accepts a `Filter` function type that selects which baggage members are added to a span.
    - `NewSpanProcessor` returns a `*baggagecopy.SpanProcessor` instead of a `trace.SpanProcessor` interface.
      The returned type still implements the interface.

[#5550]: https://github.com/open-telemetry/opentelemetry-go-contrib/issues/5550
[#5552]: https://github.com/open-telemetry/opentelemetry-go-contrib/issues/5552
[#5554]: https://github.com/open-telemetry/opentelemetry-go-contrib/issues/5554

## [1.27.0/0.52.0/0.21.0/0.7.0/0.2.0] - 2024-05-21

### Added

- Add an experimental `OTEL_METRICS_PRODUCERS` environment variable to `go.opentelemetry.io/contrib/autoexport` to be set metrics producers. (#5281)
  - `prometheus` and `none` are supported values. You can specify multiple producers separated by a comma.
  - Add `WithFallbackMetricProducer` option that adds a fallback if the `OTEL_METRICS_PRODUCERS` is not set or empty.
- The `go.opentelemetry.io/contrib/processors/baggage/baggagetrace` module. This module provides a Baggage Span Processor. (#5404)
- Add gRPC trace `Filter` for stats handler to `go.opentelemetry.io/contrib/instrumentation/google.golang.org/grpc/otelgrpc`. (#5196)
- Add a repository Code Ownership Policy. (#5555)
- The `go.opentelemetry.io/contrib/bridges/otellogrus` module.
  This module provides an OpenTelemetry logging bridge for `github.com/sirupsen/logrus`. (#5355)
- The `WithVersion` option function in `go.opentelemetry.io/contrib/bridges/otelslog`.
  This option function is used as a replacement of `WithInstrumentationScope` to specify the logged package version. (#5588)
- The `WithSchemaURL` option function in `go.opentelemetry.io/contrib/bridges/otelslog`.
  This option function is used as a replacement of `WithInstrumentationScope` to specify the semantic convention schema URL for the logged records. (#5588)
- Add support for Cloud Run jobs in `go.opentelemetry.io/contrib/detectors/gcp`. (#5559)

### Changed

- The gRPC trace `Filter` for interceptor is renamed to `InterceptorFilter`. (#5196)
- The gRPC trace filter functions `Any`, `All`, `None`, `Not`, `MethodName`, `MethodPrefix`, `FullMethodName`, `ServiceName`, `ServicePrefix` and `HealthCheck` for interceptor are moved to `go.opentelemetry.io/contrib/instrumentation/google.golang.org/grpc/otelgrpc/filters/interceptor`.
  With this change, the filters in `go.opentelemetry.io/contrib/instrumentation/google.golang.org/grpc/otelgrpc` are now working for stats handler. (#5196)
- `NewSDK` in `go.opentelemetry.io/contrib/config` now returns a configured SDK with a valid `LoggerProvider`. (#5427)

- `NewLogger` now accepts a `name` `string` as the first argument.
  This parameter is used as a replacement of `WithInstrumentationScope` to specify the name of the logger backing the underlying `Handler`. (#5588)
- `NewHandler` now accepts a `name` `string` as the first argument.
  This parameter is used as a replacement of `WithInstrumentationScope` to specify the name of the logger backing the returned `Handler`. (#5588)
- Upgrade all dependencies of `go.opentelemetry.io/otel/semconv/v1.24.0` to `go.opentelemetry.io/otel/semconv/v1.25.0`. (#5605)

### Removed

- The `WithInstrumentationScope` option function in `go.opentelemetry.io/contrib/bridges/otelslog` is removed.
  Use the `name` parameter added to `NewHandler` and `NewLogger` as well as `WithVersion` and `WithSchema` as replacements. (#5588)

### Deprecated

- The `InterceptorFilter` type in `go.opentelemetry.io/contrib/instrumentation/google.golang.org/grpc/otelgrpc` is deprecated. (#5196)

## [1.26.0/0.51.0/0.20.0/0.6.0/0.1.0] - 2024-04-24

### Added

- `NewSDK` in `go.opentelemetry.io/contrib/config` now returns a configured SDK with a valid `MeterProvider`. (#4804)

### Changed

- Change the scope name for the prometheus bridge to `go.opentelemetry.io/contrib/bridges/prometheus` to match the package. (#5396)
- Add support for settings additional properties for resource configuration in `go.opentelemetry.io/contrib/config`. (#4832)

### Fixed

- Fix bug where an empty exemplar was added to counters in `go.opentelemetry.io/contrib/bridges/prometheus`. (#5395)
- Fix bug where the last histogram bucket was missing in `go.opentelemetry.io/contrib/bridges/prometheus`. (#5395)

## [1.25.0/0.50.0/0.19.0/0.5.0/0.0.1] - 2024-04-05

### Added

- Implemented setting the `cloud.resource_id` resource attribute in `go.opentelemetry.io/detectors/aws/ecs` based on the ECS Metadata v4 endpoint. (#5091)
- The `go.opentelemetry.io/contrib/bridges/otelslog` module.
  This module provides an OpenTelemetry logging bridge for "log/slog". (#5335)

### Fixed

- Update all dependencies to address [GO-2024-2687]. (#5359)

### Removed

- Drop support for [Go 1.20]. (#5163)

## [1.24.0/0.49.0/0.18.0/0.4.0] - 2024-02-23

This release is the last to support [Go 1.20].
The next release will require at least [Go 1.21].

### Added

- Support [Go 1.22]. (#5082)
- Add support for Summary metrics to `go.opentelemetry.io/contrib/bridges/prometheus`. (#5089)
- Add support for Exponential (native) Histograms in `go.opentelemetry.io/contrib/bridges/prometheus`. (#5093)

### Removed

- The deprecated `RequestCount` constant in `go.opentelemetry.io/contrib/instrumentation/net/http/otelhttp` is removed. (#4894)
- The deprecated `RequestContentLength` constant in `go.opentelemetry.io/contrib/instrumentation/net/http/otelhttp` is removed. (#4894)
- The deprecated `ResponseContentLength` constant in `go.opentelemetry.io/contrib/instrumentation/net/http/otelhttp` is removed. (#4894)
- The deprecated `ServerLatency` constant in `go.opentelemetry.io/contrib/instrumentation/net/http/otelhttp` is removed. (#4894)

### Fixed

- Retrieving the body bytes count in `go.opentelemetry.io/contrib/instrumentation/net/http/otelhttp` does not cause a data race anymore. (#5080)

## [1.23.0/0.48.0/0.17.0/0.3.0] - 2024-02-06

### Added

- Add client metric support to `go.opentelemetry.io/contrib/instrumentation/net/http/otelhttp`. (#4707)
- Add peer attributes to spans recorded by `NewClientHandler`, `NewServerHandler` in `go.opentelemetry.io/contrib/instrumentation/google.golang.org/grpc/otelgrpc`. (#4873)
- Add support for `cloud.account.id`, `cloud.availability_zone` and `cloud.region` in the AWS ECS detector. (#4860)

### Changed

- The fallback options in  `go.opentelemetry.io/contrib/exporters/autoexport` now accept factory functions. (#4891)
  - `WithFallbackMetricReader(metric.Reader) MetricOption` is replaced with `func WithFallbackMetricReader(func(context.Context) (metric.Reader, error)) MetricOption`.
  - `WithFallbackSpanExporter(trace.SpanExporter) SpanOption` is replaced with `WithFallbackSpanExporter(func(context.Context) (trace.SpanExporter, error)) SpanOption`.
- The `http.server.request_content_length` metric in `go.opentelemetry.io/contrib/instrumentation/net/http/otelhttp` is changed to `http.server.request.size`.(#4707)
- The `http.server.response_content_length` metric in `go.opentelemetry.io/contrib/instrumentation/net/http/otelhttp` is changed to `http.server.response.size`.(#4707)

### Deprecated

- The `RequestCount`, `RequestContentLength`, `ResponseContentLength`, `ServerLatency` constants in `go.opentelemetry.io/contrib/instrumentation/net/http/otelhttp` are deprecated. (#4707)

### Fixed

- Do not panic in `go.opentelemetry.io/contrib/instrumentation/google.golang.org/grpc/otelgrpc` if `MeterProvider` returns a `nil` instrument. (#4875)

## [1.22.0/0.47.0/0.16.0/0.2.0] - 2024-01-18

### Added

- Add `SDK.Shutdown` method in `"go.opentelemetry.io/contrib/config"`. (#4583)
- `NewSDK` in `go.opentelemetry.io/contrib/config` now returns a configured SDK with a valid `TracerProvider`. (#4741)

### Changed

- The semantic conventions used by `go.opentelemetry.io/contrib/instrumentation/github.com/emicklei/go-restful/otelrestful` are upgraded to v1.20.0. (#4320)
- The semantic conventions used by `go.opentelemetry.io/contrib/instrumentation/github.com/gin-gonic/gin/otelgin` are upgraded to v1.20.0. (#4320)
- The semantic conventions used by `go.opentelemetry.io/contrib/instrumentation/github.com/gorilla/mux/otelmux` are upgraded to v1.20.0. (#4320)
- The semantic conventions used by `go.opentelemetry.io/contrib/instrumentation/github.com/labstack/echo/otelecho` are upgraded to v1.20.0. (#4320)
- The semantic conventions used by `go.opentelemetry.io/contrib/instrumentation/gopkg.in/macaron.v1/otelmacaron` are upgraded to v1.20.0. (#4320)
- The semantic conventions used by `go.opentelemetry.io/contrib/instrumentation/net/http/httptrace/otelhttptrace` are upgraded to v1.20.0. (#4320)
- The semantic conventions used by `go.opentelemetry.io/contrib/instrumentation/net/http/httptrace/otelhttptrace/example` are upgraded to v1.20.0. (#4320)
- The semantic conventions used by `go.opentelemetry.io/contrib/instrumentation/net/http/otelhttp/example` are upgraded to v1.20.0. (#4320)
- The semantic conventions used by `go.opentelemetry.io/contrib/instrumentation/net/http/otelhttp`are upgraded to v1.20.0. (#4320)
- Updated configuration schema to include `schema_url` for resource definition and `without_type_suffix` and `without_units` for the Prometheus exporter. (#4727)
- The semantic conventions used by the `go.opentelemetry.io/contrib/detectors/aws/ecs` resource detector are upgraded to v1.24.0. (#4803)
- The semantic conventions used by the `go.opentelemetry.io/contrib/detectors/aws/lambda` resource detector are upgraded to v1.24.0. (#4803)
- The semantic conventions used by the `go.opentelemetry.io/contrib/detectors/aws/ec2` resource detector are upgraded to v1.24.0. (#4803)
- The semantic conventions used by the `go.opentelemetry.io/contrib/detectors/aws/eks` resource detector are upgraded to v1.24.0. (#4803)
- The semantic conventions used by the `go.opentelemetry.io/contrib/detectors/gcp` resource detector are upgraded to v1.24.0. (#4803)
- The semantic conventions used in `go.opentelemetry.io/contrib/instrumentation/github.com/aws/aws-lambda-go/otellambda/test` are upgraded to v1.24.0. (#4803)

### Fixed

- Fix `NewServerHandler` in `go.opentelemetry.io/contrib/instrumentation/google.golang.org/grpc/otelgrpc` to correctly set the span status depending on the gRPC status. (#4587)
- The `stats.Handler` from `go.opentelemetry.io/contrib/instrumentation/google.golang.org/grpc/otelgrpc` now does not crash when receiving an unexpected context. (#4825)
- Update `go.opentelemetry.io/contrib/detectors/aws/ecs` to fix the task ARN when it is not valid. (#3583)
- Do not panic in `go.opentelemetry.io/contrib/detectors/aws/ecs` when the container ARN is not valid. (#3583)

## [1.21.1/0.46.1/0.15.1/0.1.1] - 2023-11-16

### Changed

- Upgrade dependencies of OpenTelemetry Go to use the new [`v1.21.0`/`v0.44.0` release](https://github.com/open-telemetry/opentelemetry-go/releases/tag/v1.21.0). (#4582)

### Fixed

- Fix `StreamClientInterceptor` in `go.opentelemetry.io/contrib/instrumentation/google.golang.org/grpc/otelgrpc` to end the spans synchronously. (#4537)
- Fix data race in stats handlers when processing messages received and sent metrics in `go.opentelemetry.io/contrib/instrumentation/google.golang.org/grpc/otelgrpc`. (#4577)
- The stats handlers `NewClientHandler`, `NewServerHandler` in `go.opentelemetry.io/contrib/instrumentation/google.golang.org/grpc/otelgrpc` now record RPC durations in `ms` instead of `ns`. (#4548)

## [1.21.0/0.46.0/0.15.0/0.1.0] - 2023-11-10

### Added

- Add `"go.opentelemetry.io/contrib/samplers/jaegerremote".WithSamplingStrategyFetcher` which sets custom fetcher implementation. (#4045)
- Add `"go.opentelemetry.io/contrib/config"` package that includes configuration models generated via go-jsonschema. (#4376)
- Add `NewSDK` function to `"go.opentelemetry.io/contrib/config"`. The initial implementation only returns noop providers. (#4414)
- Add metrics support (No-op, OTLP and Prometheus) to `go.opentelemetry.io/contrib/exporters/autoexport`. (#4229, #4479)
- Add support for `console` span exporter and metrics exporter in `go.opentelemetry.io/contrib/exporters/autoexport`. (#4486)
- Set unit and description on all instruments in `go.opentelemetry.io/contrib/instrumentation/net/http/otelhttp`. (#4500)
- Add metric support for `grpc.StatsHandler` in `go.opentelemetry.io/contrib/instrumentation/google.golang.org/grpc/otelgrpc`. (#4356)
- Expose the name of the scopes in all instrumentation libraries as `ScopeName`. (#4448)

### Changed

- Dropped compatibility testing for [Go 1.19].
  The project no longer guarantees support for this version of Go. (#4352)
- Upgrade dependencies of OpenTelemetry Go to use the new [`v1.20.0`/`v0.43.0` release](https://github.com/open-telemetry/opentelemetry-go/releases/tag/v1.20.0). (#4546)
- In `go.opentelemetry.io/contrib/exporters/autoexport`, `Option` was renamed to `SpanOption`. The old name is deprecated but continues to be supported as an alias. (#4229)

### Deprecated

- The interceptors (`UnaryClientInterceptor`, `StreamClientInterceptor`, `UnaryServerInterceptor`, `StreamServerInterceptor`, `WithInterceptorFilter`) are deprecated. Use stats handlers (`NewClientHandler`, `NewServerHandler`) instead. (#4534)

### Fixed

- The `go.opentelemetry.io/contrib/samplers/jaegerremote` sampler does not panic when the default HTTP round-tripper (`http.DefaultTransport`) is not `*http.Transport`. (#4045)
- The `UnaryServerInterceptor` in `go.opentelemetry.io/contrib/instrumentation/google.golang.org/grpc/otelgrpc` now sets gRPC status code correctly for the `rpc.server.duration` metric. (#4481)
- The `NewClientHandler`, `NewServerHandler` in `go.opentelemetry.io/contrib/instrumentation/google.golang.org/grpc/otelgrpc` now honor `otelgrpc.WithMessageEvents` options. (#4536)
- The `net.sock.peer.*` and `net.peer.*` high cardinality attributes are removed from the metrics generated by `go.opentelemetry.io/contrib/instrumentation/google.golang.org/grpc/otelgrpc`. (#4322)

## [1.20.0/0.45.0/0.14.0] - 2023-09-28

### Added

- Set the description for the `rpc.server.duration` metric in `go.opentelemetry.io/contrib/instrumentation/google.golang.org/grpc/otelgrpc`. (#4302)
- Add `NewServerHandler` and `NewClientHandler` that return a `grpc.StatsHandler` used for gRPC instrumentation in `go.opentelemetry.io/contrib/instrumentation/google.golang.org/grpc/otelgrpc`. (#3002)
- Add new Prometheus bridge module in `go.opentelemetry.io/contrib/bridges/prometheus`. (#4227)

### Changed

- Upgrade dependencies of OpenTelemetry Go to use the new [`v1.19.0`/`v0.42.0`/`v0.0.7` release](https://github.com/open-telemetry/opentelemetry-go/releases/tag/v1.19.0).
- Use `grpc.StatsHandler` for gRPC instrumentation in `go.opentelemetry.io/contrib/instrumentation/google.golang.org/grpc/otelgrpc/example`. (#4325)

## [1.19.0/0.44.0/0.13.0] - 2023-09-12

### Added

- Add `gcp.gce.instance.name` and `gcp.gce.instance.hostname` resource attributes to `go.opentelemetry.io/contrib/detectors/gcp`. (#4263)

### Changed

- The semantic conventions used by `go.opentelemetry.io/contrib/detectors/aws/ec2` have been upgraded to v1.21.0. (#4265)
- The semantic conventions used by `go.opentelemetry.io/contrib/detectors/aws/ecs` have been upgraded to v1.21.0. (#4265)
- The semantic conventions used by `go.opentelemetry.io/contrib/detectors/aws/eks` have been upgraded to v1.21.0. (#4265)
- The semantic conventions used by `go.opentelemetry.io/contrib/detectors/aws/lambda` have been upgraded to v1.21.0. (#4265)
- The semantic conventions used by `go.opentelemetry.io/contrib/instrumentation/github.com/aws/aws-lambda-go/otellambda` have been upgraded to v1.21.0. (#4265)
  - The `faas.execution` attribute is now `faas.invocation_id`.
  - The `faas.id` attribute is now `aws.lambda.invoked_arn`.
- The semantic conventions used by `go.opentelemetry.io/contrib/instrumentation/github.com/aws/aws-sdk-go-v2/otelaws` have been upgraded to v1.21.0. (#4265)
- The `http.request.method` attribute will only allow known HTTP methods from the metrics generated by `go.opentelemetry.io/contrib/instrumentation/net/http/otelhttp`. (#4277)

### Removed

- The high cardinality attributes `net.sock.peer.addr`, `net.sock.peer.port`, `http.user_agent`, `enduser.id`, and `http.client_ip` were removed from the metrics generated by `go.opentelemetry.io/contrib/instrumentation/net/http/otelhttp`. (#4277)
- The deprecated `go.opentelemetry.io/contrib/instrumentation/github.com/astaxie/beego/otelbeego` module is removed. (#4295)
- The deprecated `go.opentelemetry.io/contrib/instrumentation/github.com/go-kit/kit/otelkit` module is removed. (#4295)
- The deprecated `go.opentelemetry.io/contrib/instrumentation/github.com/Shopify/sarama/otelsarama` module is removed. (#4295)
- The deprecated `go.opentelemetry.io/contrib/instrumentation/github.com/bradfitz/gomemcache/memcache/otelmemcache` module is removed. (#4295)
- The deprecated `go.opentelemetry.io/contrib/instrumentation/github.com/gocql/gocql/otelgocql` module is removed. (#4295)

## [1.18.0/0.43.0/0.12.0] - 2023-08-28

### Added

- Add `NewMiddleware` function in `go.opentelemetry.io/contrib/instrumentation/net/http/otelhttp`. (#2964)
- The `go.opentelemetry.io/contrib/exporters/autoexport` package to provide configuration of trace exporters with useful defaults and environment variable support. (#2753, #4100, #4130, #4132, #4134)
- `WithRouteTag` in `go.opentelemetry.io/contrib/instrumentation/net/http/otelhttp` adds HTTP route attribute to metrics. (#615)
- Add `WithSpanOptions` option in `go.opentelemetry.io/contrib/instrumentation/google.golang.org/grpc/otelgrpc`. (#3768)
- Add testing support for Go 1.21. (#4233)
- Add `WithFilter` option to `go.opentelemetry.io/contrib/instrumentation/github.com/gorilla/mux/otelmux`. (#4230)

### Changed

- Change interceptors in `go.opentelemetry.io/contrib/instrumentation/google.golang.org/grpc/otelgrpc` to disable `SENT`/`RECEIVED` events.
  Use `WithMessageEvents()` to turn back on. (#3964)
- `go.opentelemetry.io/contrib/detectors/gcp`: Detect `faas.instance` instead of `faas.id`, since `faas.id` is being removed. (#4198)

### Fixed

- AWS XRay Remote Sampling to cap `quotaBalance` to 1x quota in `go.opentelemetry.io/contrib/samplers/aws/xray`. (#3651, #3652)
- Do not panic when the HTTP request has the "Expect: 100-continue" header in `go.opentelemetry.io/contrib/instrumentation/net/http/httptrace/otelhttptrace`. (#3892)
- Fix span status value set for non-standard HTTP status codes in modules listed below. (#3966)
  - `go.opentelemetry.io/contrib/instrumentation/github.com/emicklei/go-restful/otelrestful`
  - `go.opentelemetry.io/contrib/instrumentation/github.com/gin-gonic/gin/otelgin`
  - `go.opentelemetry.io/contrib/instrumentation/github.com/gorilla/mux/otelmux`
  - `go.opentelemetry.io/contrib/instrumentation/github.com/labstack/echo/otelecho`
  - `go.opentelemetry.io/contrib/instrumentation/gopkg.in/macaron.v1/otelmacaron`
  - `go.opentelemetry.io/contrib/instrumentation/net/http/httptrace/otelhttptrace`
  - `go.opentelemetry.io/contrib/instrumentation/net/http/otelhttp`
- Do not modify the origin request in `RoundTripper` in `go.opentelemetry.io/contrib/instrumentation/net/http/otelhttp`. (#4033)
- Handle empty value of `OTEL_PROPAGATORS` environment variable the same way as when the variable is unset in `go.opentelemetry.io/contrib/propagators/autoprop`. (#4101)
- Fix gRPC service/method URL path parsing discrepancies in `go.opentelemetry.io/contrib/instrumentation/google.golang.org/grpc/otelgrpc`. (#4135)

### Deprecated

- The `go.opentelemetry.io/contrib/instrumentation/github.com/astaxie/beego/otelbeego` module is deprecated. (#4092, #4104)
- The `go.opentelemetry.io/contrib/instrumentation/github.com/go-kit/kit/otelkit` module is deprecated. (#4093, #4104)
- The `go.opentelemetry.io/contrib/instrumentation/github.com/Shopify/sarama/otelsarama` module is deprecated. (#4099)
- The `go.opentelemetry.io/contrib/instrumentation/github.com/bradfitz/gomemcache/memcache/otelmemcache` module is deprecated. (#4164)
- The `go.opentelemetry.io/contrib/instrumentation/github.com/gocql/gocql/otelgocql` module is deprecated. (#4164)

### Removed

- Remove `Handler` type in `go.opentelemetry.io/contrib/instrumentation/net/http/otelhttp`. (#2964)

## [1.17.0/0.42.0/0.11.0] - 2023-05-23

### Changed

- Use `strings.Cut()` instead of `string.SplitN()` for better readability and memory use. (#3822)

## [1.17.0-rc.1/0.42.0-rc.1/0.11.0-rc.1] - 2023-05-17

### Changed

- Upgrade dependencies of OpenTelemetry Go to use the new [`v1.16.0-rc.1`/`v0.39.0-rc.1` release](https://github.com/open-telemetry/opentelemetry-go/releases/tag/v1.16.0-rc.1).
- Remove `semver:` prefix from instrumentation version. (#3681, #3798)

### Deprecated

- `SemVersion` functions in instrumentation packages are deprecated, use `Version` instead. (#3681, #3798)

## [1.16.1/0.41.1/0.10.1] - 2023-05-02

### Added

- The `WithPublicEndpoint` and `WithPublicEndpointFn` options in `go.opentelemetry.io/contrib/instrumentation/github.com/gorilla/mux/otelmux`. (#3661)

### Changed

- Upgrade dependencies of OpenTelemetry Go to use the new [`v1.15.1`/`v0.38.1` release](https://github.com/open-telemetry/opentelemetry-go/releases/tag/v1.15.1)

### Fixed

- AWS XRay Remote Sampling to preserve previous rule if updated rule property has not changed in `go.opentelemetry.io/contrib/samplers/aws/xray`. (#3619, #3620)

## [1.16.0/0.41.0/0.10.0] - 2023-04-28

### Added

- AWS SDK add `rpc.system` attribute in `go.opentelemetry.io/contrib/instrumentation/github.com/aws/aws-sdk-go-v2/otelaws`. (#3582, #3617)

### Changed

- Update `go.opentelemetry.io/contrib/instrumentation/google.golang.org/grpc/otelgrpc` to align gRPC server span status with the changes in the OpenTelemetry specification. (#3685)
- Adding the `db.statement` tag to spans in `go.opentelemetry.io/contrib/instrumentation/go.mongodb.org/mongo-driver/mongo/otelmongo` is now disabled by default. (#3519)

### Fixed

- The error received by `otelecho` middleware is then passed back to upstream middleware instead of being swallowed. (#3656)
- Prevent taking from reservoir in AWS XRay Remote Sampler when there is zero capacity in `go.opentelemetry.io/contrib/samplers/aws/xray`. (#3684)
- Fix `otelhttp.Handler` in `go.opentelemetry.io/contrib/instrumentation/net/http/otelhttp` to propagate multiple `WriteHeader` calls while persisting the initial `statusCode`. (#3580)

## [1.16.0-rc.2/0.41.0-rc.2/0.10.0-rc.2] - 2023-03-23

### Added

- The `WithPublicEndpoint` and `WithPublicEndpointFn` options in `go.opentelemetry.io/contrib/instrumentation/github.com/emicklei/go-restful/otelrestful`. (#3563)

### Fixed

- AWS SDK rename attributes `aws.operation`, `aws.service` to `rpc.method`,`rpc.service` in `go.opentelemetry.io/contrib/instrumentation/github.com/aws/aws-sdk-go-v2/otelaws`. (#3582, #3617)
- AWS SDK span name to be of the format `Service.Operation` in `go.opentelemetry.io/contrib/instrumentation/github.com/aws/aws-sdk-go-v2/otelaws`. (#3582, #3521)
- Prevent sampler configuration reset from erroneously sampling first span in `go.opentelemetry.io/contrib/samplers/jaegerremote`. (#3603, #3604)

## [1.16.0-rc.1/0.41.0-rc.1/0.10.0-rc.1] - 2023-03-02

### Changed

- Dropped compatibility testing for [Go 1.18].
  The project no longer guarantees support for this version of Go. (#3516)

## [1.15.0/0.40.0/0.9.0] - 2023-02-27

This release is the last to support [Go 1.18].
The next release will require at least [Go 1.19].

### Added

- Support [Go 1.20]. (#3372)
- Add `SpanNameFormatter` option to package `go.opentelemetry.io/contrib/instrumentation/github.com/gin-gonic/gin/otelgin`. (#3343)

### Changed

- Change to use protobuf parser instead of encoding/json to accept enums as strings in `go.opentelemetry.io/contrib/samplers/jaegerremote`. (#3183)

### Fixed

- Remove use of deprecated `"math/rand".Seed` in `go.opentelemetry.io/contrib/instrumentation/github.com/Shopify/sarama/otelsarama/example/producer`. (#3396)
- Do not assume "aws" partition in ecs detector to prevent panic in `go.opentelemetry.io/contrib/detectors/aws/ecs`. (#3167)
- The span name of producer spans from `go.opentelemetry.io/contrib/instrumentation/github.com/Shopify/sarama/otelsarama` is corrected to use `publish` instead of `send`. (#3369)
- Attribute types are corrected in `go.opentelemetry.io/contrib/instrumentation/github.com/aws/aws-sdk-go-v2/otelaws`. (#3369)
  - `aws.dynamodb.table_names` is now a string slice value.
  - `aws.dynamodb.global_secondary_indexes` is now a string slice value.
  - `aws.dynamodb.local_secondary_indexes` is now a string slice value.
  - `aws.dynamodb.attribute_definitions` is now a string slice value.
  - `aws.dynamodb.global_secondary_index_updates` is now a string slice value.
  - `aws.dynamodb.provisioned_read_capacity` is now a `float64` value.
  - `aws.dynamodb.provisioned_write_capacity` is now a `float64` value.

## [1.14.0/0.39.0/0.8.0] - 2023-02-07

### Changed

- Change `runtime.uptime` instrument in `go.opentelemetry.io/contrib/instrumentation/runtime` from `Int64ObservableUpDownCounter` to `Int64ObservableCounter`,
 since the value is monotonic. (#3347)
- `samplers/jaegerremote`: change to use protobuf parser instead of encoding/json to accept enums as strings. (#3183)

### Fixed

- The GCE detector in `go.opentelemetry.io/contrib/detectors/gcp` includes the "cloud.region" attribute when appropriate. (#3367)

## [1.13.0/0.38.0/0.7.0] - 2023-01-30

### Added

- Add `WithSpanNameFormatter` to `go.opentelemetry.io/contrib/instrumentation/github.com/gorilla/mux/otelmux` to allow customizing span names. (#3041)
- Add missing recommended AWS Lambda resource attributes `faas.instance` and `faas.max_memory` in `go.opentelemetry.io/contrib/detectors/aws/lambda`. (#3148)
- Improve documentation for `go.opentelemetry.io/contrib/samplers/jaegerremote` by providing examples of sampling endpoints. (#3147)
- Add `WithServerName` to `go.opentelemetry.io/contrib/instrumentation/net/http/otelhttp` to set the primary server name of a `Handler`. (#3182)

### Changed

- Remove expensive calculation of uncompressed message size attribute in `go.opentelemetry.io/contrib/instrumentation/google.golang.org/grpc/otelgrpc`. (#3168)
- Upgrade all `semconv` packages to use `v1.17.0`. (#3182)
- Upgrade dependencies of OpenTelemetry Go to use the new [`v1.12.0`/`v0.35.0` release](https://github.com/open-telemetry/opentelemetry-go/releases/tag/v1.12.0). (#3190, #3170)

## [1.12.0/0.37.0/0.6.0]

### Added

- Implemented retrieving the [`aws.ecs.*` resource attributes](https://opentelemetry.io/docs/reference/specification/resource/semantic_conventions/cloud_provider/aws/ecs/) in `go.opentelemetry.io/detectors/aws/ecs` based on the ECS Metadata v4 endpoint. (#2626)
- The `WithLogger` option to `go.opentelemetry.io/contrib/samplers/jaegerremote` to allow users to pass a `logr.Logger` and have operations logged. (#2566)
- Add the `messaging.url` & `messaging.system` attributes to all appropriate SQS operations in the `go.opentelemetry.io/contrib/instrumentation/github.com/aws/aws-sdk-go-v2/otelaws` package. (#2879)
- Add example use of the metrics signal to `go.opentelemetry.io/contrib/instrumentation/net/http/otelhttp/example`. (#2610)
- [otelgin] Add support for filters to the `go.opentelemetry.io/contrib/instrumentation/github.com/gin-gonic/gin/otelgin` package to provide the way to control which inbound requests are traced. (#2965, #2963)

### Fixed

- Set the status_code span attribute even if the HTTP handler hasn't written anything. (#2822)
- Do not wrap http.NoBody in `go.opentelemetry.io/contrib/instrumentation/net/http/otelhttp`, which fixes handling of that special request body. (#2983)

## [1.11.1/0.36.4/0.5.2]

### Added

- Add trace context propagation support to `instrumentation/github.com/aws/aws-sdk-go-v2/otelaws` (#2856).
- [otelgrpc] Add `WithMeterProvider` function to enable metric and add metric `rpc.server.duration` to otelgrpc instrumentation library. (#2700)

### Changed

- Upgrade dependencies of OpenTelemetry Go to use the new [`v1.11.1`/`v0.33.0` release](https://github.com/open-telemetry/opentelemetry-go/releases/tag/v1.11.1)

## [1.11.0/0.36.3/0.5.1]

### Changed

- Upgrade dependencies of the OpenTelemetry Go Metric SDK to use the new [`v1.11.0`/`v0.32.3` release](https://github.com/open-telemetry/opentelemetry-go/releases/tag/v1.11.0)

## [0.36.2]

### Changed

- Upgrade dependencies of the OpenTelemetry Go Metric SDK to use the new [`v0.32.2` release](https://github.com/open-telemetry/opentelemetry-go/releases/tag/sdk%2Fmetric%2Fv0.32.2)
- Avoid getting a new Tracer for every RPC in `go.opentelemetry.io/contrib/instrumentation/google.golang.org/grpc/otelgrpc`. (#2835)
- Conditionally compute message size for tracing events using proto v2 API rather than legacy v1 API in `go.opentelemetry.io/contrib/instrumentation/google.golang.org/grpc/otelgrpc`. (#2647)

### Deprecated

- The `Inject` function in `go.opentelemetry.io/contrib/instrumentation/google.golang.org/grpc/otelgrpc` is deprecated. (#2838)
- The `Extract` function in `go.opentelemetry.io/contrib/instrumentation/google.golang.org/grpc/otelgrpc` is deprecated. (#2838)

## [0.36.1]

### Changed

- Upgrade dependencies of the OpenTelemetry Go Metric SDK to use the new [`v0.32.1` release](https://github.com/open-telemetry/opentelemetry-go/releases/tag/sdk%2Fmetric%2Fv0.32.1)

### Removed

- Drop support for Go 1.17.
  The project currently only supports Go 1.18 and above. (#2785)

## [0.36.0]

### Changed

- Upgrade dependencies of the OpenTelemetry Go Metric SDK to use the new [`v0.32.0` release](https://github.com/open-telemetry/opentelemetry-go/releases/tag/sdk%2Fmetric%2Fv0.32.0). (#2781, #2756, #2758, #2760, #2762)

## [1.10.0/0.35.0/0.5.0]

### Changed

- Rename the `Typ` field of `"go.opentelemetry.io/contrib/instrumentation/google.golang.org/grpc/otelgrpc".InterceptorInfo` to `Type`. (#2688)
- Use Go 1.19 as the default version for CI testing/linting. (#2675)

### Fixed

- Fix the Jaeger propagator rejecting trace IDs that are both shorter than 128 bits and not exactly 64 bits long (while not being 0).
  Also fix the propagator rejecting span IDs shorter than 64 bits.
  This fixes compatibility with Jaeger clients encoding trace and span IDs as variable-length hex strings, [as required by the Jaeger propagation format](https://www.jaegertracing.io/docs/1.37/client-libraries/#value). (#2731)

## [1.9.0/0.34.0/0.4.0] - 2022-08-02

### Added

- Add gRPC trace `Filter` to the `go.opentelemetry.io/contrib/instrumentation/google.golang.org/grpc/otelgrpc` package to provide the way to filter the traces automatically generated in interceptors. (#2572)
- The `TextMapPropagator` function to `go.opentelemetry.io/contrib/propagators/autoprop`.
  This function is used to return a composite `TextMapPropagator` from registered names (instead of having to specify with an environment variable). (#2593)

### Changed

- Upgraded all `semconv` package use to `v1.12.0`. (#2589)

## [1.8.0/0.33.0] - 2022-07-08

### Added

- The `go.opentelemetry.io/contrib/propagators/autoprop` package to provide configuration of propagators with useful defaults and envar support. (#2258)
- `WithPublicEndpointFn` hook to dynamically detect public HTTP requests and set their trace parent as a link. (#2342)

### Fixed

- Fix the `otelhttp`, `otelgin`, `otelmacaron`, `otelrestful` middlewares
  by using `SpanKindServer` when deciding the `SpanStatus`.
  This makes `4xx` response codes to not be an error anymore. (#2427)

## [1.7.0/0.32.0] - 2022-04-28

### Added

- Consistent probability sampler implementation. (#1379)

### Changed

- Upgraded all `semconv` package use to `v1.10.0`.
  This includes a backwards incompatible change for the `otelgocql` package to conform with the specification [change](https://github.com/open-telemetry/opentelemetry-specification/pull/1973).
  The `db.cassandra.keyspace` attribute is now transmitted as the `db.name` attribute. (#2222)

### Fixed

- Fix the `otelmux` middleware by using `SpanKindServer` when deciding the `SpanStatus`.
  This makes `4xx` response codes to not be an error anymore. (#1973)
- Fixed jaegerremote sampler not behaving properly with per operation strategy set. (#2137)
- Stopped injecting propagation context into response headers in otelhttp. (#2180)
- Fix issue where attributes for DynamoDB were not added because of a string miss match. (#2272)

### Removed

- Drop support for Go 1.16.
  The project currently only supports Go 1.17 and above. (#2314)

## [1.6.0/0.31.0] - 2022-03-28

### Added

- The project is now tested against Go 1.18 (in addition to the existing 1.16 and 1.17) (#1976)

### Changed

- Upgraded all dependencies on stable modules from `go.opentelemetry.io/otel` from v1.5.0 to v1.6.1. (#2134)
- Upgraded all dependencies on metric modules from `go.opentelemetry.io/otel` from v0.27.0 to v0.28.0. (#1977)

### Fixed

- otelhttp: Avoid panic by adding nil check to `wrappedBody.Close` (#2164)

## [1.5.0/0.30.0/0.1.0] - 2022-03-16

### Added

- Added the `go.opentelemetry.io/contrib/samplers/jaegerremote` package.
  This package implements the Jaeger remote sampler for OpenTelemetry Go. (#936)
- DynamoDB spans created with the `go.opentelemetry.io/contrib/instrumentation/github.com/aws/aws-sdk-go-v2/otelaws` package now have the appropriate database attributes added for the operation being performed.
  These attributes are detected automatically, but it is also now possible to provide a custom function to set attributes using `WithAttributeSetter`. (#1582)
- Add resource detector for GCP cloud function. (#1584)
- Add OpenTracing baggage extraction to the OpenTracing propagator in `go.opentelemetry.io/contrib/propagators/ot`. (#1880)

### Fixed

- Fix the `echo` middleware by using `SpanKind.SERVER` when deciding the `SpanStatus`.
  This makes `4xx` response codes to not be an error anymore. (#1848)

### Removed

- The deprecated `go.opentelemetry.io/contrib/exporters/metric/datadog` module is removed. (#1920)
- The deprecated `go.opentelemetry.io/contrib/exporters/metric/dogstatsd` module is removed. (#1920)
- The deprecated `go.opentelemetry.io/contrib/exporters/metric/cortex` module is removed.
  Use the `go.opentelemetry.io/otel/exporters/otlp/otlpmetric` exporter as a replacement to send data to a collector which can then export with its PRW exporter. (#1920)

## [1.4.0/0.29.0] - 2022-02-14

### Added

- Add `WithClientTrace` option to `go.opentelemetry.io/contrib/instrumentation/net/http/otelhttp`. (#875)

### Changed

- All metric instruments from the `go.opentelemetry.io/contrib/instrumentation/runtime` package have been renamed from `runtime.go.*` to `process.runtime.go.*` so as to comply with OpenTelemetry semantic conventions. (#1549)

### Fixed

- Change the `http-server-duration` instrument in `go.opentelemetry.io/contrib/instrumentation/net/http/otelhttp` to record milliseconds instead of microseconds.
  This changes fixes the code to comply with the OpenTelemetry specification. (#1414, #1537)
- Fixed the region reported by the `"go.opentelemetry.io/contrib/detectors/gcp".CloudRun` detector to comply with the OpenTelemetry specification.
  It no longer includes the project scoped region path, instead just the region. (#1546)
- The `"go.opentelemetry.io/contrib/instrumentation/net/http/otelhttp".Transport` type now correctly handles protocol switching responses.
  The returned response body implements the `io.ReadWriteCloser` interface if the underlying one does.
  This ensures that protocol switching requests receive a response body that they can write to. (#1329, #1628)

### Deprecated

- The `go.opentelemetry.io/contrib/exporters/metric/datadog` module is deprecated. (#1639)
- The `go.opentelemetry.io/contrib/exporters/metric/dogstatsd` module is deprecated. (#1639)
- The `go.opentelemetry.io/contrib/exporters/metric/cortex` module is deprecated.
  Use the go.opentelemetry.io/otel/exporters/otlp/otlpmetric exporter as a replacement to send data to a collector which can then export with its PRW exporter. (#1639)

### Removed

- Remove the `MinMaxSumCount` from cortex and datadog exporter. (#1554)
- The `go.opentelemetry.io/contrib/exporters/metric/dogstatsd` exporter no longer support exporting histogram or exact data points. (#1639)
- The `go.opentelemetry.io/contrib/exporters/metric/datadog` exporter no longer support exporting exact data points. (#1639)

## [1.3.0/0.28.0] - 2021-12-10

### ⚠️ Notice ⚠️

We have updated the project minimum supported Go version to 1.16

### Changed

- `otelhttptrace.NewClientTrace` now uses `TracerProvider` from the parent context if one exists and none was set with `WithTracerProvider` (#874)

### Fixed

- The `"go.opentelemetry.io/contrib/detector/aws/ecs".Detector` no longer errors if not running in ECS. (#1428)
- `go.opentelemetry.io/contrib/instrumentation/github.com/gorilla/mux/otelmux`
  does not require instrumented HTTP handlers to call `Write` nor
  `WriteHeader` anymore. (#1443)

## [1.2.0/0.27.0] - 2021-11-15

### Changed

- Update dependency on the `go.opentelemetry.io/otel` project to `v1.2.0`.
- `go.opentelemetry.io/contrib/instrumentation/github.com/aws/aws-lambda-go/otellambda/xrayconfig`
  updated to ensure access to the `TracerProvider`.
  - A `NewTracerProvider()` function is available to construct a recommended
    `TracerProvider` configuration.
  - `AllRecommendedOptions()` has been renamed to `WithRecommendedOptions()`
    and takes a `TracerProvider` as an argument.
  - `EventToCarrier()` and `Propagator()` are now `WithEventToCarrier()` and
    `WithPropagator()` to reflect that they return `Option` implementations.

## [1.1.1/0.26.1] - 2021-11-04

### Changed

- The `Transport`, `Handler`, and HTTP client convenience wrappers in the `go.opentelemetry.io/contrib/instrumentation/net/http/otelhttp` package now use the `TracerProvider` from the parent context if one exists and none was explicitly set when configuring the instrumentation. (#873)
- Semantic conventions now use `go.opentelemetry.io/otel/semconv/v1.7.0"`. (#1385)

## [1.1.0/0.26.0] - 2021-10-28

Update dependency on the `go.opentelemetry.io/otel` project to `v1.1.0`.

### Added

- Add instrumentation for the `github.com/aws/aws-lambda-go` package. (#983)
- Add resource detector for AWS Lambda. (#983)
- Add `WithTracerProvider` option for `otelhttptrace.NewClientTrace`. (#1128)
- Add optional AWS X-Ray configuration module for AWS Lambda Instrumentation. (#984)

### Fixed

- The `go.opentelemetry.io/contrib/propagators/ot` propagator returns the words `true` or `false` for the `ot-tracer-sampled` header instead of numerical `0` and `1`. (#1358)

## [1.0.0/0.25.0] - 2021-10-06

- Resource detectors and propagators (with the exception of `go.
  opentelemetry.io/contrib/propagators/opencensus`) are now stable and
  released at v1.0.0.
- Update dependency on the `go.opentelemetry.io/otel` project to `v1.0.1`.
- Update dependency on `go.opentelemetry.io/otel/metric` to `v0.24.0`.

## [0.24.0] - 2021-09-21

- Update dependency on the `go.opentelemetry.io/otel` project to `v1.0.0`.

## [0.23.0] - 2021-09-08

### Added

- Add `WithoutSubSpans`, `WithRedactedHeaders`, `WithoutHeaders`, and `WithInsecureHeaders` options for `otelhttptrace.NewClientTrace`. (#879)

### Changed

- Split `go.opentelemetry.io/contrib/propagators` module into `b3`, `jaeger`, `ot` modules. (#985)
- `otelmongodb` span attributes, name and span status now conform to specification. (#769)
- Migrated EC2 resource detector support from root module `go.opentelemetry.io/contrib/detectors/aws` to a separate EC2 resource detector module `go.opentelemetry.io/contrib/detectors/aws/ec2` (#1017)
- Add `cloud.provider` and `cloud.platform` to AWS detectors. (#1043)
- `otelhttptrace.NewClientTrace` now redacts known sensitive headers by default. (#879)

### Fixed

- Fix span not marked as error in `otelhttp.Transport` when `RoundTrip` fails with an error. (#950)

## [0.22.0] - 2021-07-26

### Added

- Add the `zpages` span processor. (#894)

### Changed

- The `b3.B3` type has been removed.
  `b3.New()` and `b3.WithInjectEncoding(encoding)` are added to replace it. (#868)

### Fixed

- Fix deadlocks and race conditions in `otelsarama.WrapAsyncProducer`.
  The `messaging.message_id` and `messaging.kafka.partition` attributes are now not set if a message was not processed. (#754) (#755) (#881)
- Fix `otelsarama.WrapAsyncProducer` so that the messages from the `Errors` channel contain the original `Metadata`. (#754)

## [0.21.0] - 2021-06-18

### Fixed

- Dockerfile based examples for `otelgin` and `otelmacaron`. (#767)

### Changed

- Supported minimum version of Go bumped from 1.14 to 1.15. (#787)
- EKS Resource Detector now use the Kubernetes Go client to obtain the ConfigMap. (#813)

### Removed

- Remove service name from `otelmongodb` configuration and span attributes. (#763)

## [0.20.0] - 2021-04-23

### Changed

- The `go.opentelemetry.io/contrib/instrumentation/go.mongodb.org/mongo-driver/mongo/otelmongo` instrumentation now accepts a `WithCommandAttributeDisabled`,
   so the caller can specify whether to opt-out of tracing the mongo command. (#712)
- Upgrade to v0.20.0 of `go.opentelemetry.io/otel`. (#758)
- The B3 and Jaeger propagators now store their debug or deferred state in the context.Context instead of the SpanContext. (#758)

## [0.19.0] - 2021-03-19

### Changed

- Upgrade to v0.19.0 of `go.opentelemetry.io/otel`.
- Fix Span names created in HTTP Instrumentation package to conform with guidelines. (#757)

## [0.18.0] - 2021-03-04

### Fixed

- `otelmemcache` no longer sets span status to OK instead of leaving it unset. (#477)
- Fix goroutine leak in gRPC `StreamClientInterceptor`. (#581)

### Removed

- Remove service name from `otelmemcache` configuration and span attributes. (#477)

## [0.17.0] - 2021-02-15

### Added

- Add `ot-tracer` propagator (#562)

### Changed

- Rename project default branch from `master` to `main`.

### Fixed

- Added failure message for AWS ECS resource detector for better debugging (#568)
- Goroutine leak in gRPC StreamClientInterceptor while streamer returns an error. (#581)

## [0.16.0] - 2021-01-13

### Fixed

- Fix module path for AWS ECS resource detector (#517)

## [0.15.1] - 2020-12-14

### Added

- Add registry link check to `Makefile` and pre-release script. (#446)
- A new AWS X-Ray ID Generator (#459)
- Migrate CircleCI jobs to GitHub Actions (#476)
- Add CodeQL GitHub Action (#506)
- Add gosec workflow to GitHub Actions (#507)

### Fixed

- Fixes the body replacement in otelhttp to not to mutate a nil body. (#484)

## [0.15.0] - 2020-12-11

### Added

- A new Amazon EKS resource detector. (#465)
- A new `gcp.CloudRun` detector for detecting resource from a Cloud Run instance. (#455)

## [0.14.0] - 2020-11-20

### Added

- `otelhttp.{Get,Head,Post,PostForm}` convenience wrappers for their `http` counterparts. (#390)
- The AWS detector now adds the cloud zone, host image ID, host type, and host name to the returned `Resource`. (#410)
- Add Amazon ECS Resource Detector for AWS X-Ray. (#466)
- Add propagator for AWS X-Ray (#462)

### Changed

- Add semantic version to `Tracer` / `Meter` created by instrumentation packages `otelsaram`, `otelrestful`, `otelmongo`, `otelhttp` and `otelhttptrace`. (#412)
- Update instrumentation guidelines about tracer / meter semantic version. (#412)
- Replace internal tracer and meter helpers by helpers from `go.opentelemetry.io/otel`. (#414)
- gRPC instrumentation sets span attribute `rpc.grpc.status_code`. (#453)

## Fixed

- `/detectors/aws` no longer fails if instance metadata is not available (e.g. not running in AWS) (#401)
- The AWS detector now returns a partial resource and an appropriate error if it encounters an error part way through determining a `Resource` identity. (#410)
- The `host` instrumentation unit test has been updated to not depend on the system it runs on. (#426)

## [0.13.0] - 2020-10-09

## Added

- A Jaeger propagator. (#375)

## Changed

- The `go.opentelemetry.io/contrib/instrumentation/google.golang.org/grpc/otelgrpc` package instrumentation no longer accepts a `Tracer` as an argument to the interceptor function.
   Instead, a new `WithTracerProvider` option is added to configure the `TracerProvider` used when creating the `Tracer` for the instrumentation. (#373)
- The `go.opentelemetry.io/contrib/instrumentation/gopkg.in/macaron.v1/otelmacaron` instrumentation now accepts a `TracerProvider` rather than a `Tracer`. (#374)
- Remove `go.opentelemetry.io/otel/sdk` dependency from instrumentation. (#381)
- Use `httpsnoop` in `go.opentelemetry.io/contrib/instrumentation/github.com/gorilla/mux/otelmux` to ensure `http.ResponseWriter` additional interfaces are preserved. (#388)

### Fixed

- The `go.opentelemetry.io/contrib/instrumentation/github.com/labstack/echo/otelecho.Middleware` no longer sends duplicate errors to the global `ErrorHandler`. (#377, #364)
- The import comment in `go.opentelemetry.io/contrib/instrumentation/net/http/otelhttp` is now correctly quoted. (#379)
- The B3 propagator sets the sample bitmask when the sampling decision is `debug`. (#369)

## [0.12.0] - 2020-09-25

### Added

- Benchmark tests for the gRPC instrumentation. (#296)
- Integration testing for the gRPC instrumentation. (#297)
- Allow custom labels to be added to net/http metrics. (#306)
- Added B3 propagator, moving it out of open.telemetry.io/otel repo. (#344)

### Changed

- Unify instrumentation about provider options for `go.mongodb.org/mongo-driver`, `gin-gonic/gin`, `gorilla/mux`,
  `labstack/echo`, `emicklei/go-restful`, `bradfitz/gomemcache`, `Shopify/sarama`, `net/http` and `beego`. (#303)
- Update instrumentation guidelines about uniform provider options. Also, update style guide. (#303)
- Make config struct of instrumentation unexported. (#303)
- Instrumentations have been updated to adhere to the [configuration style guide's](https://github.com/open-telemetry/opentelemetry-go/blob/master/CONTRIBUTING.md#config)
   updated recommendation to use `newConfig()` instead of `configure()`. (#336)
- A new instrumentation naming scheme is implemented to avoid package name conflicts for instrumented packages while still remaining discoverable. (#359)
  - `google.golang.org/grpc` -> `google.golang.org/grpc/otelgrpc`
  - `go.mongodb.org/mongo-driver` -> `go.mongodb.org/mongo-driver/mongo/otelmongo`
  - `net/http` -> `net/http/otelhttp`
  - `net/http/httptrace` -> `net/http/httptrace/otelhttptrace`
  - `github.com/labstack/echo` -> `github.com/labstack/echo/otelecho`
  - `github.com/bradfitz/gomemcache` -> `github.com/bradfitz/gomemcache/memcache/otelmemcache`
  - `github.com/gin-gonic/gin` -> `github.com/gin-gonic/gin/otelgin`
  - `github.com/gocql/gocql` -> `github.com/gocql/gocql/otelgocql`
  - `github.com/emicklei/go-restful` -> `github.com/emicklei/go-restful/otelrestful`
  - `github.com/Shopify/sarama` -> `github.com/Shopify/sarama/otelsarama`
  - `github.com/gorilla/mux` -> `github.com/gorilla/mux/otelmux`
  - `github.com/astaxie/beego` -> `github.com/astaxie/beego/otelbeego`
  - `gopkg.in/macaron.v1` -> `gopkg.in/macaron.v1/otelmacaron`
- Rename `OTelBeegoHandler` to `Handler` in the `go.opentelemetry.io/contrib/instrumentation/github.com/astaxie/beego/otelbeego` package. (#359)
- Replace `WithTracer` with `WithTracerProvider` in the `go.opentelemetry.io/contrib/instrumentation/gopkg.in/macaron.v1/otelmacaron` instrumentation. (#374)

## [0.11.0] - 2020-08-25

### Added

- Top-level `Version()` and `SemVersion()` functions defining the current version of the contrib package. (#225)
- Instrumentation for the `github.com/astaxie/beego` package. (#200)
- Instrumentation for the `github.com/bradfitz/gomemcache` package. (#204)
- Host metrics instrumentation. (#231)
- Cortex histogram and distribution support. (#237)
- Cortex example project. (#238)
- Cortex HTTP authentication. (#246)

### Changed

- Remove service name as a parameter of Sarama instrumentation. (#221)
- Replace `WithTracer` with `WithTracerProvider` in Sarama instrumentation. (#221)
- Switch to use common top-level module `SemVersion()` when creating versioned tracer in `bradfitz/gomemcache`. (#226)
- Use `IntegrationShouldRun` in `gomemcache_test`. (#254)
- Use Go 1.15 for CI builds. (#236)
- Improved configuration for `runtime` instrumentation. (#224)

### Fixed

- Update dependabot configuration to include newly added `bradfitz/gomemcache` package. (#226)
- Correct `runtime` instrumentation name. (#241)

## [0.10.1] - 2020-08-13

### Added

- The `go.opentelemetry.io/contrib/instrumentation/google.golang.org/grpc` module has been added to replace the instrumentation that had previoiusly existed in the `go.opentelemetry.io/otel/instrumentation/grpctrace` package. (#189)
- Instrumentation for the stdlib `net/http` and `net/http/httptrace` packages. (#190)
- Initial Cortex exporter. (#202, #205, #210, #211, #215)

### Fixed

- Bump google.golang.org/grpc from 1.30.0 to 1.31.0. (#166)
- Bump go.mongodb.org/mongo-driver from 1.3.5 to 1.4.0 in /instrumentation/go.mongodb.org/mongo-driver. (#170)
- Bump google.golang.org/grpc in /instrumentation/github.com/gin-gonic/gin. (#173)
- Bump google.golang.org/grpc in /instrumentation/github.com/labstack/echo. (#176)
- Bump google.golang.org/grpc from 1.30.0 to 1.31.0 in /instrumentation/github.com/Shopify/sarama. (#179)
- Bump cloud.google.com/go from 0.61.0 to 0.63.0 in /detectors/gcp. (#181, #199)
- Bump github.com/aws/aws-sdk-go from 1.33.15 to 1.34.1 in /detectors/aws. (#184, #192, #193, #198, #201, #203)
- Bump github.com/golangci/golangci-lint from 1.29.0 to 1.30.0 in /tools. (#186)
- Setup CI to run tests that require external resources (Cassandra and MongoDB). (#191)
- Bump github.com/Shopify/sarama from 1.26.4 to 1.27.0 in /instrumentation/github.com/Shopify/sarama. (#206)

## [0.10.0] - 2020-07-31

This release upgrades its [go.opentelemetry.io/otel](https://github.com/open-telemetry/opentelemetry-go/releases/tag/v0.10.0) dependency to v0.10.0 and includes new instrumentation for popular Kafka and Cassandra clients.

### Added

- A detector that generate resources from GCE instance. (#132)
- A detector that generate resources from AWS instances. (#139)
- Instrumentation for the Kafka client github.com/Shopify/sarama. (#134, #153)
- Links and status message for mock span in the internal testing library. (#134)
- Instrumentation for the Cassandra client github.com/gocql/gocql. (#137)
- A detector that generate resources from GKE clusters. (#154)

### Fixed

- Bump github.com/aws/aws-sdk-go from 1.33.8 to 1.33.15 in /detectors/aws. (#155, #157, #159, #162)
- Bump github.com/golangci/golangci-lint from 1.28.3 to 1.29.0 in /tools. (#146)

## [0.9.0] - 2020-07-20

This release upgrades its [go.opentelemetry.io/otel](https://github.com/open-telemetry/opentelemetry-go/releases/tag/v0.9.0) dependency to v0.9.0.

### Fixed

- Bump github.com/emicklei/go-restful/v3 from 3.0.0 to 3.2.0 in /instrumentation/github.com/emicklei/go-restful. (#133)
- Update dependabot configuration to correctly check all included packages. (#131)
- Update `RELEASING.md` with correct `tag.sh` command. (#130)

## [0.8.0] - 2020-07-10

This release upgrades its [go.opentelemetry.io/otel](https://github.com/open-telemetry/opentelemetry-go/releases/tag/v0.8.0) dependency to v0.8.0, includes minor fixes, and new instrumentation.

### Added

- Create this `CHANGELOG.md`. (#114)
- Add `emicklei/go-restful/v3` trace instrumentation. (#115)

### Changed

- Update `CONTRIBUTING.md` to ask for updates to `CHANGELOG.md` with each pull request. (#114)
- Move all `github.com` package instrumentation under a `github.com` directory. (#118)

### Fixed

- Update README to include information about external instrumentation.
   To start, this includes native instrumentation found in the `go-redis/redis` package. (#117)
- Bump github.com/golangci/golangci-lint from 1.27.0 to 1.28.2 in /tools. (#122, #123, #125)
- Bump go.mongodb.org/mongo-driver from 1.3.4 to 1.3.5 in /instrumentation/go.mongodb.org/mongo-driver. (#124)

## [0.7.0] - 2020-06-29

This release upgrades its [go.opentelemetry.io/otel](https://github.com/open-telemetry/opentelemetry-go/releases/tag/v0.7.0) dependency to v0.7.0.

### Added

- Create `RELEASING.md` instructions. (#101)
- Apply transitive dependabot go.mod updates as part of a new automatic Github workflow. (#94)
- New dependabot integration to automate package upgrades. (#61)
- Add automatic tag generation script for release. (#60)

### Changed

- Upgrade Datadog metrics exporter to include Resource tags. (#46)
- Added output validation to Datadog example. (#96)
- Move Macaron package to match layout guidelines. (#92)
- Update top-level README and instrumentation README. (#92)
- Bump google.golang.org/grpc from 1.29.1 to 1.30.0. (#99)
- Bump github.com/golangci/golangci-lint from 1.21.0 to 1.27.0 in /tools. (#77)
- Bump go.mongodb.org/mongo-driver from 1.3.2 to 1.3.4 in /instrumentation/go.mongodb.org/mongo-driver. (#76)
- Bump github.com/stretchr/testify from 1.5.1 to 1.6.1. (#74)
- Bump gopkg.in/macaron.v1 from 1.3.5 to 1.3.9 in /instrumentation/macaron. (#68)
- Bump github.com/gin-gonic/gin from 1.6.2 to 1.6.3 in /instrumentation/gin-gonic/gin. (#73)
- Bump github.com/DataDog/datadog-go from 3.5.0+incompatible to 3.7.2+incompatible in /exporters/metric/datadog. (#78)
- Replaced `internal/trace/http.go` helpers with `api/standard` helpers from otel-go repo. (#112)

## [0.6.1] - 2020-06-08

First official tagged release of `contrib` repository.

### Added

- `labstack/echo` trace instrumentation (#42)
- `mongodb` trace instrumentation (#26)
- Go Runtime metrics (#9)
- `gorilla/mux` trace instrumentation (#19)
- `gin-gonic` trace instrumentation (#15)
- `macaron` trace instrumentation (#20)
- `dogstatsd` metrics exporter (#10)
- `datadog` metrics exporter (#22)
- Tags to all modules in repository
- Repository folder structure and automated build (#3)

### Changes

- Prefix support for dogstatsd (#34)
- Update Go Runtime package to use batch observer (#44)

[Unreleased]: https://github.com/open-telemetry/opentelemetry-go-contrib/compare/v1.35.0...HEAD
[1.35.0/0.60.0/0.29.0/0.15.0/0.10.0/0.8.0/0.7.0]: https://github.com/open-telemetry/opentelemetry-go-contrib/releases/tag/v1.35.0
[1.34.0/0.59.0/0.28.0/0.14.0/0.9.0/0.7.0/0.6.0]: https://github.com/open-telemetry/opentelemetry-go-contrib/releases/tag/v1.34.0
[1.33.0/0.58.0/0.27.0/0.13.0/0.8.0/0.6.0/0.5.0]: https://github.com/open-telemetry/opentelemetry-go-contrib/releases/tag/v1.33.0
[1.32.0/0.57.0/0.26.0/0.12.0/0.7.0/0.5.0/0.4.0]: https://github.com/open-telemetry/opentelemetry-go-contrib/releases/tag/v1.32.0
[1.31.0/0.56.0/0.25.0/0.11.0/0.6.0/0.4.0/0.3.0]: https://github.com/open-telemetry/opentelemetry-go-contrib/releases/tag/v1.31.0
[1.30.0/0.55.0/0.24.0/0.10.0/0.5.0/0.3.0/0.2.0]: https://github.com/open-telemetry/opentelemetry-go-contrib/releases/tag/v1.30.0
[1.29.0/0.54.0/0.23.0/0.9.0/0.4.0/0.2.0/0.1.0]: https://github.com/open-telemetry/opentelemetry-go-contrib/releases/tag/v1.29.0
[1.28.0/0.53.0/0.22.0/0.8.0/0.3.0/0.1.0]: https://github.com/open-telemetry/opentelemetry-go-contrib/releases/tag/v1.28.0
[1.27.0/0.52.0/0.21.0/0.7.0/0.2.0]: https://github.com/open-telemetry/opentelemetry-go-contrib/releases/tag/v1.27.0
[1.26.0/0.51.0/0.20.0/0.6.0/0.1.0]: https://github.com/open-telemetry/opentelemetry-go-contrib/releases/tag/v1.26.0
[1.25.0/0.50.0/0.19.0/0.5.0/0.0.1]: https://github.com/open-telemetry/opentelemetry-go-contrib/releases/tag/v1.25.0
[1.24.0/0.49.0/0.18.0/0.4.0]: https://github.com/open-telemetry/opentelemetry-go-contrib/releases/tag/v1.24.0
[1.23.0/0.48.0/0.17.0/0.3.0]: https://github.com/open-telemetry/opentelemetry-go-contrib/releases/tag/v1.23.0
[1.22.0/0.47.0/0.16.0/0.2.0]: https://github.com/open-telemetry/opentelemetry-go-contrib/releases/tag/v1.22.0
[1.21.1/0.46.1/0.15.1/0.1.1]: https://github.com/open-telemetry/opentelemetry-go-contrib/releases/tag/v1.21.1
[1.21.0/0.46.0/0.15.0/0.1.0]: https://github.com/open-telemetry/opentelemetry-go-contrib/releases/tag/v1.21.0
[1.20.0/0.45.0/0.14.0]: https://github.com/open-telemetry/opentelemetry-go-contrib/releases/tag/v1.20.0
[1.19.0/0.44.0/0.13.0]: https://github.com/open-telemetry/opentelemetry-go-contrib/releases/tag/v1.19.0
[1.18.0/0.43.0/0.12.0]: https://github.com/open-telemetry/opentelemetry-go-contrib/releases/tag/v1.18.0
[1.17.0/0.42.0/0.11.0]: https://github.com/open-telemetry/opentelemetry-go-contrib/releases/tag/v1.17.0
[1.17.0-rc.1/0.42.0-rc.1/0.11.0-rc.1]: https://github.com/open-telemetry/opentelemetry-go-contrib/releases/tag/v1.17.0-rc.1
[1.16.1/0.41.1/0.10.1]: https://github.com/open-telemetry/opentelemetry-go-contrib/releases/tag/v1.16.1
[1.16.0/0.41.0/0.10.0]: https://github.com/open-telemetry/opentelemetry-go-contrib/releases/tag/v1.16.0
[1.16.0-rc.2/0.41.0-rc.2/0.10.0-rc.2]: https://github.com/open-telemetry/opentelemetry-go-contrib/releases/tag/v1.16.0-rc.2
[1.16.0-rc.1/0.41.0-rc.1/0.10.0-rc.1]: https://github.com/open-telemetry/opentelemetry-go-contrib/releases/tag/v1.16.0-rc.1
[1.15.0/0.40.0/0.9.0]: https://github.com/open-telemetry/opentelemetry-go-contrib/releases/tag/v1.15.0
[1.14.0/0.39.0/0.8.0]: https://github.com/open-telemetry/opentelemetry-go-contrib/releases/tag/v1.14.0
[1.13.0/0.38.0/0.7.0]: https://github.com/open-telemetry/opentelemetry-go-contrib/releases/tag/v1.13.0
[1.12.0/0.37.0/0.6.0]: https://github.com/open-telemetry/opentelemetry-go-contrib/releases/tag/v1.12.0
[1.11.1/0.36.4/0.5.2]: https://github.com/open-telemetry/opentelemetry-go-contrib/releases/tag/v1.11.1
[1.11.0/0.36.3/0.5.1]: https://github.com/open-telemetry/opentelemetry-go-contrib/releases/tag/v1.11.0
[0.36.2]: https://github.com/open-telemetry/opentelemetry-go-contrib/releases/tag/zpages/v0.36.2
[0.36.1]: https://github.com/open-telemetry/opentelemetry-go-contrib/releases/tag/zpages/v0.36.1
[0.36.0]: https://github.com/open-telemetry/opentelemetry-go-contrib/releases/tag/zpages/v0.36.0
[1.10.0/0.35.0/0.5.0]: https://github.com/open-telemetry/opentelemetry-go-contrib/releases/tag/v1.10.0
[1.9.0/0.34.0/0.4.0]: https://github.com/open-telemetry/opentelemetry-go-contrib/releases/tag/v1.9.0
[1.8.0/0.33.0]: https://github.com/open-telemetry/opentelemetry-go-contrib/releases/tag/v1.8.0
[1.7.0/0.32.0]: https://github.com/open-telemetry/opentelemetry-go-contrib/releases/tag/v1.7.0
[1.6.0/0.31.0]: https://github.com/open-telemetry/opentelemetry-go-contrib/releases/tag/v1.6.0
[1.5.0/0.30.0/0.1.0]: https://github.com/open-telemetry/opentelemetry-go-contrib/releases/tag/v1.5.0
[1.4.0/0.29.0]: https://github.com/open-telemetry/opentelemetry-go-contrib/releases/tag/v1.4.0
[1.3.0/0.28.0]: https://github.com/open-telemetry/opentelemetry-go-contrib/releases/tag/v1.3.0
[1.2.0/0.27.0]: https://github.com/open-telemetry/opentelemetry-go-contrib/releases/tag/v1.2.0
[1.1.1/0.26.1]: https://github.com/open-telemetry/opentelemetry-go-contrib/releases/tag/v1.1.1
[1.1.0/0.26.0]: https://github.com/open-telemetry/opentelemetry-go-contrib/releases/tag/v1.1.0
[1.0.0/0.25.0]: https://github.com/open-telemetry/opentelemetry-go-contrib/releases/tag/v1.0.0
[0.24.0]: https://github.com/open-telemetry/opentelemetry-go-contrib/releases/tag/v0.24.0
[0.23.0]: https://github.com/open-telemetry/opentelemetry-go-contrib/releases/tag/v0.23.0
[0.22.0]: https://github.com/open-telemetry/opentelemetry-go-contrib/releases/tag/v0.22.0
[0.21.0]: https://github.com/open-telemetry/opentelemetry-go-contrib/releases/tag/v0.21.0
[0.20.0]: https://github.com/open-telemetry/opentelemetry-go-contrib/releases/tag/v0.20.0
[0.19.0]: https://github.com/open-telemetry/opentelemetry-go-contrib/releases/tag/v0.19.0
[0.18.0]: https://github.com/open-telemetry/opentelemetry-go-contrib/releases/tag/v0.18.0
[0.17.0]: https://github.com/open-telemetry/opentelemetry-go-contrib/releases/tag/v0.17.0
[0.16.0]: https://github.com/open-telemetry/opentelemetry-go-contrib/releases/tag/v0.16.0
[0.15.1]: https://github.com/open-telemetry/opentelemetry-go-contrib/releases/tag/v0.15.1
[0.15.0]: https://github.com/open-telemetry/opentelemetry-go-contrib/releases/tag/v0.15.0
[0.14.0]: https://github.com/open-telemetry/opentelemetry-go-contrib/releases/tag/v0.14.0
[0.13.0]: https://github.com/open-telemetry/opentelemetry-go-contrib/releases/tag/v0.13.0
[0.12.0]: https://github.com/open-telemetry/opentelemetry-go-contrib/releases/tag/v0.12.0
[0.11.0]: https://github.com/open-telemetry/opentelemetry-go-contrib/releases/tag/v0.11.0
[0.10.1]: https://github.com/open-telemetry/opentelemetry-go-contrib/releases/tag/v0.10.1
[0.10.0]: https://github.com/open-telemetry/opentelemetry-go-contrib/releases/tag/v0.10.0
[0.9.0]: https://github.com/open-telemetry/opentelemetry-go-contrib/releases/tag/v0.9.0
[0.8.0]: https://github.com/open-telemetry/opentelemetry-go-contrib/releases/tag/v0.8.0
[0.7.0]: https://github.com/open-telemetry/opentelemetry-go-contrib/releases/tag/v0.7.0
[0.6.1]: https://github.com/open-telemetry/opentelemetry-go-contrib/releases/tag/v0.6.1

<!-- Released section ended -->

[Go 1.24]: https://go.dev/doc/go1.24
[Go 1.23]: https://go.dev/doc/go1.23
[Go 1.22]: https://go.dev/doc/go1.22
[Go 1.21]: https://go.dev/doc/go1.21
[Go 1.20]: https://go.dev/doc/go1.20
[Go 1.19]: https://go.dev/doc/go1.19
[Go 1.18]: https://go.dev/doc/go1.18

[GO-2024-2687]: https://pkg.go.dev/vuln/GO-2024-2687<|MERGE_RESOLUTION|>--- conflicted
+++ resolved
@@ -8,11 +8,10 @@
 
 ## [Unreleased]
 
-<<<<<<< HEAD
 ### Added
 
 - Add test for `xray Propagator Inject` function in `opentelemetry-go-contrib/propagators/aws/xray` .
-=======
+
 ### Removed
 
 - The deprecated `StreamServerInterceptor` function from `go.opentelemetry.io/contrib/instrumentation/google.golang.org/grpc/otelgrpc` is removed. (#7362)
@@ -31,7 +30,6 @@
 ### Fixed
 
 - Fix data race when writing log entries with `context.Context` fields in `go.opentelemetry.io/contrib/bridges/otelzap`. (#7368)
->>>>>>> 5331e511
 
 <!-- Released section -->
 <!-- Don't change this section unless doing release -->

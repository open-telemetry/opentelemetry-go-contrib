# Changelog

All notable changes to this project will be documented in this file.

The format is based on [Keep a Changelog](https://keepachangelog.com/en/1.0.0/).

This project adheres to [Semantic Versioning](https://semver.org/spec/v2.0.0.html).

## [Unreleased]

<<<<<<< HEAD
### Added

- The `WithLogger` option to `go.opentelemetry.io/contrib/samplers/jaegerremote` to allow users to pass a `logr.Logger` and have operations logged. (#2566)
=======
### Changed

- Use Go 1.19 as the default version for CI testing/linting. (#2675)
>>>>>>> bbbd638e

## [1.9.0/0.34.0/0.4.0] - 2022-08-02

### Added

- Add gRPC trace `Filter` to the `go.opentelemetry.io/contrib/instrumentation/google.golang.org/grpc/otelgrpc` package to provide the way to filter the traces automatically generated in interceptors. (#2572)
- The `TextMapPropagator` function to `go.opentelemetry.io/contrib/propagators/autoprop`.
  This function is used to return a composite `TextMapPropagator` from registered names (instead of having to specify with an environment variable). (#2593)

### Changed

- Upgraded all `semconv` package use to `v1.12.0`. (#2589)

## [1.8.0/0.33.0] - 2022-07-08

### Added

- The `go.opentelemetry.io/contrib/propagators/autoprop` package to provide configuration of propagators with useful defaults and envar support. (#2258)
- `WithPublicEndpointFn` hook to dynamically detect public HTTP requests and set their trace parent as a link. (#2342)

### Fixed

- Fix the `otelhttp`, `otelgin`, `otelmacaron`, `otelrestful` middlewares
  by using `SpanKindServer` when deciding the `SpanStatus`.
  This makes `4xx` response codes to not be an error anymore. (#2427)

## [1.7.0/0.32.0] - 2022-04-28

### Added

- Consistent probability sampler implementation. (#1379)

### Changed

- Upgraded all `semconv` package use to `v1.10.0`.
  This includes a backwards incompatible change for the `otelgocql` package to conform with the specification [change](https://github.com/open-telemetry/opentelemetry-specification/pull/1973).
  The `db.cassandra.keyspace` attribute is now transmitted as the `db.name` attribute. (#2222)

### Fixed

- Fix the `otelmux` middleware by using `SpanKindServer` when deciding the `SpanStatus`.
  This makes `4xx` response codes to not be an error anymore. (#1973)
- Fixed jaegerremote sampler not behaving properly with per operation strategy set. (#2137)
- Stopped injecting propagation context into response headers in otelhttp. (#2180)
- Fix issue where attributes for DynamoDB were not added because of a string miss match. (#2272)

### Removed

- Drop support for Go 1.16.
  The project currently only supports Go 1.17 and above. (#2314)

## [1.6.0/0.31.0] - 2022-03-28

### Added

- The project is now tested against Go 1.18 (in addition to the existing 1.16 and 1.17) (#1976)

### Changed

- Upgraded all dependencies on stable modules from `go.opentelemetry.io/otel` from v1.5.0 to v1.6.1. (#2134)
- Upgraded all dependencies on metric modules from `go.opentelemetry.io/otel` from v0.27.0 to v0.28.0. (#1977)

### Fixed

- otelhttp: Avoid panic by adding nil check to `wrappedBody.Close` (#2164)

## [1.5.0/0.30.0/0.1.0] - 2022-03-16

### Added

- Added the `go.opentelemetry.io/contrib/samplers/jaegerremote` package.
  This package implements the Jaeger remote sampler for OpenTelemetry Go. (#936)
- DynamoDB spans created with the `go.opentelemetry.io/contrib/instrumentation/github.com/aws/aws-sdk-go-v2/otelaws` package now have the appropriate database attributes added for the operation being performed.
  These attributes are detected automatically, but it is also now possible to provide a custom function to set attributes using `WithAttributeSetter`. (#1582)
- Add resource detector for GCP cloud function. (#1584)
- Add OpenTracing baggage extraction to the OpenTracing propagator in `go.opentelemetry.io/contrib/propagators/ot`. (#1880)

### Fixed

- Fix the `echo` middleware by using `SpanKind.SERVER` when deciding the `SpanStatus`.
  This makes `4xx` response codes to not be an error anymore. (#1848)

### Removed

- The deprecated `go.opentelemetry.io/contrib/exporters/metric/datadog` module is removed. (#1920)
- The deprecated `go.opentelemetry.io/contrib/exporters/metric/dogstatsd` module is removed. (#1920)
- The deprecated `go.opentelemetry.io/contrib/exporters/metric/cortex` module is removed.
  Use the `go.opentelemetry.io/otel/exporters/otlp/otlpmetric` exporter as a replacement to send data to a collector which can then export with its PRW exporter. (#1920)

## [1.4.0/0.29.0] - 2022-02-14

### Added

- Add `WithClientTrace` option to `go.opentelemetry.io/contrib/instrumentation/net/http/otelhttp`. (#875)

### Changed

- All metric instruments from the `go.opentelemetry.io/contrib/instrumentation/runtime` package have been renamed from `runtime.go.*` to `process.runtime.go.*` so as to comply with OpenTelemetry semantic conventions. (#1549)

### Fixed

- Change the `http-server-duration` instrument in `go.opentelemetry.io/contrib/instrumentation/net/http/otelhttp` to record milliseconds instead of microseconds.
  This changes fixes the code to comply with the OpenTelemetry specification. (#1414, #1537)
- Fixed the region reported by the `"go.opentelemetry.io/contrib/detectors/gcp".CloudRun` detector to comply with the OpenTelemetry specification.
  It no longer includes the project scoped region path, instead just the region. (#1546)
- The `"go.opentelemetry.io/contrib/instrumentation/net/http/otelhttp".Transport` type now correctly handles protocol switching responses.
  The returned response body implements the `io.ReadWriteCloser` interface if the underlying one does.
  This ensures that protocol switching requests receive a response body that they can write to. (#1329, #1628)

### Deprecated

- The `go.opentelemetry.io/contrib/exporters/metric/datadog` module is deprecated. (#1639)
- The `go.opentelemetry.io/contrib/exporters/metric/dogstatsd` module is deprecated. (#1639)
- The `go.opentelemetry.io/contrib/exporters/metric/cortex` module is deprecated.
  Use the go.opentelemetry.io/otel/exporters/otlp/otlpmetric exporter as a replacement to send data to a collector which can then export with its PRW exporter. (#1639)

### Removed

- Remove the `MinMaxSumCount` from cortex and datadog exporter. (#1554)
- The `go.opentelemetry.io/contrib/exporters/metric/dogstatsd` exporter no longer support exporting histogram or exact data points. (#1639)
- The `go.opentelemetry.io/contrib/exporters/metric/datadog` exporter no longer support exporting exact data points. (#1639)

## [1.3.0/0.28.0] - 2021-12-10

### ⚠️ Notice ⚠️

We have updated the project minimum supported Go version to 1.16

### Changed

- `otelhttptrace.NewClientTrace` now uses `TracerProvider` from the parent context if one exists and none was set with `WithTracerProvider` (#874)

### Fixed

- The `"go.opentelemetry.io/contrib/detector/aws/ecs".Detector` no longer errors if not running in ECS. (#1428)
- `go.opentelemetry.io/contrib/instrumentation/github.com/gorilla/mux/otelmux`
  does not require instrumented HTTP handlers to call `Write` nor
  `WriteHeader` anymore. (#1443)

## [1.2.0/0.27.0] - 2021-11-15

### Changed

- Update dependency on the `go.opentelemetry.io/otel` project to `v1.2.0`.
- `go.opentelemetry.io/contrib/instrumentation/github.com/aws/aws-lambda-go/otellambda/xrayconfig`
  updated to ensure access to the `TracerProvider`.
  - A `NewTracerProvider()` function is available to construct a recommended
    `TracerProvider` configuration.
  - `AllRecommendedOptions()` has been renamed to `WithRecommendedOptions()`
    and takes a `TracerProvider` as an argument.
  - `EventToCarrier()` and `Propagator()` are now `WithEventToCarrier()` and
    `WithPropagator()` to reflect that they return `Option` implementations.

## [1.1.1/0.26.1] - 2021-11-04

### Changed

- The `Transport`, `Handler`, and HTTP client convenience wrappers in the `go.opentelemetry.io/contrib/instrumentation/net/http/otelhttp` package now use the `TracerProvider` from the parent context if one exists and none was explicitly set when configuring the instrumentation. (#873)
- Semantic conventions now use `go.opentelemetry.io/otel/semconv/v1.7.0"`. (#1385)

## [1.1.0/0.26.0] - 2021-10-28

Update dependency on the `go.opentelemetry.io/otel` project to `v1.1.0`.

### Added

- Add instrumentation for the `github.com/aws/aws-lambda-go` package. (#983)
- Add resource detector for AWS Lambda. (#983)
- Add `WithTracerProvider` option for `otelhttptrace.NewClientTrace`. (#1128)
- Add optional AWS X-Ray configuration module for AWS Lambda Instrumentation. (#984)

### Fixed

- The `go.opentelemetry.io/contrib/propagators/ot` propagator returns the words `true` or `false` for the `ot-tracer-sampled` header instead of numerical `0` and `1`. (#1358)

## [1.0.0/0.25.0] - 2021-10-06

- Resource detectors and propagators (with the exception of `go.
  opentelemetry.io/contrib/propagators/opencensus`) are now stable and
  released at v1.0.0.
- Update dependency on the `go.opentelemetry.io/otel` project to `v1.0.1`.
- Update dependency on `go.opentelemetry.io/otel/metric` to `v0.24.0`.

## [0.24.0] - 2021-09-21

- Update dependency on the `go.opentelemetry.io/otel` project to `v1.0.0`.

## [0.23.0] - 2021-09-08

### Added

- Add `WithoutSubSpans`, `WithRedactedHeaders`, `WithoutHeaders`, and `WithInsecureHeaders` options for `otelhttptrace.NewClientTrace`. (#879)

### Changed

- Split `go.opentelemetry.io/contrib/propagators` module into `b3`, `jaeger`, `ot` modules. (#985)
- `otelmongodb` span attributes, name and span status now conform to specification. (#769)
- Migrated EC2 resource detector support from root module `go.opentelemetry.io/contrib/detectors/aws` to a separate EC2 resource detector module `go.opentelemetry.io/contrib/detectors/aws/ec2` (#1017)
- Add `cloud.provider` and `cloud.platform` to AWS detectors. (#1043)
- `otelhttptrace.NewClientTrace` now redacts known sensitive headers by default. (#879)

### Fixed

- Fix span not marked as error in `otelhttp.Transport` when `RoundTrip` fails with an error. (#950)

## [0.22.0] - 2021-07-26

### Added

- Add the `zpages` span processor. (#894)

### Changed

- The `b3.B3` type has been removed.
  `b3.New()` and `b3.WithInjectEncoding(encoding)` are added to replace it. (#868)

### Fixed

- Fix deadlocks and race conditions in `otelsarama.WrapAsyncProducer`.
  The `messaging.message_id` and `messaging.kafka.partition` attributes are now not set if a message was not processed. (#754) (#755) (#881)
- Fix `otelsarama.WrapAsyncProducer` so that the messages from the `Errors` channel contain the original `Metadata`. (#754)

## [0.21.0] - 2021-06-18

### Fixed

- Dockerfile based examples for `otelgin` and `otelmacaron`. (#767)

### Changed

- Supported minimum version of Go bumped from 1.14 to 1.15. (#787)
- EKS Resource Detector now use the Kubernetes Go client to obtain the ConfigMap. (#813)

### Removed

- Remove service name from `otelmongodb` configuration and span attributes. (#763)

## [0.20.0] - 2021-04-23

### Changed

- The `go.opentelemetry.io/contrib/instrumentation/go.mongodb.org/mongo-driver/mongo/otelmongo` instrumentation now accepts a `WithCommandAttributeDisabled`,
   so the caller can specify whether to opt-out of tracing the mongo command. (#712)
- Upgrade to v0.20.0 of `go.opentelemetry.io/otel`. (#758)
- The B3 and Jaeger propagators now store their debug or deferred state in the context.Context instead of the SpanContext. (#758)

## [0.19.0] - 2021-03-19

### Changed

- Upgrade to v0.19.0 of `go.opentelemetry.io/otel`.
- Fix Span names created in HTTP Instrumentation package to conform with guidelines. (#757)

## [0.18.0] - 2021-03-04

### Fixed

- `otelmemcache` no longer sets span status to OK instead of leaving it unset. (#477)
- Fix goroutine leak in gRPC `StreamClientInterceptor`. (#581)

### Removed

- Remove service name from `otelmemcache` configuration and span attributes. (#477)

## [0.17.0] - 2021-02-15

### Added

- Add `ot-tracer` propagator (#562)

### Changed

- Rename project default branch from `master` to `main`.

### Fixed

- Added failure message for AWS ECS resource detector for better debugging (#568)
- Goroutine leak in gRPC StreamClientInterceptor while streamer returns an error. (#581)

## [0.16.0] - 2021-01-13

### Fixed

- Fix module path for AWS ECS resource detector (#517)

## [0.15.1] - 2020-12-14

### Added

- Add registry link check to `Makefile` and pre-release script. (#446)
- A new AWS X-Ray ID Generator (#459)
- Migrate CircleCI jobs to GitHub Actions (#476)
- Add CodeQL GitHub Action (#506)
- Add gosec workflow to GitHub Actions (#507)

### Fixed

- Fixes the body replacement in otelhttp to not to mutate a nil body. (#484)

## [0.15.0] - 2020-12-11

### Added

- A new Amazon EKS resource detector. (#465)
- A new `gcp.CloudRun` detector for detecting resource from a Cloud Run instance. (#455)

## [0.14.0] - 2020-11-20

### Added

- `otelhttp.{Get,Head,Post,PostForm}` convenience wrappers for their `http` counterparts. (#390)
- The AWS detector now adds the cloud zone, host image ID, host type, and host name to the returned `Resource`. (#410)
- Add Amazon ECS Resource Detector for AWS X-Ray. (#466)
- Add propagator for AWS X-Ray (#462)

### Changed

- Add semantic version to `Tracer` / `Meter` created by instrumentation packages `otelsaram`, `otelrestful`, `otelmongo`, `otelhttp` and `otelhttptrace`. (#412)
- Update instrumentation guidelines about tracer / meter semantic version. (#412)
- Replace internal tracer and meter helpers by helpers from `go.opentelemetry.io/otel`. (#414)
- gRPC instrumentation sets span attribute `rpc.grpc.status_code`. (#453)

## Fixed

- `/detectors/aws` no longer fails if instance metadata is not available (e.g. not running in AWS) (#401)
- The AWS detector now returns a partial resource and an appropriate error if it encounters an error part way through determining a `Resource` identity. (#410)
- The `host` instrumentation unit test has been updated to not depend on the system it runs on. (#426)

## [0.13.0] - 2020-10-09

## Added

- A Jaeger propagator. (#375)

## Changed

- The `go.opentelemetry.io/contrib/instrumentation/google.golang.org/grpc/otelgrpc` package instrumentation no longer accepts a `Tracer` as an argument to the interceptor function.
   Instead, a new `WithTracerProvider` option is added to configure the `TracerProvider` used when creating the `Tracer` for the instrumentation. (#373)
- The `go.opentelemetry.io/contrib/instrumentation/gopkg.in/macaron.v1/otelmacaron` instrumentation now accepts a `TracerProvider` rather than a `Tracer`. (#374)
- Remove `go.opentelemetry.io/otel/sdk` dependency from instrumentation. (#381)
- Use `httpsnoop` in `go.opentelemetry.io/contrib/instrumentation/github.com/gorilla/mux/otelmux` to ensure `http.ResponseWriter` additional interfaces are preserved. (#388)

### Fixed

- The `go.opentelemetry.io/contrib/instrumentation/github.com/labstack/echo/otelecho.Middleware` no longer sends duplicate errors to the global `ErrorHandler`. (#377, #364)
- The import comment in `go.opentelemetry.io/contrib/instrumentation/net/http/otelhttp` is now correctly quoted. (#379)
- The B3 propagator sets the sample bitmask when the sampling decision is `debug`. (#369)

## [0.12.0] - 2020-09-25

### Added

- Benchmark tests for the gRPC instrumentation. (#296)
- Integration testing for the gRPC instrumentation. (#297)
- Allow custom labels to be added to net/http metrics. (#306)
- Added B3 propagator, moving it out of open.telemetry.io/otel repo. (#344)

### Changed

- Unify instrumentation about provider options for `go.mongodb.org/mongo-driver`, `gin-gonic/gin`, `gorilla/mux`,
  `labstack/echo`, `emicklei/go-restful`, `bradfitz/gomemcache`, `Shopify/sarama`, `net/http` and `beego`. (#303)
- Update instrumentation guidelines about uniform provider options. Also, update style guide. (#303)
- Make config struct of instrumentation unexported. (#303)
- Instrumentations have been updated to adhere to the [configuration style guide's](https://github.com/open-telemetry/opentelemetry-go/blob/master/CONTRIBUTING.md#config)
   updated recommendation to use `newConfig()` instead of `configure()`. (#336)
- A new instrumentation naming scheme is implemented to avoid package name conflicts for instrumented packages while still remaining discoverable. (#359)
  - `google.golang.org/grpc` -> `google.golang.org/grpc/otelgrpc`
  - `go.mongodb.org/mongo-driver` -> `go.mongodb.org/mongo-driver/mongo/otelmongo`
  - `net/http` -> `net/http/otelhttp`
  - `net/http/httptrace` -> `net/http/httptrace/otelhttptrace`
  - `github.com/labstack/echo` -> `github.com/labstack/echo/otelecho`
  - `github.com/bradfitz/gomemcache` -> `github.com/bradfitz/gomemcache/memcache/otelmemcache`
  - `github.com/gin-gonic/gin` -> `github.com/gin-gonic/gin/otelgin`
  - `github.com/gocql/gocql` -> `github.com/gocql/gocql/otelgocql`
  - `github.com/emicklei/go-restful` -> `github.com/emicklei/go-restful/otelrestful`
  - `github.com/Shopify/sarama` -> `github.com/Shopify/sarama/otelsarama`
  - `github.com/gorilla/mux` -> `github.com/gorilla/mux/otelmux`
  - `github.com/astaxie/beego` -> `github.com/astaxie/beego/otelbeego`
  - `gopkg.in/macaron.v1` -> `gopkg.in/macaron.v1/otelmacaron`
- Rename `OTelBeegoHandler` to `Handler` in the `go.opentelemetry.io/contrib/instrumentation/github.com/astaxie/beego/otelbeego` package. (#359)
- Replace `WithTracer` with `WithTracerProvider` in the `go.opentelemetry.io/contrib/instrumentation/gopkg.in/macaron.v1/otelmacaron` instrumentation. (#374)

## [0.11.0] - 2020-08-25

### Added

- Top-level `Version()` and `SemVersion()` functions defining the current version of the contrib package. (#225)
- Instrumentation for the `github.com/astaxie/beego` package. (#200)
- Instrumentation for the `github.com/bradfitz/gomemcache` package. (#204)
- Host metrics instrumentation. (#231)
- Cortex histogram and distribution support. (#237)
- Cortex example project. (#238)
- Cortex HTTP authentication. (#246)

### Changed

- Remove service name as a parameter of Sarama instrumentation. (#221)
- Replace `WithTracer` with `WithTracerProvider` in Sarama instrumentation. (#221)
- Switch to use common top-level module `SemVersion()` when creating versioned tracer in `bradfitz/gomemcache`. (#226)
- Use `IntegrationShouldRun` in `gomemcache_test`. (#254)
- Use Go 1.15 for CI builds. (#236)
- Improved configuration for `runtime` instrumentation. (#224)

### Fixed

- Update dependabot configuration to include newly added `bradfitz/gomemcache` package. (#226)
- Correct `runtime` instrumentation name. (#241)

## [0.10.1] - 2020-08-13

### Added

- The `go.opentelemetry.io/contrib/instrumentation/google.golang.org/grpc` module has been added to replace the instrumentation that had previoiusly existed in the `go.opentelemetry.io/otel/instrumentation/grpctrace` package. (#189)
- Instrumentation for the stdlib `net/http` and `net/http/httptrace` packages. (#190)
- Initial Cortex exporter. (#202, #205, #210, #211, #215)

### Fixed

- Bump google.golang.org/grpc from 1.30.0 to 1.31.0. (#166)
- Bump go.mongodb.org/mongo-driver from 1.3.5 to 1.4.0 in /instrumentation/go.mongodb.org/mongo-driver. (#170)
- Bump google.golang.org/grpc in /instrumentation/github.com/gin-gonic/gin. (#173)
- Bump google.golang.org/grpc in /instrumentation/github.com/labstack/echo. (#176)
- Bump google.golang.org/grpc from 1.30.0 to 1.31.0 in /instrumentation/github.com/Shopify/sarama. (#179)
- Bump cloud.google.com/go from 0.61.0 to 0.63.0 in /detectors/gcp. (#181, #199)
- Bump github.com/aws/aws-sdk-go from 1.33.15 to 1.34.1 in /detectors/aws. (#184, #192, #193, #198, #201, #203)
- Bump github.com/golangci/golangci-lint from 1.29.0 to 1.30.0 in /tools. (#186)
- Setup CI to run tests that require external resources (Cassandra and MongoDB). (#191)
- Bump github.com/Shopify/sarama from 1.26.4 to 1.27.0 in /instrumentation/github.com/Shopify/sarama. (#206)

## [0.10.0] - 2020-07-31

This release upgrades its [go.opentelemetry.io/otel](https://github.com/open-telemetry/opentelemetry-go/releases/tag/v0.10.0) dependency to v0.10.0 and includes new instrumentation for popular Kafka and Cassandra clients.

### Added

- A detector that generate resources from GCE instance. (#132)
- A detector that generate resources from AWS instances. (#139)
- Instrumentation for the Kafka client github.com/Shopify/sarama. (#134, #153)
- Links and status message for mock span in the internal testing library. (#134)
- Instrumentation for the Cassandra client github.com/gocql/gocql. (#137)
- A detector that generate resources from GKE clusters. (#154)

### Fixed

- Bump github.com/aws/aws-sdk-go from 1.33.8 to 1.33.15 in /detectors/aws. (#155, #157, #159, #162)
- Bump github.com/golangci/golangci-lint from 1.28.3 to 1.29.0 in /tools. (#146)

## [0.9.0] - 2020-07-20

This release upgrades its [go.opentelemetry.io/otel](https://github.com/open-telemetry/opentelemetry-go/releases/tag/v0.9.0) dependency to v0.9.0.

### Fixed

- Bump github.com/emicklei/go-restful/v3 from 3.0.0 to 3.2.0 in /instrumentation/github.com/emicklei/go-restful. (#133)
- Update dependabot configuration to correctly check all included packages. (#131)
- Update `RELEASING.md` with correct `tag.sh` command. (#130)

## [0.8.0] - 2020-07-10

This release upgrades its [go.opentelemetry.io/otel](https://github.com/open-telemetry/opentelemetry-go/releases/tag/v0.8.0) dependency to v0.8.0, includes minor fixes, and new instrumentation.

### Added

- Create this `CHANGELOG.md`. (#114)
- Add `emicklei/go-restful/v3` trace instrumentation. (#115)

### Changed

- Update `CONTRIBUTING.md` to ask for updates to `CHANGELOG.md` with each pull request. (#114)
- Move all `github.com` package instrumentation under a `github.com` directory. (#118)

### Fixed

- Update README to include information about external instrumentation.
   To start, this includes native instrumentation found in the `go-redis/redis` package. (#117)
- Bump github.com/golangci/golangci-lint from 1.27.0 to 1.28.2 in /tools. (#122, #123, #125)
- Bump go.mongodb.org/mongo-driver from 1.3.4 to 1.3.5 in /instrumentation/go.mongodb.org/mongo-driver. (#124)

## [0.7.0] - 2020-06-29

This release upgrades its [go.opentelemetry.io/otel](https://github.com/open-telemetry/opentelemetry-go/releases/tag/v0.7.0) dependency to v0.7.0.

### Added

- Create `RELEASING.md` instructions. (#101)
- Apply transitive dependabot go.mod updates as part of a new automatic Github workflow. (#94)
- New dependabot integration to automate package upgrades. (#61)
- Add automatic tag generation script for release. (#60)

### Changed

- Upgrade Datadog metrics exporter to include Resource tags. (#46)
- Added output validation to Datadog example. (#96)
- Move Macaron package to match layout guidelines. (#92)
- Update top-level README and instrumentation README. (#92)
- Bump google.golang.org/grpc from 1.29.1 to 1.30.0. (#99)
- Bump github.com/golangci/golangci-lint from 1.21.0 to 1.27.0 in /tools. (#77)
- Bump go.mongodb.org/mongo-driver from 1.3.2 to 1.3.4 in /instrumentation/go.mongodb.org/mongo-driver. (#76)
- Bump github.com/stretchr/testify from 1.5.1 to 1.6.1. (#74)
- Bump gopkg.in/macaron.v1 from 1.3.5 to 1.3.9 in /instrumentation/macaron. (#68)
- Bump github.com/gin-gonic/gin from 1.6.2 to 1.6.3 in /instrumentation/gin-gonic/gin. (#73)
- Bump github.com/DataDog/datadog-go from 3.5.0+incompatible to 3.7.2+incompatible in /exporters/metric/datadog. (#78)
- Replaced `internal/trace/http.go` helpers with `api/standard` helpers from otel-go repo. (#112)

## [0.6.1] - 2020-06-08

First official tagged release of `contrib` repository.

### Added

- `labstack/echo` trace instrumentation (#42)
- `mongodb` trace instrumentation (#26)
- Go Runtime metrics (#9)
- `gorilla/mux` trace instrumentation (#19)
- `gin-gonic` trace instrumentation (#15)
- `macaron` trace instrumentation (#20)
- `dogstatsd` metrics exporter (#10)
- `datadog` metrics exporter (#22)
- Tags to all modules in repository
- Repository folder structure and automated build (#3)

### Changes

- Prefix support for dogstatsd (#34)
- Update Go Runtime package to use batch observer (#44)

[Unreleased]: https://github.com/open-telemetry/opentelemetry-go-contrib/compare/v1.9.0...HEAD
[1.9.0/0.34.0/0.4.0]: https://github.com/open-telemetry/opentelemetry-go-contrib/releases/tag/v1.9.0
[1.8.0/0.33.0]: https://github.com/open-telemetry/opentelemetry-go-contrib/releases/tag/v1.8.0
[1.7.0/0.32.0]: https://github.com/open-telemetry/opentelemetry-go-contrib/releases/tag/v1.7.0
[1.6.0/0.31.0]: https://github.com/open-telemetry/opentelemetry-go-contrib/releases/tag/v1.6.0
[1.5.0/0.30.0/0.1.0]: https://github.com/open-telemetry/opentelemetry-go-contrib/releases/tag/v1.5.0
[1.4.0/0.29.0]: https://github.com/open-telemetry/opentelemetry-go-contrib/releases/tag/v1.4.0
[1.3.0/0.28.0]: https://github.com/open-telemetry/opentelemetry-go-contrib/releases/tag/v1.3.0
[1.2.0/0.27.0]: https://github.com/open-telemetry/opentelemetry-go-contrib/releases/tag/v1.2.0
[1.1.1/0.26.1]: https://github.com/open-telemetry/opentelemetry-go-contrib/releases/tag/v1.1.1
[1.1.0/0.26.0]: https://github.com/open-telemetry/opentelemetry-go-contrib/releases/tag/v1.1.0
[1.0.0/0.25.0]: https://github.com/open-telemetry/opentelemetry-go-contrib/releases/tag/v1.0.0
[0.24.0]: https://github.com/open-telemetry/opentelemetry-go-contrib/releases/tag/v0.24.0
[0.23.0]: https://github.com/open-telemetry/opentelemetry-go-contrib/releases/tag/v0.23.0
[0.22.0]: https://github.com/open-telemetry/opentelemetry-go-contrib/releases/tag/v0.22.0
[0.21.0]: https://github.com/open-telemetry/opentelemetry-go-contrib/releases/tag/v0.21.0
[0.20.0]: https://github.com/open-telemetry/opentelemetry-go-contrib/releases/tag/v0.20.0
[0.19.0]: https://github.com/open-telemetry/opentelemetry-go-contrib/releases/tag/v0.19.0
[0.18.0]: https://github.com/open-telemetry/opentelemetry-go-contrib/releases/tag/v0.18.0
[0.17.0]: https://github.com/open-telemetry/opentelemetry-go-contrib/releases/tag/v0.17.0
[0.16.0]: https://github.com/open-telemetry/opentelemetry-go-contrib/releases/tag/v0.16.0
[0.15.1]: https://github.com/open-telemetry/opentelemetry-go-contrib/releases/tag/v0.15.1
[0.15.0]: https://github.com/open-telemetry/opentelemetry-go-contrib/releases/tag/v0.15.0
[0.14.0]: https://github.com/open-telemetry/opentelemetry-go-contrib/releases/tag/v0.14.0
[0.13.0]: https://github.com/open-telemetry/opentelemetry-go-contrib/releases/tag/v0.13.0
[0.12.0]: https://github.com/open-telemetry/opentelemetry-go-contrib/releases/tag/v0.12.0
[0.11.0]: https://github.com/open-telemetry/opentelemetry-go-contrib/releases/tag/v0.11.0
[0.10.1]: https://github.com/open-telemetry/opentelemetry-go-contrib/releases/tag/v0.10.1
[0.10.0]: https://github.com/open-telemetry/opentelemetry-go-contrib/releases/tag/v0.10.0
[0.9.0]: https://github.com/open-telemetry/opentelemetry-go-contrib/releases/tag/v0.9.0
[0.8.0]: https://github.com/open-telemetry/opentelemetry-go-contrib/releases/tag/v0.8.0
[0.7.0]: https://github.com/open-telemetry/opentelemetry-go-contrib/releases/tag/v0.7.0
[0.6.1]: https://github.com/open-telemetry/opentelemetry-go-contrib/releases/tag/v0.6.1<|MERGE_RESOLUTION|>--- conflicted
+++ resolved
@@ -8,15 +8,13 @@
 
 ## [Unreleased]
 
-<<<<<<< HEAD
 ### Added
 
 - The `WithLogger` option to `go.opentelemetry.io/contrib/samplers/jaegerremote` to allow users to pass a `logr.Logger` and have operations logged. (#2566)
-=======
+
 ### Changed
 
 - Use Go 1.19 as the default version for CI testing/linting. (#2675)
->>>>>>> bbbd638e
 
 ## [1.9.0/0.34.0/0.4.0] - 2022-08-02
 

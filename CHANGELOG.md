# Changelog

All notable changes to this project will be documented in this file.

The format is based on [Keep a Changelog](https://keepachangelog.com/en/1.0.0/).

This project adheres to [Semantic Versioning](https://semver.org/spec/v2.0.0.html).

## [Unreleased]

### Added

<<<<<<< HEAD
- Add gRPC trace `Filter` to the `go.opentelemetry.io/contrib/instrumentation/google.golang.org/grpc/otelgrpc` package to provide the way to filter the traces automatically generated in interceptors. (#2572)
- The `GetTextMapPropagator` function to `go.opentelemetry.io/contrib/propagators/autoprop`.
=======
- The `TextMapPropagator` function to `go.opentelemetry.io/contrib/propagators/autoprop`.
>>>>>>> 758f66bb
  This function is used to return a composite `TextMapPropagator` from registered names (instead of having to specify with an environment variable). (#2593)

### Changed

- Upgraded all `semconv` package use to `v1.12.0`. (#2589)

## [1.8.0/0.33.0] - 2022-07-08

### Added

- The `go.opentelemetry.io/contrib/propagators/autoprop` package to provide configuration of propagators with useful defaults and envar support. (#2258)
- `WithPublicEndpointFn` hook to dynamically detect public HTTP requests and set their trace parent as a link. (#2342)

### Fixed

- Fix the `otelhttp`, `otelgin`, `otelmacaron`, `otelrestful` middlewares
  by using `SpanKindServer` when deciding the `SpanStatus`.
  This makes `4xx` response codes to not be an error anymore. (#2427)

## [1.7.0/0.32.0] - 2022-04-28

### Added

- Consistent probability sampler implementation. (#1379)

### Changed

- Upgraded all `semconv` package use to `v1.10.0`.
  This includes a backwards incompatible change for the `otelgocql` package to conform with the specification [change](https://github.com/open-telemetry/opentelemetry-specification/pull/1973).
  The `db.cassandra.keyspace` attribute is now transmitted as the `db.name` attribute. (#2222)

### Fixed

- Fix the `otelmux` middleware by using `SpanKindServer` when deciding the `SpanStatus`.
  This makes `4xx` response codes to not be an error anymore. (#1973)
- Fixed jaegerremote sampler not behaving properly with per operation strategy set. (#2137)
- Stopped injecting propagation context into response headers in otelhttp. (#2180)
- Fix issue where attributes for DynamoDB were not added because of a string miss match. (#2272)

### Removed

- Drop support for Go 1.16.
  The project currently only supports Go 1.17 and above. (#2314)

## [1.6.0/0.31.0] - 2022-03-28

### Added

- The project is now tested against Go 1.18 (in addition to the existing 1.16 and 1.17) (#1976)

### Changed

- Upgraded all dependencies on stable modules from `go.opentelemetry.io/otel` from v1.5.0 to v1.6.1. (#2134)
- Upgraded all dependencies on metric modules from `go.opentelemetry.io/otel` from v0.27.0 to v0.28.0. (#1977)

### Fixed

- otelhttp: Avoid panic by adding nil check to `wrappedBody.Close` (#2164)

## [1.5.0/0.30.0/0.1.0] - 2022-03-16

### Added

- Added the `go.opentelemetry.io/contrib/samplers/jaegerremote` package.
  This package implements the Jaeger remote sampler for OpenTelemetry Go. (#936)
- DynamoDB spans created with the `go.opentelemetry.io/contrib/instrumentation/github.com/aws/aws-sdk-go-v2/otelaws` package now have the appropriate database attributes added for the operation being performed.
  These attributes are detected automatically, but it is also now possible to provide a custom function to set attributes using `WithAttributeSetter`. (#1582)
- Add resource detector for GCP cloud function. (#1584)
- Add OpenTracing baggage extraction to the OpenTracing propagator in `go.opentelemetry.io/contrib/propagators/ot`. (#1880)

### Fixed

- Fix the `echo` middleware by using `SpanKind.SERVER` when deciding the `SpanStatus`.
  This makes `4xx` response codes to not be an error anymore. (#1848)

### Removed

- The deprecated `go.opentelemetry.io/contrib/exporters/metric/datadog` module is removed. (#1920)
- The deprecated `go.opentelemetry.io/contrib/exporters/metric/dogstatsd` module is removed. (#1920)
- The deprecated `go.opentelemetry.io/contrib/exporters/metric/cortex` module is removed.
  Use the `go.opentelemetry.io/otel/exporters/otlp/otlpmetric` exporter as a replacement to send data to a collector which can then export with its PRW exporter. (#1920)

## [1.4.0/0.29.0] - 2022-02-14

### Added

- Add `WithClientTrace` option to `go.opentelemetry.io/contrib/instrumentation/net/http/otelhttp`. (#875)

### Changed

- All metric instruments from the `go.opentelemetry.io/contrib/instrumentation/runtime` package have been renamed from `runtime.go.*` to `process.runtime.go.*` so as to comply with OpenTelemetry semantic conventions. (#1549)

### Fixed

- Change the `http-server-duration` instrument in `go.opentelemetry.io/contrib/instrumentation/net/http/otelhttp` to record milliseconds instead of microseconds.
  This changes fixes the code to comply with the OpenTelemetry specification. (#1414, #1537)
- Fixed the region reported by the `"go.opentelemetry.io/contrib/detectors/gcp".CloudRun` detector to comply with the OpenTelemetry specification.
  It no longer includes the project scoped region path, instead just the region. (#1546)
- The `"go.opentelemetry.io/contrib/instrumentation/net/http/otelhttp".Transport` type now correctly handles protocol switching responses.
  The returned response body implements the `io.ReadWriteCloser` interface if the underlying one does.
  This ensures that protocol switching requests receive a response body that they can write to. (#1329, #1628)

### Deprecated

- The `go.opentelemetry.io/contrib/exporters/metric/datadog` module is deprecated. (#1639)
- The `go.opentelemetry.io/contrib/exporters/metric/dogstatsd` module is deprecated. (#1639)
- The `go.opentelemetry.io/contrib/exporters/metric/cortex` module is deprecated.
  Use the go.opentelemetry.io/otel/exporters/otlp/otlpmetric exporter as a replacement to send data to a collector which can then export with its PRW exporter. (#1639)

### Removed

- Remove the `MinMaxSumCount` from cortex and datadog exporter. (#1554)
- The `go.opentelemetry.io/contrib/exporters/metric/dogstatsd` exporter no longer support exporting histogram or exact data points. (#1639)
- The `go.opentelemetry.io/contrib/exporters/metric/datadog` exporter no longer support exporting exact data points. (#1639)

## [1.3.0/0.28.0] - 2021-12-10

### ⚠️ Notice ⚠️

We have updated the project minimum supported Go version to 1.16

### Changed

- `otelhttptrace.NewClientTrace` now uses `TracerProvider` from the parent context if one exists and none was set with `WithTracerProvider` (#874)

### Fixed

- The `"go.opentelemetry.io/contrib/detector/aws/ecs".Detector` no longer errors if not running in ECS. (#1428)
- `go.opentelemetry.io/contrib/instrumentation/github.com/gorilla/mux/otelmux`
  does not require instrumented HTTP handlers to call `Write` nor
  `WriteHeader` anymore. (#1443)

## [1.2.0/0.27.0] - 2021-11-15

### Changed

- Update dependency on the `go.opentelemetry.io/otel` project to `v1.2.0`.
- `go.opentelemetry.io/contrib/instrumentation/github.com/aws/aws-lambda-go/otellambda/xrayconfig`
  updated to ensure access to the `TracerProvider`.
  - A `NewTracerProvider()` function is available to construct a recommended
    `TracerProvider` configuration.
  - `AllRecommendedOptions()` has been renamed to `WithRecommendedOptions()`
    and takes a `TracerProvider` as an argument.
  - `EventToCarrier()` and `Propagator()` are now `WithEventToCarrier()` and
    `WithPropagator()` to reflect that they return `Option` implementations.

## [1.1.1/0.26.1] - 2021-11-04

### Changed

- The `Transport`, `Handler`, and HTTP client convenience wrappers in the `go.opentelemetry.io/contrib/instrumentation/net/http/otelhttp` package now use the `TracerProvider` from the parent context if one exists and none was explicitly set when configuring the instrumentation. (#873)
- Semantic conventions now use `go.opentelemetry.io/otel/semconv/v1.7.0"`. (#1385)

## [1.1.0/0.26.0] - 2021-10-28

Update dependency on the `go.opentelemetry.io/otel` project to `v1.1.0`.

### Added

- Add instrumentation for the `github.com/aws/aws-lambda-go` package. (#983)
- Add resource detector for AWS Lambda. (#983)
- Add `WithTracerProvider` option for `otelhttptrace.NewClientTrace`. (#1128)
- Add optional AWS X-Ray configuration module for AWS Lambda Instrumentation. (#984)

### Fixed

- The `go.opentelemetry.io/contrib/propagators/ot` propagator returns the words `true` or `false` for the `ot-tracer-sampled` header instead of numerical `0` and `1`. (#1358)

## [1.0.0/0.25.0] - 2021-10-06

- Resource detectors and propagators (with the exception of `go.
  opentelemetry.io/contrib/propagators/opencensus`) are now stable and
  released at v1.0.0.
- Update dependency on the `go.opentelemetry.io/otel` project to `v1.0.1`.
- Update dependency on `go.opentelemetry.io/otel/metric` to `v0.24.0`.

## [0.24.0] - 2021-09-21

- Update dependency on the `go.opentelemetry.io/otel` project to `v1.0.0`.

## [0.23.0] - 2021-09-08

### Added

- Add `WithoutSubSpans`, `WithRedactedHeaders`, `WithoutHeaders`, and `WithInsecureHeaders` options for `otelhttptrace.NewClientTrace`. (#879)

### Changed

- Split `go.opentelemetry.io/contrib/propagators` module into `b3`, `jaeger`, `ot` modules. (#985)
- `otelmongodb` span attributes, name and span status now conform to specification. (#769)
- Migrated EC2 resource detector support from root module `go.opentelemetry.io/contrib/detectors/aws` to a separate EC2 resource detector module `go.opentelemetry.io/contrib/detectors/aws/ec2` (#1017)
- Add `cloud.provider` and `cloud.platform` to AWS detectors. (#1043)
- `otelhttptrace.NewClientTrace` now redacts known sensitive headers by default. (#879)

### Fixed

- Fix span not marked as error in `otelhttp.Transport` when `RoundTrip` fails with an error. (#950)

## [0.22.0] - 2021-07-26

### Added

- Add the `zpages` span processor. (#894)

### Changed

- The `b3.B3` type has been removed.
  `b3.New()` and `b3.WithInjectEncoding(encoding)` are added to replace it. (#868)

### Fixed

- Fix deadlocks and race conditions in `otelsarama.WrapAsyncProducer`.
  The `messaging.message_id` and `messaging.kafka.partition` attributes are now not set if a message was not processed. (#754) (#755) (#881)
- Fix `otelsarama.WrapAsyncProducer` so that the messages from the `Errors` channel contain the original `Metadata`. (#754)

## [0.21.0] - 2021-06-18

### Fixed

- Dockerfile based examples for `otelgin` and `otelmacaron`. (#767)

### Changed

- Supported minimum version of Go bumped from 1.14 to 1.15. (#787)
- EKS Resource Detector now use the Kubernetes Go client to obtain the ConfigMap. (#813)

### Removed

- Remove service name from `otelmongodb` configuration and span attributes. (#763)

## [0.20.0] - 2021-04-23

### Changed

- The `go.opentelemetry.io/contrib/instrumentation/go.mongodb.org/mongo-driver/mongo/otelmongo` instrumentation now accepts a `WithCommandAttributeDisabled`,
   so the caller can specify whether to opt-out of tracing the mongo command. (#712)
- Upgrade to v0.20.0 of `go.opentelemetry.io/otel`. (#758)
- The B3 and Jaeger propagators now store their debug or deferred state in the context.Context instead of the SpanContext. (#758)

## [0.19.0] - 2021-03-19

### Changed

- Upgrade to v0.19.0 of `go.opentelemetry.io/otel`.
- Fix Span names created in HTTP Instrumentation package to conform with guidelines. (#757)

## [0.18.0] - 2021-03-04

### Fixed

- `otelmemcache` no longer sets span status to OK instead of leaving it unset. (#477)
- Fix goroutine leak in gRPC `StreamClientInterceptor`. (#581)

### Removed

- Remove service name from `otelmemcache` configuration and span attributes. (#477)

## [0.17.0] - 2021-02-15

### Added

- Add `ot-tracer` propagator (#562)

### Changed

- Rename project default branch from `master` to `main`.

### Fixed

- Added failure message for AWS ECS resource detector for better debugging (#568)
- Goroutine leak in gRPC StreamClientInterceptor while streamer returns an error. (#581)

## [0.16.0] - 2021-01-13

### Fixed

- Fix module path for AWS ECS resource detector (#517)

## [0.15.1] - 2020-12-14

### Added

- Add registry link check to `Makefile` and pre-release script. (#446)
- A new AWS X-Ray ID Generator (#459)
- Migrate CircleCI jobs to GitHub Actions (#476)
- Add CodeQL GitHub Action (#506)
- Add gosec workflow to GitHub Actions (#507)

### Fixed

- Fixes the body replacement in otelhttp to not to mutate a nil body. (#484)

## [0.15.0] - 2020-12-11

### Added

- A new Amazon EKS resource detector. (#465)
- A new `gcp.CloudRun` detector for detecting resource from a Cloud Run instance. (#455)

## [0.14.0] - 2020-11-20

### Added

- `otelhttp.{Get,Head,Post,PostForm}` convenience wrappers for their `http` counterparts. (#390)
- The AWS detector now adds the cloud zone, host image ID, host type, and host name to the returned `Resource`. (#410)
- Add Amazon ECS Resource Detector for AWS X-Ray. (#466)
- Add propagator for AWS X-Ray (#462)

### Changed

- Add semantic version to `Tracer` / `Meter` created by instrumentation packages `otelsaram`, `otelrestful`, `otelmongo`, `otelhttp` and `otelhttptrace`. (#412)
- Update instrumentation guidelines about tracer / meter semantic version. (#412)
- Replace internal tracer and meter helpers by helpers from `go.opentelemetry.io/otel`. (#414)
- gRPC instrumentation sets span attribute `rpc.grpc.status_code`. (#453)

## Fixed

- `/detectors/aws` no longer fails if instance metadata is not available (e.g. not running in AWS) (#401)
- The AWS detector now returns a partial resource and an appropriate error if it encounters an error part way through determining a `Resource` identity. (#410)
- The `host` instrumentation unit test has been updated to not depend on the system it runs on. (#426)

## [0.13.0] - 2020-10-09

## Added

- A Jaeger propagator. (#375)

## Changed

- The `go.opentelemetry.io/contrib/instrumentation/google.golang.org/grpc/otelgrpc` package instrumentation no longer accepts a `Tracer` as an argument to the interceptor function.
   Instead, a new `WithTracerProvider` option is added to configure the `TracerProvider` used when creating the `Tracer` for the instrumentation. (#373)
- The `go.opentelemetry.io/contrib/instrumentation/gopkg.in/macaron.v1/otelmacaron` instrumentation now accepts a `TracerProvider` rather than a `Tracer`. (#374)
- Remove `go.opentelemetry.io/otel/sdk` dependency from instrumentation. (#381)
- Use `httpsnoop` in `go.opentelemetry.io/contrib/instrumentation/github.com/gorilla/mux/otelmux` to ensure `http.ResponseWriter` additional interfaces are preserved. (#388)

### Fixed

- The `go.opentelemetry.io/contrib/instrumentation/github.com/labstack/echo/otelecho.Middleware` no longer sends duplicate errors to the global `ErrorHandler`. (#377, #364)
- The import comment in `go.opentelemetry.io/contrib/instrumentation/net/http/otelhttp` is now correctly quoted. (#379)
- The B3 propagator sets the sample bitmask when the sampling decision is `debug`. (#369)

## [0.12.0] - 2020-09-25

### Added

- Benchmark tests for the gRPC instrumentation. (#296)
- Integration testing for the gRPC instrumentation. (#297)
- Allow custom labels to be added to net/http metrics. (#306)
- Added B3 propagator, moving it out of open.telemetry.io/otel repo. (#344)

### Changed

- Unify instrumentation about provider options for `go.mongodb.org/mongo-driver`, `gin-gonic/gin`, `gorilla/mux`,
  `labstack/echo`, `emicklei/go-restful`, `bradfitz/gomemcache`, `Shopify/sarama`, `net/http` and `beego`. (#303)
- Update instrumentation guidelines about uniform provider options. Also, update style guide. (#303)
- Make config struct of instrumentation unexported. (#303)
- Instrumentations have been updated to adhere to the [configuration style guide's](https://github.com/open-telemetry/opentelemetry-go/blob/master/CONTRIBUTING.md#config)
   updated recommendation to use `newConfig()` instead of `configure()`. (#336)
- A new instrumentation naming scheme is implemented to avoid package name conflicts for instrumented packages while still remaining discoverable. (#359)
  - `google.golang.org/grpc` -> `google.golang.org/grpc/otelgrpc`
  - `go.mongodb.org/mongo-driver` -> `go.mongodb.org/mongo-driver/mongo/otelmongo`
  - `net/http` -> `net/http/otelhttp`
  - `net/http/httptrace` -> `net/http/httptrace/otelhttptrace`
  - `github.com/labstack/echo` -> `github.com/labstack/echo/otelecho`
  - `github.com/bradfitz/gomemcache` -> `github.com/bradfitz/gomemcache/memcache/otelmemcache`
  - `github.com/gin-gonic/gin` -> `github.com/gin-gonic/gin/otelgin`
  - `github.com/gocql/gocql` -> `github.com/gocql/gocql/otelgocql`
  - `github.com/emicklei/go-restful` -> `github.com/emicklei/go-restful/otelrestful`
  - `github.com/Shopify/sarama` -> `github.com/Shopify/sarama/otelsarama`
  - `github.com/gorilla/mux` -> `github.com/gorilla/mux/otelmux`
  - `github.com/astaxie/beego` -> `github.com/astaxie/beego/otelbeego`
  - `gopkg.in/macaron.v1` -> `gopkg.in/macaron.v1/otelmacaron`
- Rename `OTelBeegoHandler` to `Handler` in the `go.opentelemetry.io/contrib/instrumentation/github.com/astaxie/beego/otelbeego` package. (#359)
- Replace `WithTracer` with `WithTracerProvider` in the `go.opentelemetry.io/contrib/instrumentation/gopkg.in/macaron.v1/otelmacaron` instrumentation. (#374)

## [0.11.0] - 2020-08-25

### Added

- Top-level `Version()` and `SemVersion()` functions defining the current version of the contrib package. (#225)
- Instrumentation for the `github.com/astaxie/beego` package. (#200)
- Instrumentation for the `github.com/bradfitz/gomemcache` package. (#204)
- Host metrics instrumentation. (#231)
- Cortex histogram and distribution support. (#237)
- Cortex example project. (#238)
- Cortex HTTP authentication. (#246)

### Changed

- Remove service name as a parameter of Sarama instrumentation. (#221)
- Replace `WithTracer` with `WithTracerProvider` in Sarama instrumentation. (#221)
- Switch to use common top-level module `SemVersion()` when creating versioned tracer in `bradfitz/gomemcache`. (#226)
- Use `IntegrationShouldRun` in `gomemcache_test`. (#254)
- Use Go 1.15 for CI builds. (#236)
- Improved configuration for `runtime` instrumentation. (#224)

### Fixed

- Update dependabot configuration to include newly added `bradfitz/gomemcache` package. (#226)
- Correct `runtime` instrumentation name. (#241)

## [0.10.1] - 2020-08-13

### Added

- The `go.opentelemetry.io/contrib/instrumentation/google.golang.org/grpc` module has been added to replace the instrumentation that had previoiusly existed in the `go.opentelemetry.io/otel/instrumentation/grpctrace` package. (#189)
- Instrumentation for the stdlib `net/http` and `net/http/httptrace` packages. (#190)
- Initial Cortex exporter. (#202, #205, #210, #211, #215)

### Fixed

- Bump google.golang.org/grpc from 1.30.0 to 1.31.0. (#166)
- Bump go.mongodb.org/mongo-driver from 1.3.5 to 1.4.0 in /instrumentation/go.mongodb.org/mongo-driver. (#170)
- Bump google.golang.org/grpc in /instrumentation/github.com/gin-gonic/gin. (#173)
- Bump google.golang.org/grpc in /instrumentation/github.com/labstack/echo. (#176)
- Bump google.golang.org/grpc from 1.30.0 to 1.31.0 in /instrumentation/github.com/Shopify/sarama. (#179)
- Bump cloud.google.com/go from 0.61.0 to 0.63.0 in /detectors/gcp. (#181, #199)
- Bump github.com/aws/aws-sdk-go from 1.33.15 to 1.34.1 in /detectors/aws. (#184, #192, #193, #198, #201, #203)
- Bump github.com/golangci/golangci-lint from 1.29.0 to 1.30.0 in /tools. (#186)
- Setup CI to run tests that require external resources (Cassandra and MongoDB). (#191)
- Bump github.com/Shopify/sarama from 1.26.4 to 1.27.0 in /instrumentation/github.com/Shopify/sarama. (#206)

## [0.10.0] - 2020-07-31

This release upgrades its [go.opentelemetry.io/otel](https://github.com/open-telemetry/opentelemetry-go/releases/tag/v0.10.0) dependency to v0.10.0 and includes new instrumentation for popular Kafka and Cassandra clients.

### Added

- A detector that generate resources from GCE instance. (#132)
- A detector that generate resources from AWS instances. (#139)
- Instrumentation for the Kafka client github.com/Shopify/sarama. (#134, #153)
- Links and status message for mock span in the internal testing library. (#134)
- Instrumentation for the Cassandra client github.com/gocql/gocql. (#137)
- A detector that generate resources from GKE clusters. (#154)

### Fixed

- Bump github.com/aws/aws-sdk-go from 1.33.8 to 1.33.15 in /detectors/aws. (#155, #157, #159, #162)
- Bump github.com/golangci/golangci-lint from 1.28.3 to 1.29.0 in /tools. (#146)

## [0.9.0] - 2020-07-20

This release upgrades its [go.opentelemetry.io/otel](https://github.com/open-telemetry/opentelemetry-go/releases/tag/v0.9.0) dependency to v0.9.0.

### Fixed

- Bump github.com/emicklei/go-restful/v3 from 3.0.0 to 3.2.0 in /instrumentation/github.com/emicklei/go-restful. (#133)
- Update dependabot configuration to correctly check all included packages. (#131)
- Update `RELEASING.md` with correct `tag.sh` command. (#130)

## [0.8.0] - 2020-07-10

This release upgrades its [go.opentelemetry.io/otel](https://github.com/open-telemetry/opentelemetry-go/releases/tag/v0.8.0) dependency to v0.8.0, includes minor fixes, and new instrumentation.

### Added

- Create this `CHANGELOG.md`. (#114)
- Add `emicklei/go-restful/v3` trace instrumentation. (#115)

### Changed

- Update `CONTRIBUTING.md` to ask for updates to `CHANGELOG.md` with each pull request. (#114)
- Move all `github.com` package instrumentation under a `github.com` directory. (#118)

### Fixed

- Update README to include information about external instrumentation.
   To start, this includes native instrumentation found in the `go-redis/redis` package. (#117)
- Bump github.com/golangci/golangci-lint from 1.27.0 to 1.28.2 in /tools. (#122, #123, #125)
- Bump go.mongodb.org/mongo-driver from 1.3.4 to 1.3.5 in /instrumentation/go.mongodb.org/mongo-driver. (#124)

## [0.7.0] - 2020-06-29

This release upgrades its [go.opentelemetry.io/otel](https://github.com/open-telemetry/opentelemetry-go/releases/tag/v0.7.0) dependency to v0.7.0.

### Added

- Create `RELEASING.md` instructions. (#101)
- Apply transitive dependabot go.mod updates as part of a new automatic Github workflow. (#94)
- New dependabot integration to automate package upgrades. (#61)
- Add automatic tag generation script for release. (#60)

### Changed

- Upgrade Datadog metrics exporter to include Resource tags. (#46)
- Added output validation to Datadog example. (#96)
- Move Macaron package to match layout guidelines. (#92)
- Update top-level README and instrumentation README. (#92)
- Bump google.golang.org/grpc from 1.29.1 to 1.30.0. (#99)
- Bump github.com/golangci/golangci-lint from 1.21.0 to 1.27.0 in /tools. (#77)
- Bump go.mongodb.org/mongo-driver from 1.3.2 to 1.3.4 in /instrumentation/go.mongodb.org/mongo-driver. (#76)
- Bump github.com/stretchr/testify from 1.5.1 to 1.6.1. (#74)
- Bump gopkg.in/macaron.v1 from 1.3.5 to 1.3.9 in /instrumentation/macaron. (#68)
- Bump github.com/gin-gonic/gin from 1.6.2 to 1.6.3 in /instrumentation/gin-gonic/gin. (#73)
- Bump github.com/DataDog/datadog-go from 3.5.0+incompatible to 3.7.2+incompatible in /exporters/metric/datadog. (#78)
- Replaced `internal/trace/http.go` helpers with `api/standard` helpers from otel-go repo. (#112)

## [0.6.1] - 2020-06-08

First official tagged release of `contrib` repository.

### Added

- `labstack/echo` trace instrumentation (#42)
- `mongodb` trace instrumentation (#26)
- Go Runtime metrics (#9)
- `gorilla/mux` trace instrumentation (#19)
- `gin-gonic` trace instrumentation (#15)
- `macaron` trace instrumentation (#20)
- `dogstatsd` metrics exporter (#10)
- `datadog` metrics exporter (#22)
- Tags to all modules in repository
- Repository folder structure and automated build (#3)

### Changes

- Prefix support for dogstatsd (#34)
- Update Go Runtime package to use batch observer (#44)

[Unreleased]: https://github.com/open-telemetry/opentelemetry-go-contrib/compare/v1.8.0...HEAD
[1.8.0/0.33.0]: https://github.com/open-telemetry/opentelemetry-go-contrib/releases/tag/v1.8.0
[1.7.0/0.32.0]: https://github.com/open-telemetry/opentelemetry-go-contrib/releases/tag/v1.7.0
[1.6.0/0.31.0]: https://github.com/open-telemetry/opentelemetry-go-contrib/releases/tag/v1.6.0
[1.5.0/0.30.0/0.1.0]: https://github.com/open-telemetry/opentelemetry-go-contrib/releases/tag/v1.5.0
[1.4.0/0.29.0]: https://github.com/open-telemetry/opentelemetry-go-contrib/releases/tag/v1.4.0
[1.3.0/0.28.0]: https://github.com/open-telemetry/opentelemetry-go-contrib/releases/tag/v1.3.0
[1.2.0/0.27.0]: https://github.com/open-telemetry/opentelemetry-go-contrib/releases/tag/v1.2.0
[1.1.1/0.26.1]: https://github.com/open-telemetry/opentelemetry-go-contrib/releases/tag/v1.1.1
[1.1.0/0.26.0]: https://github.com/open-telemetry/opentelemetry-go-contrib/releases/tag/v1.1.0
[1.0.0/0.25.0]: https://github.com/open-telemetry/opentelemetry-go-contrib/releases/tag/v1.0.0
[0.24.0]: https://github.com/open-telemetry/opentelemetry-go-contrib/releases/tag/v0.24.0
[0.23.0]: https://github.com/open-telemetry/opentelemetry-go-contrib/releases/tag/v0.23.0
[0.22.0]: https://github.com/open-telemetry/opentelemetry-go-contrib/releases/tag/v0.22.0
[0.21.0]: https://github.com/open-telemetry/opentelemetry-go-contrib/releases/tag/v0.21.0
[0.20.0]: https://github.com/open-telemetry/opentelemetry-go-contrib/releases/tag/v0.20.0
[0.19.0]: https://github.com/open-telemetry/opentelemetry-go-contrib/releases/tag/v0.19.0
[0.18.0]: https://github.com/open-telemetry/opentelemetry-go-contrib/releases/tag/v0.18.0
[0.17.0]: https://github.com/open-telemetry/opentelemetry-go-contrib/releases/tag/v0.17.0
[0.16.0]: https://github.com/open-telemetry/opentelemetry-go-contrib/releases/tag/v0.16.0
[0.15.1]: https://github.com/open-telemetry/opentelemetry-go-contrib/releases/tag/v0.15.1
[0.15.0]: https://github.com/open-telemetry/opentelemetry-go-contrib/releases/tag/v0.15.0
[0.14.0]: https://github.com/open-telemetry/opentelemetry-go-contrib/releases/tag/v0.14.0
[0.13.0]: https://github.com/open-telemetry/opentelemetry-go-contrib/releases/tag/v0.13.0
[0.12.0]: https://github.com/open-telemetry/opentelemetry-go-contrib/releases/tag/v0.12.0
[0.11.0]: https://github.com/open-telemetry/opentelemetry-go-contrib/releases/tag/v0.11.0
[0.10.1]: https://github.com/open-telemetry/opentelemetry-go-contrib/releases/tag/v0.10.1
[0.10.0]: https://github.com/open-telemetry/opentelemetry-go-contrib/releases/tag/v0.10.0
[0.9.0]: https://github.com/open-telemetry/opentelemetry-go-contrib/releases/tag/v0.9.0
[0.8.0]: https://github.com/open-telemetry/opentelemetry-go-contrib/releases/tag/v0.8.0
[0.7.0]: https://github.com/open-telemetry/opentelemetry-go-contrib/releases/tag/v0.7.0
[0.6.1]: https://github.com/open-telemetry/opentelemetry-go-contrib/releases/tag/v0.6.1<|MERGE_RESOLUTION|>--- conflicted
+++ resolved
@@ -10,12 +10,8 @@
 
 ### Added
 
-<<<<<<< HEAD
 - Add gRPC trace `Filter` to the `go.opentelemetry.io/contrib/instrumentation/google.golang.org/grpc/otelgrpc` package to provide the way to filter the traces automatically generated in interceptors. (#2572)
-- The `GetTextMapPropagator` function to `go.opentelemetry.io/contrib/propagators/autoprop`.
-=======
 - The `TextMapPropagator` function to `go.opentelemetry.io/contrib/propagators/autoprop`.
->>>>>>> 758f66bb
   This function is used to return a composite `TextMapPropagator` from registered names (instead of having to specify with an environment variable). (#2593)
 
 ### Changed

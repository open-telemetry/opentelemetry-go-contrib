--- conflicted
+++ resolved
@@ -11,13 +11,10 @@
 ### Added
 
 - Add the new `go.opentelemetry.io/contrib/instrgen` package to provide auto-generated source code instrumentation. (#3068, #3108)
-<<<<<<< HEAD
-- The `go.opentelemetry.io/contrib/processors/baggage/baggagetrace` module. This module provides a Baggage Span Processor. (#5404)
-=======
 - Add an experimental `OTEL_METRICS_PRODUCERS` environment variable to `go.opentelemetry.io/contrib/autoexport` to be set metrics producers. (#5281)
   - `prometheus` and `none` are supported values. You can specify multiple producers separated by a comma.
   - Add `WithFallbackMetricProducer` option that adds a fallback if the `OTEL_METRICS_PRODUCERS` is not set or empty.
->>>>>>> f251adcc
+- The `go.opentelemetry.io/contrib/processors/baggage/baggagetrace` module. This module provides a Baggage Span Processor. (#5404)
 
 ## [1.26.0/0.51.0/0.20.0/0.6.0/0.1.0] - 2024-04-24
 

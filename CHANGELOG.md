# Changelog

All notable changes to this project will be documented in this file.

The format is based on [Keep a Changelog](https://keepachangelog.com/en/1.0.0/).

This project adheres to [Semantic Versioning](https://semver.org/spec/v2.0.0.html).

## [Unreleased]

<<<<<<< HEAD
### Fixed

- Dockerfile based examples of instrumentation now run with go-1.16. (#767)
=======
### Removed

- Remove service name from `otelmongodb` configuration and span attributes. (#763)
>>>>>>> 13d72c9c

## [0.20.0] - 2021-04-23

### Changed

- The `go.opentelemetry.io/contrib/instrumentation/go.mongodb.org/mongo-driver/mongo/otelmongo` instrumentation now accepts a `WithCommandAttributeDisabled`, 
   so the caller can specify whether to opt-out of tracing the mongo command. (#712)
- Upgrade to v0.20.0 of `go.opentelemetry.io/otel`. (#758)
- The B3 and Jaeger propagators now store their debug or deferred state in the context.Context instead of the SpanContext. (#758)

## [0.19.0] - 2021-03-19

### Changed

- Upgrade to v0.19.0 of `go.opentelemetry.io/otel`.
- Fix Span names created in HTTP Instrumentation package to conform with guidelines. (#757)

## [0.18.0] - 2021-03-04

### Fixed

- `otelmemcache` no longer sets span status to OK instead of leaving it unset. (#477)
- Fix goroutine leak in gRPC `StreamClientInterceptor`. (#581)

### Removed

- Remove service name from `otelmemcache` configuration and span attributes. (#477)

## [0.17.0] - 2021-02-15

### Added

- Add `ot-tracer` propagator (#562)

### Changed

- Rename project default branch from `master` to `main`.

### Fixed

- Added failure message for AWS ECS resource detector for better debugging (#568)
- Goroutine leak in gRPC StreamClientInterceptor while streamer returns an error. (#581)

## [0.16.0] - 2021-01-13

### Fixed

- Fix module path for AWS ECS resource detector (#517)

## [0.15.1] - 2020-12-14

### Added

- Add registry link check to `Makefile` and pre-release script. (#446)
- A new AWS X-Ray ID Generator (#459)
- Migrate CircleCI jobs to GitHub Actions (#476)
- Add CodeQL GitHub Action (#506)
- Add gosec workflow to GitHub Actions (#507)

### Fixed

- Fixes the body replacement in otelhttp to not to mutate a nil body. (#484)

## [0.15.0] - 2020-12-11

### Added

- A new Amazon EKS resource detector. (#465)
- A new `gcp.CloudRun` detector for detecting resource from a Cloud Run instance. (#455)

## [0.14.0] - 2020-11-20

### Added

- `otelhttp.{Get,Head,Post,PostForm}` convenience wrappers for their `http` counterparts. (#390)
- The AWS detector now adds the cloud zone, host image ID, host type, and host name to the returned `Resource`. (#410)
- Add Amazon ECS Resource Detector for AWS X-Ray. (#466)
- Add propagator for AWS X-Ray (#462)

### Changed

- Add semantic version to `Tracer` / `Meter` created by instrumentation packages `otelsaram`, `otelrestful`, `otelmongo`, `otelhttp` and `otelhttptrace`. (#412)
- Update instrumentation guidelines about tracer / meter semantic version. (#412)
- Replace internal tracer and meter helpers by helpers from `go.opentelemetry.io/otel`. (#414)
- gRPC instrumentation sets span attribute `rpc.grpc.status_code`. (#453)

## Fixed

- `/detectors/aws` no longer fails if instance metadata is not available (e.g. not running in AWS) (#401)
- The AWS detector now returns a partial resource and an appropriate error if it encounters an error part way through determining a `Resource` identity. (#410)
- The `host` instrumentation unit test has been updated to not depend on the system it runs on. (#426)

## [0.13.0] - 2020-10-09

## Added

- A Jaeger propagator. (#375)

## Changed

- The `go.opentelemetry.io/contrib/instrumentation/google.golang.org/grpc/otelgrpc` package instrumentation no longer accepts a `Tracer` as an argument to the interceptor function.
   Instead, a new `WithTracerProvider` option is added to configure the `TracerProvider` used when creating the `Tracer` for the instrumentation. (#373)
- The `go.opentelemetry.io/contrib/instrumentation/gopkg.in/macaron.v1/otelmacaron` instrumentation now accepts a `TracerProvider` rather than a `Tracer`. (#374)
- Remove `go.opentelemetry.io/otel/sdk` dependency from instrumentation. (#381)
- Use `httpsnoop` in `go.opentelemetry.io/contrib/instrumentation/github.com/gorilla/mux/otelmux` to ensure `http.ResponseWriter` additional interfaces are preserved. (#388)

### Fixed

- The `go.opentelemetry.io/contrib/instrumentation/github.com/labstack/echo/otelecho.Middleware` no longer sends duplicate errors to the global `ErrorHandler`. (#377, #364)
- The import comment in `go.opentelemetry.io/contrib/instrumentation/net/http/otelhttp` is now correctly quoted. (#379)
- The B3 propagator sets the sample bitmask when the sampling decision is `debug`. (#369)

## [0.12.0] - 2020-09-25

### Changed

- Replace `WithTracer` with `WithTracerProvider` in the `go.opentelemetry.io/contrib/instrumentation/gopkg.in/macaron.v1/otelmacaron` instrumentation. (#374)

### Added

- Benchmark tests for the gRPC instrumentation. (#296)
- Integration testing for the gRPC instrumentation. (#297)
- Allow custom labels to be added to net/http metrics. (#306)
- Added B3 propagator, moving it out of open.telemetry.io/otel repo. (#344)

### Changed

- Unify instrumentation about provider options for `go.mongodb.org/mongo-driver`, `gin-gonic/gin`, `gorilla/mux`,
  `labstack/echo`, `emicklei/go-restful`, `bradfitz/gomemcache`, `Shopify/sarama`, `net/http` and `beego`. (#303)
- Update instrumentation guidelines about uniform provider options. Also, update style guide. (#303)
- Make config struct of instrumentation unexported. (#303)
- Instrumentations have been updated to adhere to the [configuration style guide's](https://github.com/open-telemetry/opentelemetry-go/blob/master/CONTRIBUTING.md#config)
   updated recommendation to use `newConfig()` instead of `configure()`. (#336)
- A new instrumentation naming scheme is implemented to avoid package name conflicts for instrumented packages while still remaining discoverable. (#359)
  - `google.golang.org/grpc` -> `google.golang.org/grpc/otelgrpc`
  - `go.mongodb.org/mongo-driver` -> `go.mongodb.org/mongo-driver/mongo/otelmongo`
  - `net/http` -> `net/http/otelhttp`
  - `net/http/httptrace` -> `net/http/httptrace/otelhttptrace`
  - `github.com/labstack/echo` -> `github.com/labstack/echo/otelecho`
  - `github.com/bradfitz/gomemcache` -> `github.com/bradfitz/gomemcache/memcache/otelmemcache`
  - `github.com/gin-gonic/gin` -> `github.com/gin-gonic/gin/otelgin`
  - `github.com/gocql/gocql` -> `github.com/gocql/gocql/otelgocql`
  - `github.com/emicklei/go-restful` -> `github.com/emicklei/go-restful/otelrestful`
  - `github.com/Shopify/sarama` -> `github.com/Shopify/sarama/otelsarama`
  - `github.com/gorilla/mux` -> `github.com/gorilla/mux/otelmux`
  - `github.com/astaxie/beego` -> `github.com/astaxie/beego/otelbeego`
  - `gopkg.in/macaron.v1` -> `gopkg.in/macaron.v1/otelmacaron`
- Rename `OTelBeegoHandler` to `Handler` in the `go.opentelemetry.io/contrib/instrumentation/github.com/astaxie/beego/otelbeego` package. (#359)

## [0.11.0] - 2020-08-25

### Added

- Top-level `Version()` and `SemVersion()` functions defining the current version of the contrib package. (#225)
- Instrumentation for the `github.com/astaxie/beego` package. (#200)
- Instrumentation for the `github.com/bradfitz/gomemcache` package. (#204)
- Host metrics instrumentation. (#231)
- Cortex histogram and distribution support. (#237)
- Cortex example project. (#238)
- Cortex HTTP authentication. (#246)

### Changed

- Remove service name as a parameter of Sarama instrumentation. (#221)
- Replace `WithTracer` with `WithTracerProvider` in Sarama instrumentation. (#221)
- Switch to use common top-level module `SemVersion()` when creating versioned tracer in `bradfitz/gomemcache`. (#226)
- Use `IntegrationShouldRun` in `gomemcache_test`. (#254)
- Use Go 1.15 for CI builds. (#236)
- Improved configuration for `runtime` instrumentation. (#224)

### Fixed

- Update dependabot configuration to include newly added `bradfitz/gomemcache` package. (#226)
- Correct `runtime` instrumentation name. (#241)

## [0.10.1] - 2020-08-13

### Added

- The `go.opentelemetry.io/contrib/instrumentation/google.golang.org/grpc` module has been added to replace the instrumentation that had previoiusly existed in the `go.opentelemetry.io/otel/instrumentation/grpctrace` package. (#189)
- Instrumentation for the stdlib `net/http` and `net/http/httptrace` packages. (#190)
- Initial Cortex exporter. (#202, #205, #210, #211, #215)

### Fixed

- Bump google.golang.org/grpc from 1.30.0 to 1.31.0. (#166)
- Bump go.mongodb.org/mongo-driver from 1.3.5 to 1.4.0 in /instrumentation/go.mongodb.org/mongo-driver. (#170)
- Bump google.golang.org/grpc in /instrumentation/github.com/gin-gonic/gin. (#173)
- Bump google.golang.org/grpc in /instrumentation/github.com/labstack/echo. (#176)
- Bump google.golang.org/grpc from 1.30.0 to 1.31.0 in /instrumentation/github.com/Shopify/sarama. (#179)
- Bump cloud.google.com/go from 0.61.0 to 0.63.0 in /detectors/gcp. (#181, #199)
- Bump github.com/aws/aws-sdk-go from 1.33.15 to 1.34.1 in /detectors/aws. (#184, #192, #193, #198, #201, #203)
- Bump github.com/golangci/golangci-lint from 1.29.0 to 1.30.0 in /tools. (#186)
- Setup CI to run tests that require external resources (Cassandra and MongoDB). (#191)
- Bump github.com/Shopify/sarama from 1.26.4 to 1.27.0 in /instrumentation/github.com/Shopify/sarama. (#206)

## [0.10.0] - 2020-07-31

This release upgrades its [go.opentelemetry.io/otel](https://github.com/open-telemetry/opentelemetry-go/releases/tag/v0.10.0) dependency to v0.10.0 and includes new instrumentation for popular Kafka and Cassandra clients.

### Added

- A detector that generate resources from GCE instance. (#132)
- A detector that generate resources from AWS instances. (#139)
- Instrumentation for the Kafka client github.com/Shopify/sarama. (#134, #153)
- Links and status message for mock span in the internal testing library. (#134)
- Instrumentation for the Cassandra client github.com/gocql/gocql. (#137)
- A detector that generate resources from GKE clusters. (#154)

### Fixed

- Bump github.com/aws/aws-sdk-go from 1.33.8 to 1.33.15 in /detectors/aws. (#155, #157, #159, #162)
- Bump github.com/golangci/golangci-lint from 1.28.3 to 1.29.0 in /tools. (#146)

## [0.9.0] - 2020-07-20

This release upgrades its [go.opentelemetry.io/otel](https://github.com/open-telemetry/opentelemetry-go/releases/tag/v0.9.0) dependency to v0.9.0.

### Fixed

- Bump github.com/emicklei/go-restful/v3 from 3.0.0 to 3.2.0 in /instrumentation/github.com/emicklei/go-restful. (#133)
- Update dependabot configuration to correctly check all included packages. (#131)
- Update `RELEASING.md` with correct `tag.sh` command. (#130)

## [0.8.0] - 2020-07-10

This release upgrades its [go.opentelemetry.io/otel](https://github.com/open-telemetry/opentelemetry-go/releases/tag/v0.8.0) dependency to v0.8.0, includes minor fixes, and new instrumentation.

### Added

- Create this `CHANGELOG.md`. (#114)
- Add `emicklei/go-restful/v3` trace instrumentation. (#115)

### Changed

- Update `CONTRIBUTING.md` to ask for updates to `CHANGELOG.md` with each pull request. (#114)
- Move all `github.com` package instrumentation under a `github.com` directory. (#118)

### Fixed

- Update README to include information about external instrumentation.
   To start, this includes native instrumentation found in the `go-redis/redis` package. (#117)
- Bump github.com/golangci/golangci-lint from 1.27.0 to 1.28.2 in /tools. (#122, #123, #125)
- Bump go.mongodb.org/mongo-driver from 1.3.4 to 1.3.5 in /instrumentation/go.mongodb.org/mongo-driver. (#124)

## [0.7.0] - 2020-06-29

This release upgrades its [go.opentelemetry.io/otel](https://github.com/open-telemetry/opentelemetry-go/releases/tag/v0.7.0) dependency to v0.7.0.

### Added

- Create `RELEASING.md` instructions. (#101)
- Apply transitive dependabot go.mod updates as part of a new automatic Github workflow. (#94)
- New dependabot integration to automate package upgrades. (#61)
- Add automatic tag generation script for release. (#60)

### Changed

- Upgrade Datadog metrics exporter to include Resource tags. (#46)
- Added output validation to Datadog example. (#96)
- Move Macaron package to match layout guidelines. (#92)
- Update top-level README and instrumentation README. (#92)
- Bump google.golang.org/grpc from 1.29.1 to 1.30.0. (#99)
- Bump github.com/golangci/golangci-lint from 1.21.0 to 1.27.0 in /tools. (#77)
- Bump go.mongodb.org/mongo-driver from 1.3.2 to 1.3.4 in /instrumentation/go.mongodb.org/mongo-driver. (#76)
- Bump github.com/stretchr/testify from 1.5.1 to 1.6.1. (#74)
- Bump gopkg.in/macaron.v1 from 1.3.5 to 1.3.9 in /instrumentation/macaron. (#68)
- Bump github.com/gin-gonic/gin from 1.6.2 to 1.6.3 in /instrumentation/gin-gonic/gin. (#73)
- Bump github.com/DataDog/datadog-go from 3.5.0+incompatible to 3.7.2+incompatible in /exporters/metric/datadog. (#78)
- Replaced `internal/trace/http.go` helpers with `api/standard` helpers from otel-go repo. (#112)

## [0.6.1] - 2020-06-08

First official tagged release of `contrib` repository.

### Added

- `labstack/echo` trace instrumentation (#42)
- `mongodb` trace instrumentation (#26)
- Go Runtime metrics (#9)
- `gorilla/mux` trace instrumentation (#19)
- `gin-gonic` trace instrumentation (#15)
- `macaron` trace instrumentation (#20)
- `dogstatsd` metrics exporter (#10)
- `datadog` metrics exporter (#22)
- Tags to all modules in repository
- Repository folder structure and automated build (#3)

### Changes

- Prefix support for dogstatsd (#34)
- Update Go Runtime package to use batch observer (#44)

[Unreleased]: https://github.com/open-telemetry/opentelemetry-go-contrib/compare/v0.20.0...HEAD
[0.20.0]: https://github.com/open-telemetry/opentelemetry-go-contrib/releases/tag/v0.20.0
[0.19.0]: https://github.com/open-telemetry/opentelemetry-go-contrib/releases/tag/v0.19.0
[0.18.0]: https://github.com/open-telemetry/opentelemetry-go-contrib/releases/tag/v0.18.0
[0.17.0]: https://github.com/open-telemetry/opentelemetry-go-contrib/releases/tag/v0.17.0
[0.16.0]: https://github.com/open-telemetry/opentelemetry-go-contrib/releases/tag/v0.16.0
[0.15.1]: https://github.com/open-telemetry/opentelemetry-go-contrib/releases/tag/v0.15.1
[0.15.0]: https://github.com/open-telemetry/opentelemetry-go-contrib/releases/tag/v0.15.0
[0.14.0]: https://github.com/open-telemetry/opentelemetry-go-contrib/releases/tag/v0.14.0
[0.13.0]: https://github.com/open-telemetry/opentelemetry-go-contrib/releases/tag/v0.13.0
[0.12.0]: https://github.com/open-telemetry/opentelemetry-go-contrib/releases/tag/v0.12.0
[0.11.0]: https://github.com/open-telemetry/opentelemetry-go-contrib/releases/tag/v0.11.0
[0.10.1]: https://github.com/open-telemetry/opentelemetry-go-contrib/releases/tag/v0.10.1
[0.10.0]: https://github.com/open-telemetry/opentelemetry-go-contrib/releases/tag/v0.10.0
[0.9.0]: https://github.com/open-telemetry/opentelemetry-go-contrib/releases/tag/v0.9.0
[0.8.0]: https://github.com/open-telemetry/opentelemetry-go-contrib/releases/tag/v0.8.0
[0.7.0]: https://github.com/open-telemetry/opentelemetry-go-contrib/releases/tag/v0.7.0
[0.6.1]: https://github.com/open-telemetry/opentelemetry-go-contrib/releases/tag/v0.6.1<|MERGE_RESOLUTION|>--- conflicted
+++ resolved
@@ -8,15 +8,13 @@
 
 ## [Unreleased]
 
-<<<<<<< HEAD
-### Fixed
-
-- Dockerfile based examples of instrumentation now run with go-1.16. (#767)
-=======
+### Fixed
+
+- Dockerfile based examples for `otelgin` and `otelmacaron`. (#767)
+
 ### Removed
 
 - Remove service name from `otelmongodb` configuration and span attributes. (#763)
->>>>>>> 13d72c9c
 
 ## [0.20.0] - 2021-04-23
 

--- conflicted
+++ resolved
@@ -13,11 +13,8 @@
 - Transform raw (`slog.KindAny`) attribute values to matching `log.Value` types.
   For example, `[]string{"foo", "bar"}` attribute value is now transformed to `log.SliceValue(log.StringValue("foo"), log.StringValue("bar"))` instead of `log.String("[foo bar"])`. (#6254)
 - Add the `WithSource` option to the `go.opentelemetry.io/contrib/bridges/otelslog` log bridge to set the `code.*` attributes in the log record that includes the source location where the record was emitted. (#6253)
-<<<<<<< HEAD
+- Add `ContextWithStartTime` and `StartTimeFromContext` to `go.opentelemetry.io/contrib/instrumentation/net/http/otelhttp`, which allows setting the start time using go context. (#6137)
 - Add `routeName` argument to `SpanNameFormatter` function in `go.opentelemetry.io/contrib/instrumentation/github.com/gin-gonic/gin/otelgin`. (#5741)
-=======
-- Add `ContextWithStartTime` and `StartTimeFromContext` to `go.opentelemetry.io/contrib/instrumentation/net/http/otelhttp`, which allows setting the start time using go context. (#6137)
->>>>>>> 0a251077
 
 ### Fixed
 

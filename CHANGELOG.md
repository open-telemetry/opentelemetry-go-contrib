--- conflicted
+++ resolved
@@ -24,17 +24,14 @@
 - The semantic conventions have been upgraded from `v1.27.0` to `v1.32.0` in `go.opentelemetry.io/contrib/bridges/otellogr`. (#7387)
 - The semantic conventions have been upgraded from `v1.26.0` to `v1.32.0` in `go.opentelemetry.io/contrib/bridges/otelzap`. (#7389)
 - The semantic conventions have been upgraded from `v1.26.0` to `v1.32.0` in `go.opentelemetry.io/contrib/detectors/gcp`. (#7378)
-<<<<<<< HEAD
 - The semantic conventions have been upgraded in `go.opentelemetry.io/contrib/instrumentation/go.mongodb.org/mongo-driver/mongo/otelmongo` to `v1.32.0`. (#7393)
 - The semantic conventions have been upgraded in `go.opentelemetry.io/contrib/instrumentation/go.mongodb.org/mongo-driver/v2/mongo/otelmongo` to `v1.32.0`. (#7393)
-=======
 - The semantic conventions have been upgraded in `go.opentelemetry.io/contrib/instrumentation/github.com/aws/aws-sdk-go-v2/otelaws` to `v1.32.0`. (#7394)
   - The `messaging.system=AmazonSQS` attribute has been corrected to `messaging.system=aws.sqs`.
   - The `net.peer.addr` attribute key has been upgraded to `server.address`.
   - The `http.status_code` attribute key has been upgraded to `http.response.status_code`.
   - The `db.system=dynamodb` attribute has been corrected to `db.system.name=aws.dynamodb`.
   - The deprecated `messaging.operation.type=publish` attribute has been corrected to `messaging.operation.type=send`.
->>>>>>> 15cb04e7
 - The semantic conventions have been upgraded from `v1.21.0` to `v1.32.0` in `go.opentelemetry.io/contrib/instrumentation/github.com/aws/aws-lambda-go/otellambda`. (#7400)
 - The semantic conventions in `go.opentelemetry.io/contrib/instrumentation/host` have been upgraded to `v1.32.0`. (#7390)
   - The description of `process.cpu.time` is updated to comply with semantic conventions.

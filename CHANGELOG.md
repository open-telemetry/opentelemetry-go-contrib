--- conflicted
+++ resolved
@@ -16,14 +16,11 @@
 
 - The deprecated `DefaultClient`, `Get`, `Head`, `Post`, and `PostForm` in `go.opentelemetry.io/contrib/instrumentation/net/http/otelhttp`.
   Use a custom `*http.Client` with `otelhttp.NewTransport(http.DefaultTransport)` instead. (#8266)
-<<<<<<< HEAD
+- The deprecated `WithPublicEndpoint` in `go.opentelemetry.io/contrib/instrumentation/net/http/otelhttp`.
+  Use `WithPublicEndpointFn` instead. (#8267)
 - The deprecated `WithRouteTag` in `go.opentelemetry.io/contrib/instrumentation/net/http/otelhttp`.
   The route is already added automatically for spans.
   For metrics, the alternative is to use the `WithMetricAttributesFn` option. (#8268)
-=======
-- The deprecated `WithPublicEndpoint` in `go.opentelemetry.io/contrib/instrumentation/net/http/otelhttp`.
-  Use `WithPublicEndpointFn` instead. (#8267)
->>>>>>> a0bd0ef1
 
 <!-- Released section -->
 <!-- Don't change this section unless doing release -->

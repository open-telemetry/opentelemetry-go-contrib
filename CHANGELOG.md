--- conflicted
+++ resolved
@@ -10,17 +10,13 @@
 
 ### Deprecated
 
-<<<<<<< HEAD
+- The `go.opentelemetry.io/contrib/instrumentation/go.mongodb.org/mongo-driver/mongo/otelmongo` package is deprecated.
+  If you would like to become a Code Owner of this module and prevent it from being removed, see [#5551]. (#5598)
 - The `go.opentelemetry.io/contrib/detectors/aws/ec2` package is deprecated.
   If you would like to become a Code Owner of this module and prevent it from being removed, see [#5542]. (#5636)
 
 [#5542]: https://github.com/open-telemetry/opentelemetry-go-contrib/issues/5542
-=======
-- The `go.opentelemetry.io/contrib/instrumentation/go.mongodb.org/mongo-driver/mongo/otelmongo` package is deprecated.
-  If you would like to become a Code Owner of this module and prevent it from being removed, see [#5551]. (#5598)
-
 [#5551]: https://github.com/open-telemetry/opentelemetry-go-contrib/issues/5551
->>>>>>> b5fd4958
 
 ## [1.27.0/0.52.0/0.21.0/0.7.0/0.2.0] - 2024-05-21
 

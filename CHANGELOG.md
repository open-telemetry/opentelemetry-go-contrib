# Changelog

All notable changes to this project will be documented in this file.

The format is based on [Keep a Changelog](https://keepachangelog.com/en/1.0.0/).

This project adheres to [Semantic Versioning](https://semver.org/spec/v2.0.0.html).

## [Unreleased]

<<<<<<< HEAD
- The `go.opentelemetry.io/contrib/propagators/autoexport` package to provide configuration of trace exporterswith useful defaults and envar support. (#2753)

## [1.10.0/0.35.0/0.5.0]

### Changed

- Rename the `Typ` field of `"go.opentelemetry.io/contrib/instrumentation/google.golang.org/grpc/otelgrpc".InterceptorInfo` to `Type`. (#2688)
- Use Go 1.19 as the default version for CI testing/linting. (#2675)

## [1.9.0/0.34.0/0.4.0] - 2022-08-02

### Added

- Add gRPC trace `Filter` to the `go.opentelemetry.io/contrib/instrumentation/google.golang.org/grpc/otelgrpc` package to provide the way to filter the traces automatically generated in interceptors. (#2572)
- The `TextMapPropagator` function to `go.opentelemetry.io/contrib/propagators/autoprop`.
  This function is used to return a composite `TextMapPropagator` from registered names (instead of having to specify with an environment variable). (#2593)

### Changed

- Upgraded all `semconv` package use to `v1.12.0`. (#2589)
=======
### Added

- The `go.opentelemetry.io/contrib/propagators/autoexport` package to provide configuration of trace exporterswith useful defaults and envar support. (#2753)
>>>>>>> cd320da0

## [1.8.0/0.33.0] - 2022-07-08

### Added

- The `go.opentelemetry.io/contrib/propagators/autoprop` package to provide configuration of propagators with useful defaults and envar support. (#2258)
- `WithPublicEndpointFn` hook to dynamically detect public HTTP requests and set their trace parent as a link. (#2342)

### Fixed

- Fix the `otelhttp`, `otelgin`, `otelmacaron`, `otelrestful` middlewares
  by using `SpanKindServer` when deciding the `SpanStatus`.
  This makes `4xx` response codes to not be an error anymore. (#2427)

## [1.7.0/0.32.0] - 2022-04-28

### Added

- Consistent probability sampler implementation. (#1379)

### Changed

- Upgraded all `semconv` package use to `v1.10.0`.
  This includes a backwards incompatible change for the `otelgocql` package to conform with the specification [change](https://github.com/open-telemetry/opentelemetry-specification/pull/1973).
  The `db.cassandra.keyspace` attribute is now transmitted as the `db.name` attribute. (#2222)

### Fixed

- Fix the `otelmux` middleware by using `SpanKindServer` when deciding the `SpanStatus`.
  This makes `4xx` response codes to not be an error anymore. (#1973)
- Fixed jaegerremote sampler not behaving properly with per operation strategy set. (#2137)
- Stopped injecting propagation context into response headers in otelhttp. (#2180)
- Fix issue where attributes for DynamoDB were not added because of a string miss match. (#2272)

### Removed

- Drop support for Go 1.16.
  The project currently only supports Go 1.17 and above. (#2314)

## [1.6.0/0.31.0] - 2022-03-28

### Added

- The project is now tested against Go 1.18 (in addition to the existing 1.16 and 1.17) (#1976)

### Changed

- Upgraded all dependencies on stable modules from `go.opentelemetry.io/otel` from v1.5.0 to v1.6.1. (#2134)
- Upgraded all dependencies on metric modules from `go.opentelemetry.io/otel` from v0.27.0 to v0.28.0. (#1977)

### Fixed

- otelhttp: Avoid panic by adding nil check to `wrappedBody.Close` (#2164)

## [1.5.0/0.30.0/0.1.0] - 2022-03-16

### Added

- Added the `go.opentelemetry.io/contrib/samplers/jaegerremote` package.
  This package implements the Jaeger remote sampler for OpenTelemetry Go. (#936)
- DynamoDB spans created with the `go.opentelemetry.io/contrib/instrumentation/github.com/aws/aws-sdk-go-v2/otelaws` package now have the appropriate database attributes added for the operation being performed.
  These attributes are detected automatically, but it is also now possible to provide a custom function to set attributes using `WithAttributeSetter`. (#1582)
- Add resource detector for GCP cloud function. (#1584)
- Add OpenTracing baggage extraction to the OpenTracing propagator in `go.opentelemetry.io/contrib/propagators/ot`. (#1880)

### Fixed

- Fix the `echo` middleware by using `SpanKind.SERVER` when deciding the `SpanStatus`.
  This makes `4xx` response codes to not be an error anymore. (#1848)

### Removed

- The deprecated `go.opentelemetry.io/contrib/exporters/metric/datadog` module is removed. (#1920)
- The deprecated `go.opentelemetry.io/contrib/exporters/metric/dogstatsd` module is removed. (#1920)
- The deprecated `go.opentelemetry.io/contrib/exporters/metric/cortex` module is removed.
  Use the `go.opentelemetry.io/otel/exporters/otlp/otlpmetric` exporter as a replacement to send data to a collector which can then export with its PRW exporter. (#1920)

## [1.4.0/0.29.0] - 2022-02-14

### Added

- Add `WithClientTrace` option to `go.opentelemetry.io/contrib/instrumentation/net/http/otelhttp`. (#875)

### Changed

- All metric instruments from the `go.opentelemetry.io/contrib/instrumentation/runtime` package have been renamed from `runtime.go.*` to `process.runtime.go.*` so as to comply with OpenTelemetry semantic conventions. (#1549)

### Fixed

- Change the `http-server-duration` instrument in `go.opentelemetry.io/contrib/instrumentation/net/http/otelhttp` to record milliseconds instead of microseconds.
  This changes fixes the code to comply with the OpenTelemetry specification. (#1414, #1537)
- Fixed the region reported by the `"go.opentelemetry.io/contrib/detectors/gcp".CloudRun` detector to comply with the OpenTelemetry specification.
  It no longer includes the project scoped region path, instead just the region. (#1546)
- The `"go.opentelemetry.io/contrib/instrumentation/net/http/otelhttp".Transport` type now correctly handles protocol switching responses.
  The returned response body implements the `io.ReadWriteCloser` interface if the underlying one does.
  This ensures that protocol switching requests receive a response body that they can write to. (#1329, #1628)

### Deprecated

- The `go.opentelemetry.io/contrib/exporters/metric/datadog` module is deprecated. (#1639)
- The `go.opentelemetry.io/contrib/exporters/metric/dogstatsd` module is deprecated. (#1639)
- The `go.opentelemetry.io/contrib/exporters/metric/cortex` module is deprecated.
  Use the go.opentelemetry.io/otel/exporters/otlp/otlpmetric exporter as a replacement to send data to a collector which can then export with its PRW exporter. (#1639)

### Removed

- Remove the `MinMaxSumCount` from cortex and datadog exporter. (#1554)
- The `go.opentelemetry.io/contrib/exporters/metric/dogstatsd` exporter no longer support exporting histogram or exact data points. (#1639)
- The `go.opentelemetry.io/contrib/exporters/metric/datadog` exporter no longer support exporting exact data points. (#1639)

## [1.3.0/0.28.0] - 2021-12-10

### ⚠️ Notice ⚠️

We have updated the project minimum supported Go version to 1.16

### Changed

- `otelhttptrace.NewClientTrace` now uses `TracerProvider` from the parent context if one exists and none was set with `WithTracerProvider` (#874)

### Fixed

- The `"go.opentelemetry.io/contrib/detector/aws/ecs".Detector` no longer errors if not running in ECS. (#1428)
- `go.opentelemetry.io/contrib/instrumentation/github.com/gorilla/mux/otelmux`
  does not require instrumented HTTP handlers to call `Write` nor
  `WriteHeader` anymore. (#1443)

## [1.2.0/0.27.0] - 2021-11-15

### Changed

- Update dependency on the `go.opentelemetry.io/otel` project to `v1.2.0`.
- `go.opentelemetry.io/contrib/instrumentation/github.com/aws/aws-lambda-go/otellambda/xrayconfig`
  updated to ensure access to the `TracerProvider`.
  - A `NewTracerProvider()` function is available to construct a recommended
    `TracerProvider` configuration.
  - `AllRecommendedOptions()` has been renamed to `WithRecommendedOptions()`
    and takes a `TracerProvider` as an argument.
  - `EventToCarrier()` and `Propagator()` are now `WithEventToCarrier()` and
    `WithPropagator()` to reflect that they return `Option` implementations.

## [1.1.1/0.26.1] - 2021-11-04

### Changed

- The `Transport`, `Handler`, and HTTP client convenience wrappers in the `go.opentelemetry.io/contrib/instrumentation/net/http/otelhttp` package now use the `TracerProvider` from the parent context if one exists and none was explicitly set when configuring the instrumentation. (#873)
- Semantic conventions now use `go.opentelemetry.io/otel/semconv/v1.7.0"`. (#1385)

## [1.1.0/0.26.0] - 2021-10-28

Update dependency on the `go.opentelemetry.io/otel` project to `v1.1.0`.

### Added

- Add instrumentation for the `github.com/aws/aws-lambda-go` package. (#983)
- Add resource detector for AWS Lambda. (#983)
- Add `WithTracerProvider` option for `otelhttptrace.NewClientTrace`. (#1128)
- Add optional AWS X-Ray configuration module for AWS Lambda Instrumentation. (#984)

### Fixed

- The `go.opentelemetry.io/contrib/propagators/ot` propagator returns the words `true` or `false` for the `ot-tracer-sampled` header instead of numerical `0` and `1`. (#1358)

## [1.0.0/0.25.0] - 2021-10-06

- Resource detectors and propagators (with the exception of `go.
  opentelemetry.io/contrib/propagators/opencensus`) are now stable and
  released at v1.0.0.
- Update dependency on the `go.opentelemetry.io/otel` project to `v1.0.1`.
- Update dependency on `go.opentelemetry.io/otel/metric` to `v0.24.0`.

## [0.24.0] - 2021-09-21

- Update dependency on the `go.opentelemetry.io/otel` project to `v1.0.0`.

## [0.23.0] - 2021-09-08

### Added

- Add `WithoutSubSpans`, `WithRedactedHeaders`, `WithoutHeaders`, and `WithInsecureHeaders` options for `otelhttptrace.NewClientTrace`. (#879)

### Changed

- Split `go.opentelemetry.io/contrib/propagators` module into `b3`, `jaeger`, `ot` modules. (#985)
- `otelmongodb` span attributes, name and span status now conform to specification. (#769)
- Migrated EC2 resource detector support from root module `go.opentelemetry.io/contrib/detectors/aws` to a separate EC2 resource detector module `go.opentelemetry.io/contrib/detectors/aws/ec2` (#1017)
- Add `cloud.provider` and `cloud.platform` to AWS detectors. (#1043)
- `otelhttptrace.NewClientTrace` now redacts known sensitive headers by default. (#879)

### Fixed

- Fix span not marked as error in `otelhttp.Transport` when `RoundTrip` fails with an error. (#950)

## [0.22.0] - 2021-07-26

### Added

- Add the `zpages` span processor. (#894)

### Changed

- The `b3.B3` type has been removed.
  `b3.New()` and `b3.WithInjectEncoding(encoding)` are added to replace it. (#868)

### Fixed

- Fix deadlocks and race conditions in `otelsarama.WrapAsyncProducer`.
  The `messaging.message_id` and `messaging.kafka.partition` attributes are now not set if a message was not processed. (#754) (#755) (#881)
- Fix `otelsarama.WrapAsyncProducer` so that the messages from the `Errors` channel contain the original `Metadata`. (#754)

## [0.21.0] - 2021-06-18

### Fixed

- Dockerfile based examples for `otelgin` and `otelmacaron`. (#767)

### Changed

- Supported minimum version of Go bumped from 1.14 to 1.15. (#787)
- EKS Resource Detector now use the Kubernetes Go client to obtain the ConfigMap. (#813)

### Removed

- Remove service name from `otelmongodb` configuration and span attributes. (#763)

## [0.20.0] - 2021-04-23

### Changed

- The `go.opentelemetry.io/contrib/instrumentation/go.mongodb.org/mongo-driver/mongo/otelmongo` instrumentation now accepts a `WithCommandAttributeDisabled`,
   so the caller can specify whether to opt-out of tracing the mongo command. (#712)
- Upgrade to v0.20.0 of `go.opentelemetry.io/otel`. (#758)
- The B3 and Jaeger propagators now store their debug or deferred state in the context.Context instead of the SpanContext. (#758)

## [0.19.0] - 2021-03-19

### Changed

- Upgrade to v0.19.0 of `go.opentelemetry.io/otel`.
- Fix Span names created in HTTP Instrumentation package to conform with guidelines. (#757)

## [0.18.0] - 2021-03-04

### Fixed

- `otelmemcache` no longer sets span status to OK instead of leaving it unset. (#477)
- Fix goroutine leak in gRPC `StreamClientInterceptor`. (#581)

### Removed

- Remove service name from `otelmemcache` configuration and span attributes. (#477)

## [0.17.0] - 2021-02-15

### Added

- Add `ot-tracer` propagator (#562)

### Changed

- Rename project default branch from `master` to `main`.

### Fixed

- Added failure message for AWS ECS resource detector for better debugging (#568)
- Goroutine leak in gRPC StreamClientInterceptor while streamer returns an error. (#581)

## [0.16.0] - 2021-01-13

### Fixed

- Fix module path for AWS ECS resource detector (#517)

## [0.15.1] - 2020-12-14

### Added

- Add registry link check to `Makefile` and pre-release script. (#446)
- A new AWS X-Ray ID Generator (#459)
- Migrate CircleCI jobs to GitHub Actions (#476)
- Add CodeQL GitHub Action (#506)
- Add gosec workflow to GitHub Actions (#507)

### Fixed

- Fixes the body replacement in otelhttp to not to mutate a nil body. (#484)

## [0.15.0] - 2020-12-11

### Added

- A new Amazon EKS resource detector. (#465)
- A new `gcp.CloudRun` detector for detecting resource from a Cloud Run instance. (#455)

## [0.14.0] - 2020-11-20

### Added

- `otelhttp.{Get,Head,Post,PostForm}` convenience wrappers for their `http` counterparts. (#390)
- The AWS detector now adds the cloud zone, host image ID, host type, and host name to the returned `Resource`. (#410)
- Add Amazon ECS Resource Detector for AWS X-Ray. (#466)
- Add propagator for AWS X-Ray (#462)

### Changed

- Add semantic version to `Tracer` / `Meter` created by instrumentation packages `otelsaram`, `otelrestful`, `otelmongo`, `otelhttp` and `otelhttptrace`. (#412)
- Update instrumentation guidelines about tracer / meter semantic version. (#412)
- Replace internal tracer and meter helpers by helpers from `go.opentelemetry.io/otel`. (#414)
- gRPC instrumentation sets span attribute `rpc.grpc.status_code`. (#453)

## Fixed

- `/detectors/aws` no longer fails if instance metadata is not available (e.g. not running in AWS) (#401)
- The AWS detector now returns a partial resource and an appropriate error if it encounters an error part way through determining a `Resource` identity. (#410)
- The `host` instrumentation unit test has been updated to not depend on the system it runs on. (#426)

## [0.13.0] - 2020-10-09

## Added

- A Jaeger propagator. (#375)

## Changed

- The `go.opentelemetry.io/contrib/instrumentation/google.golang.org/grpc/otelgrpc` package instrumentation no longer accepts a `Tracer` as an argument to the interceptor function.
   Instead, a new `WithTracerProvider` option is added to configure the `TracerProvider` used when creating the `Tracer` for the instrumentation. (#373)
- The `go.opentelemetry.io/contrib/instrumentation/gopkg.in/macaron.v1/otelmacaron` instrumentation now accepts a `TracerProvider` rather than a `Tracer`. (#374)
- Remove `go.opentelemetry.io/otel/sdk` dependency from instrumentation. (#381)
- Use `httpsnoop` in `go.opentelemetry.io/contrib/instrumentation/github.com/gorilla/mux/otelmux` to ensure `http.ResponseWriter` additional interfaces are preserved. (#388)

### Fixed

- The `go.opentelemetry.io/contrib/instrumentation/github.com/labstack/echo/otelecho.Middleware` no longer sends duplicate errors to the global `ErrorHandler`. (#377, #364)
- The import comment in `go.opentelemetry.io/contrib/instrumentation/net/http/otelhttp` is now correctly quoted. (#379)
- The B3 propagator sets the sample bitmask when the sampling decision is `debug`. (#369)

## [0.12.0] - 2020-09-25

### Added

- Benchmark tests for the gRPC instrumentation. (#296)
- Integration testing for the gRPC instrumentation. (#297)
- Allow custom labels to be added to net/http metrics. (#306)
- Added B3 propagator, moving it out of open.telemetry.io/otel repo. (#344)

### Changed

- Unify instrumentation about provider options for `go.mongodb.org/mongo-driver`, `gin-gonic/gin`, `gorilla/mux`,
  `labstack/echo`, `emicklei/go-restful`, `bradfitz/gomemcache`, `Shopify/sarama`, `net/http` and `beego`. (#303)
- Update instrumentation guidelines about uniform provider options. Also, update style guide. (#303)
- Make config struct of instrumentation unexported. (#303)
- Instrumentations have been updated to adhere to the [configuration style guide's](https://github.com/open-telemetry/opentelemetry-go/blob/master/CONTRIBUTING.md#config)
   updated recommendation to use `newConfig()` instead of `configure()`. (#336)
- A new instrumentation naming scheme is implemented to avoid package name conflicts for instrumented packages while still remaining discoverable. (#359)
  - `google.golang.org/grpc` -> `google.golang.org/grpc/otelgrpc`
  - `go.mongodb.org/mongo-driver` -> `go.mongodb.org/mongo-driver/mongo/otelmongo`
  - `net/http` -> `net/http/otelhttp`
  - `net/http/httptrace` -> `net/http/httptrace/otelhttptrace`
  - `github.com/labstack/echo` -> `github.com/labstack/echo/otelecho`
  - `github.com/bradfitz/gomemcache` -> `github.com/bradfitz/gomemcache/memcache/otelmemcache`
  - `github.com/gin-gonic/gin` -> `github.com/gin-gonic/gin/otelgin`
  - `github.com/gocql/gocql` -> `github.com/gocql/gocql/otelgocql`
  - `github.com/emicklei/go-restful` -> `github.com/emicklei/go-restful/otelrestful`
  - `github.com/Shopify/sarama` -> `github.com/Shopify/sarama/otelsarama`
  - `github.com/gorilla/mux` -> `github.com/gorilla/mux/otelmux`
  - `github.com/astaxie/beego` -> `github.com/astaxie/beego/otelbeego`
  - `gopkg.in/macaron.v1` -> `gopkg.in/macaron.v1/otelmacaron`
- Rename `OTelBeegoHandler` to `Handler` in the `go.opentelemetry.io/contrib/instrumentation/github.com/astaxie/beego/otelbeego` package. (#359)
- Replace `WithTracer` with `WithTracerProvider` in the `go.opentelemetry.io/contrib/instrumentation/gopkg.in/macaron.v1/otelmacaron` instrumentation. (#374)

## [0.11.0] - 2020-08-25

### Added

- Top-level `Version()` and `SemVersion()` functions defining the current version of the contrib package. (#225)
- Instrumentation for the `github.com/astaxie/beego` package. (#200)
- Instrumentation for the `github.com/bradfitz/gomemcache` package. (#204)
- Host metrics instrumentation. (#231)
- Cortex histogram and distribution support. (#237)
- Cortex example project. (#238)
- Cortex HTTP authentication. (#246)

### Changed

- Remove service name as a parameter of Sarama instrumentation. (#221)
- Replace `WithTracer` with `WithTracerProvider` in Sarama instrumentation. (#221)
- Switch to use common top-level module `SemVersion()` when creating versioned tracer in `bradfitz/gomemcache`. (#226)
- Use `IntegrationShouldRun` in `gomemcache_test`. (#254)
- Use Go 1.15 for CI builds. (#236)
- Improved configuration for `runtime` instrumentation. (#224)

### Fixed

- Update dependabot configuration to include newly added `bradfitz/gomemcache` package. (#226)
- Correct `runtime` instrumentation name. (#241)

## [0.10.1] - 2020-08-13

### Added

- The `go.opentelemetry.io/contrib/instrumentation/google.golang.org/grpc` module has been added to replace the instrumentation that had previoiusly existed in the `go.opentelemetry.io/otel/instrumentation/grpctrace` package. (#189)
- Instrumentation for the stdlib `net/http` and `net/http/httptrace` packages. (#190)
- Initial Cortex exporter. (#202, #205, #210, #211, #215)

### Fixed

- Bump google.golang.org/grpc from 1.30.0 to 1.31.0. (#166)
- Bump go.mongodb.org/mongo-driver from 1.3.5 to 1.4.0 in /instrumentation/go.mongodb.org/mongo-driver. (#170)
- Bump google.golang.org/grpc in /instrumentation/github.com/gin-gonic/gin. (#173)
- Bump google.golang.org/grpc in /instrumentation/github.com/labstack/echo. (#176)
- Bump google.golang.org/grpc from 1.30.0 to 1.31.0 in /instrumentation/github.com/Shopify/sarama. (#179)
- Bump cloud.google.com/go from 0.61.0 to 0.63.0 in /detectors/gcp. (#181, #199)
- Bump github.com/aws/aws-sdk-go from 1.33.15 to 1.34.1 in /detectors/aws. (#184, #192, #193, #198, #201, #203)
- Bump github.com/golangci/golangci-lint from 1.29.0 to 1.30.0 in /tools. (#186)
- Setup CI to run tests that require external resources (Cassandra and MongoDB). (#191)
- Bump github.com/Shopify/sarama from 1.26.4 to 1.27.0 in /instrumentation/github.com/Shopify/sarama. (#206)

## [0.10.0] - 2020-07-31

This release upgrades its [go.opentelemetry.io/otel](https://github.com/open-telemetry/opentelemetry-go/releases/tag/v0.10.0) dependency to v0.10.0 and includes new instrumentation for popular Kafka and Cassandra clients.

### Added

- A detector that generate resources from GCE instance. (#132)
- A detector that generate resources from AWS instances. (#139)
- Instrumentation for the Kafka client github.com/Shopify/sarama. (#134, #153)
- Links and status message for mock span in the internal testing library. (#134)
- Instrumentation for the Cassandra client github.com/gocql/gocql. (#137)
- A detector that generate resources from GKE clusters. (#154)

### Fixed

- Bump github.com/aws/aws-sdk-go from 1.33.8 to 1.33.15 in /detectors/aws. (#155, #157, #159, #162)
- Bump github.com/golangci/golangci-lint from 1.28.3 to 1.29.0 in /tools. (#146)

## [0.9.0] - 2020-07-20

This release upgrades its [go.opentelemetry.io/otel](https://github.com/open-telemetry/opentelemetry-go/releases/tag/v0.9.0) dependency to v0.9.0.

### Fixed

- Bump github.com/emicklei/go-restful/v3 from 3.0.0 to 3.2.0 in /instrumentation/github.com/emicklei/go-restful. (#133)
- Update dependabot configuration to correctly check all included packages. (#131)
- Update `RELEASING.md` with correct `tag.sh` command. (#130)

## [0.8.0] - 2020-07-10

This release upgrades its [go.opentelemetry.io/otel](https://github.com/open-telemetry/opentelemetry-go/releases/tag/v0.8.0) dependency to v0.8.0, includes minor fixes, and new instrumentation.

### Added

- Create this `CHANGELOG.md`. (#114)
- Add `emicklei/go-restful/v3` trace instrumentation. (#115)

### Changed

- Update `CONTRIBUTING.md` to ask for updates to `CHANGELOG.md` with each pull request. (#114)
- Move all `github.com` package instrumentation under a `github.com` directory. (#118)

### Fixed

- Update README to include information about external instrumentation.
   To start, this includes native instrumentation found in the `go-redis/redis` package. (#117)
- Bump github.com/golangci/golangci-lint from 1.27.0 to 1.28.2 in /tools. (#122, #123, #125)
- Bump go.mongodb.org/mongo-driver from 1.3.4 to 1.3.5 in /instrumentation/go.mongodb.org/mongo-driver. (#124)

## [0.7.0] - 2020-06-29

This release upgrades its [go.opentelemetry.io/otel](https://github.com/open-telemetry/opentelemetry-go/releases/tag/v0.7.0) dependency to v0.7.0.

### Added

- Create `RELEASING.md` instructions. (#101)
- Apply transitive dependabot go.mod updates as part of a new automatic Github workflow. (#94)
- New dependabot integration to automate package upgrades. (#61)
- Add automatic tag generation script for release. (#60)

### Changed

- Upgrade Datadog metrics exporter to include Resource tags. (#46)
- Added output validation to Datadog example. (#96)
- Move Macaron package to match layout guidelines. (#92)
- Update top-level README and instrumentation README. (#92)
- Bump google.golang.org/grpc from 1.29.1 to 1.30.0. (#99)
- Bump github.com/golangci/golangci-lint from 1.21.0 to 1.27.0 in /tools. (#77)
- Bump go.mongodb.org/mongo-driver from 1.3.2 to 1.3.4 in /instrumentation/go.mongodb.org/mongo-driver. (#76)
- Bump github.com/stretchr/testify from 1.5.1 to 1.6.1. (#74)
- Bump gopkg.in/macaron.v1 from 1.3.5 to 1.3.9 in /instrumentation/macaron. (#68)
- Bump github.com/gin-gonic/gin from 1.6.2 to 1.6.3 in /instrumentation/gin-gonic/gin. (#73)
- Bump github.com/DataDog/datadog-go from 3.5.0+incompatible to 3.7.2+incompatible in /exporters/metric/datadog. (#78)
- Replaced `internal/trace/http.go` helpers with `api/standard` helpers from otel-go repo. (#112)

## [0.6.1] - 2020-06-08

First official tagged release of `contrib` repository.

### Added

- `labstack/echo` trace instrumentation (#42)
- `mongodb` trace instrumentation (#26)
- Go Runtime metrics (#9)
- `gorilla/mux` trace instrumentation (#19)
- `gin-gonic` trace instrumentation (#15)
- `macaron` trace instrumentation (#20)
- `dogstatsd` metrics exporter (#10)
- `datadog` metrics exporter (#22)
- Tags to all modules in repository
- Repository folder structure and automated build (#3)

### Changes

- Prefix support for dogstatsd (#34)
- Update Go Runtime package to use batch observer (#44)

[Unreleased]: https://github.com/open-telemetry/opentelemetry-go-contrib/compare/v1.10.0...HEAD
[1.10.0/0.35.0/0.5.0]: https://github.com/open-telemetry/opentelemetry-go-contrib/releases/tag/v1.10.0
[1.9.0/0.34.0/0.4.0]: https://github.com/open-telemetry/opentelemetry-go-contrib/releases/tag/v1.9.0
[1.8.0/0.33.0]: https://github.com/open-telemetry/opentelemetry-go-contrib/releases/tag/v1.8.0
[1.7.0/0.32.0]: https://github.com/open-telemetry/opentelemetry-go-contrib/releases/tag/v1.7.0
[1.6.0/0.31.0]: https://github.com/open-telemetry/opentelemetry-go-contrib/releases/tag/v1.6.0
[1.5.0/0.30.0/0.1.0]: https://github.com/open-telemetry/opentelemetry-go-contrib/releases/tag/v1.5.0
[1.4.0/0.29.0]: https://github.com/open-telemetry/opentelemetry-go-contrib/releases/tag/v1.4.0
[1.3.0/0.28.0]: https://github.com/open-telemetry/opentelemetry-go-contrib/releases/tag/v1.3.0
[1.2.0/0.27.0]: https://github.com/open-telemetry/opentelemetry-go-contrib/releases/tag/v1.2.0
[1.1.1/0.26.1]: https://github.com/open-telemetry/opentelemetry-go-contrib/releases/tag/v1.1.1
[1.1.0/0.26.0]: https://github.com/open-telemetry/opentelemetry-go-contrib/releases/tag/v1.1.0
[1.0.0/0.25.0]: https://github.com/open-telemetry/opentelemetry-go-contrib/releases/tag/v1.0.0
[0.24.0]: https://github.com/open-telemetry/opentelemetry-go-contrib/releases/tag/v0.24.0
[0.23.0]: https://github.com/open-telemetry/opentelemetry-go-contrib/releases/tag/v0.23.0
[0.22.0]: https://github.com/open-telemetry/opentelemetry-go-contrib/releases/tag/v0.22.0
[0.21.0]: https://github.com/open-telemetry/opentelemetry-go-contrib/releases/tag/v0.21.0
[0.20.0]: https://github.com/open-telemetry/opentelemetry-go-contrib/releases/tag/v0.20.0
[0.19.0]: https://github.com/open-telemetry/opentelemetry-go-contrib/releases/tag/v0.19.0
[0.18.0]: https://github.com/open-telemetry/opentelemetry-go-contrib/releases/tag/v0.18.0
[0.17.0]: https://github.com/open-telemetry/opentelemetry-go-contrib/releases/tag/v0.17.0
[0.16.0]: https://github.com/open-telemetry/opentelemetry-go-contrib/releases/tag/v0.16.0
[0.15.1]: https://github.com/open-telemetry/opentelemetry-go-contrib/releases/tag/v0.15.1
[0.15.0]: https://github.com/open-telemetry/opentelemetry-go-contrib/releases/tag/v0.15.0
[0.14.0]: https://github.com/open-telemetry/opentelemetry-go-contrib/releases/tag/v0.14.0
[0.13.0]: https://github.com/open-telemetry/opentelemetry-go-contrib/releases/tag/v0.13.0
[0.12.0]: https://github.com/open-telemetry/opentelemetry-go-contrib/releases/tag/v0.12.0
[0.11.0]: https://github.com/open-telemetry/opentelemetry-go-contrib/releases/tag/v0.11.0
[0.10.1]: https://github.com/open-telemetry/opentelemetry-go-contrib/releases/tag/v0.10.1
[0.10.0]: https://github.com/open-telemetry/opentelemetry-go-contrib/releases/tag/v0.10.0
[0.9.0]: https://github.com/open-telemetry/opentelemetry-go-contrib/releases/tag/v0.9.0
[0.8.0]: https://github.com/open-telemetry/opentelemetry-go-contrib/releases/tag/v0.8.0
[0.7.0]: https://github.com/open-telemetry/opentelemetry-go-contrib/releases/tag/v0.7.0
[0.6.1]: https://github.com/open-telemetry/opentelemetry-go-contrib/releases/tag/v0.6.1<|MERGE_RESOLUTION|>--- conflicted
+++ resolved
@@ -8,32 +8,9 @@
 
 ## [Unreleased]
 
-<<<<<<< HEAD
+### Added
+
 - The `go.opentelemetry.io/contrib/propagators/autoexport` package to provide configuration of trace exporterswith useful defaults and envar support. (#2753)
-
-## [1.10.0/0.35.0/0.5.0]
-
-### Changed
-
-- Rename the `Typ` field of `"go.opentelemetry.io/contrib/instrumentation/google.golang.org/grpc/otelgrpc".InterceptorInfo` to `Type`. (#2688)
-- Use Go 1.19 as the default version for CI testing/linting. (#2675)
-
-## [1.9.0/0.34.0/0.4.0] - 2022-08-02
-
-### Added
-
-- Add gRPC trace `Filter` to the `go.opentelemetry.io/contrib/instrumentation/google.golang.org/grpc/otelgrpc` package to provide the way to filter the traces automatically generated in interceptors. (#2572)
-- The `TextMapPropagator` function to `go.opentelemetry.io/contrib/propagators/autoprop`.
-  This function is used to return a composite `TextMapPropagator` from registered names (instead of having to specify with an environment variable). (#2593)
-
-### Changed
-
-- Upgraded all `semconv` package use to `v1.12.0`. (#2589)
-=======
-### Added
-
-- The `go.opentelemetry.io/contrib/propagators/autoexport` package to provide configuration of trace exporterswith useful defaults and envar support. (#2753)
->>>>>>> cd320da0
 
 ## [1.8.0/0.33.0] - 2022-07-08
 

# Changelog

All notable changes to this project will be documented in this file.

The format is based on [Keep a Changelog](https://keepachangelog.com/en/1.0.0/).

This project adheres to [Semantic Versioning](https://semver.org/spec/v2.0.0.html).

## [Unreleased]

### Added

- Add the new `go.opentelemetry.io/contrib/instrgen` package to provide auto-generated source code instrumentation. (#3068, #3108)
- Add an experimental `OTEL_METRICS_PRODUCERS` environment variable to `go.opentelemetry.io/contrib/autoexport` to be set metrics producers. (#5281)
  - `prometheus` and `none` are supported values. You can specify multiple producers separated by a comma.
  - Add `WithFallbackMetricProducer` option that adds a fallback if the `OTEL_METRICS_PRODUCERS` is not set or empty.
- The `go.opentelemetry.io/contrib/processors/baggage/baggagetrace` module. This module provides a Baggage Span Processor. (#5404)
- Add gRPC trace `Filter` for stats handler to `go.opentelemetry.io/contrib/instrumentation/google.golang.org/grpc/otelgrpc`. (#5196)
- Add a repository Code Ownership Policy. (#5555)
- The `go.opentelemetry.io/contrib/bridges/otellogrus` module.
  This module provides an OpenTelemetry logging bridge for `github.com/sirupsen/logrus`. (#5355)
- The `WithVersion` option function in `go.opentelemetry.io/contrib/bridges/otelslog`.
  This option function is used as a replacement of `WithInstrumentationScope` to specify the logged package version. (#5588)
- The `WithSchemaURL` option function in `go.opentelemetry.io/contrib/bridges/otelslog`.
  This option function is used as a replacement of `WithInstrumentationScope` to specify the semantic convention schema URL for the logged records. (#5588)

### Changed

- The gRPC trace `Filter` for interceptor is renamed to `InterceptorFilter`. (#5196)
- The gRPC trace filter functions `Any`, `All`, `None`, `Not`, `MethodName`, `MethodPrefix`, `FullMethodName`, `ServiceName`, `ServicePrefix` and `HealthCheck` for interceptor are moved to `go.opentelemetry.io/contrib/instrumentation/google.golang.org/grpc/otelgrpc/filters/interceptor`.
  With this change, the filters in `go.opentelemetry.io/contrib/instrumentation/google.golang.org/grpc/otelgrpc` are now working for stats handler. (#5196)
<<<<<<< HEAD
- Add support for Cloud Run jobs in `go.opentelemetry.io/contrib/detectors/gcp`. (#5559)
=======
- `NewLogger` now accepts a `name` `string` as the first argument.
  This parameter is used as a replacement of `WithInstrumentationScope` to specify the name of the logger backing the underlying `Handler`. (#5588)
- `NewHandler` now accepts a `name` `string` as the first argument.
  This parameter is used as a replacement of `WithInstrumentationScope` to specify the name of the logger backing the returned `Handler`. (#5588)

### Removed

- The `WithInstrumentationScope` option function in `go.opentelemetry.io/contrib/bridges/otelslog` is removed.
  Use the `name` parameter added to `NewHandler` and `NewLogger` as well as `WithVersion` and `WithSchema` as replacements. (#5588)
>>>>>>> a7bcce4a

### Deprecated

- The `InterceptorFilter` type in `go.opentelemetry.io/contrib/instrumentation/google.golang.org/grpc/otelgrpc` is deprecated. (#5196)

## [1.26.0/0.51.0/0.20.0/0.6.0/0.1.0] - 2024-04-24

### Added

- `NewSDK` in `go.opentelemetry.io/contrib/config` now returns a configured SDK with a valid `MeterProvider`. (#4804)

### Changed

- Change the scope name for the prometheus bridge to `go.opentelemetry.io/contrib/bridges/prometheus` to match the package. (#5396)
- Add support for settings additional properties for resource configuration in `go.opentelemetry.io/contrib/config`. (#4832)

### Fixed

- Fix bug where an empty exemplar was added to counters in `go.opentelemetry.io/contrib/bridges/prometheus`. (#5395)
- Fix bug where the last histogram bucket was missing in `go.opentelemetry.io/contrib/bridges/prometheus`. (#5395)

## [1.25.0/0.50.0/0.19.0/0.5.0/0.0.1] - 2024-04-05

### Added

- Implemented setting the `cloud.resource_id` resource attribute in `go.opentelemetry.io/detectors/aws/ecs` based on the ECS Metadata v4 endpoint. (#5091)
- The `go.opentelemetry.io/contrib/bridges/otelslog` module.
  This module provides an OpenTelemetry logging bridge for "log/slog". (#5335)

### Fixed

- Update all dependencies to address [GO-2024-2687]. (#5359)

### Removed

- Drop support for [Go 1.20]. (#5163)

## [1.24.0/0.49.0/0.18.0/0.4.0] - 2024-02-23

This release is the last to support [Go 1.20].
The next release will require at least [Go 1.21].

### Added

- Support [Go 1.22]. (#5082)
- Add support for Summary metrics to `go.opentelemetry.io/contrib/bridges/prometheus`. (#5089)
- Add support for Exponential (native) Histograms in `go.opentelemetry.io/contrib/bridges/prometheus`. (#5093)

### Removed

- The deprecated `RequestCount` constant in `go.opentelemetry.io/contrib/instrumentation/net/http/otelhttp` is removed. (#4894)
- The deprecated `RequestContentLength` constant in `go.opentelemetry.io/contrib/instrumentation/net/http/otelhttp` is removed. (#4894)
- The deprecated `ResponseContentLength` constant in `go.opentelemetry.io/contrib/instrumentation/net/http/otelhttp` is removed. (#4894)
- The deprecated `ServerLatency` constant in `go.opentelemetry.io/contrib/instrumentation/net/http/otelhttp` is removed. (#4894)

### Fixed

- Retrieving the body bytes count in `go.opentelemetry.io/contrib/instrumentation/net/http/otelhttp` does not cause a data race anymore. (#5080)

## [1.23.0/0.48.0/0.17.0/0.3.0] - 2024-02-06

### Added

- Add client metric support to `go.opentelemetry.io/contrib/instrumentation/net/http/otelhttp`. (#4707)
- Add peer attributes to spans recorded by `NewClientHandler`, `NewServerHandler` in `go.opentelemetry.io/contrib/instrumentation/google.golang.org/grpc/otelgrpc`. (#4873)
- Add support for `cloud.account.id`, `cloud.availability_zone` and `cloud.region` in the AWS ECS detector. (#4860)

### Changed

- The fallback options in  `go.opentelemetry.io/contrib/exporters/autoexport` now accept factory functions. (#4891)
  - `WithFallbackMetricReader(metric.Reader) MetricOption` is replaced with `func WithFallbackMetricReader(func(context.Context) (metric.Reader, error)) MetricOption`.
  - `WithFallbackSpanExporter(trace.SpanExporter) SpanOption` is replaced with `WithFallbackSpanExporter(func(context.Context) (trace.SpanExporter, error)) SpanOption`.
- The `http.server.request_content_length` metric in `go.opentelemetry.io/contrib/instrumentation/net/http/otelhttp` is changed to `http.server.request.size`.(#4707)
- The `http.server.response_content_length` metric in `go.opentelemetry.io/contrib/instrumentation/net/http/otelhttp` is changed to `http.server.response.size`.(#4707)

### Deprecated

- The `RequestCount`, `RequestContentLength`, `ResponseContentLength`, `ServerLatency` constants in `go.opentelemetry.io/contrib/instrumentation/net/http/otelhttp` are deprecated. (#4707)

### Fixed

- Do not panic in `go.opentelemetry.io/contrib/instrumentation/google.golang.org/grpc/otelgrpc` if `MeterProvider` returns a `nil` instrument. (#4875)

## [1.22.0/0.47.0/0.16.0/0.2.0] - 2024-01-18

### Added

- Add `SDK.Shutdown` method in `"go.opentelemetry.io/contrib/config"`. (#4583)
- `NewSDK` in `go.opentelemetry.io/contrib/config` now returns a configured SDK with a valid `TracerProvider`. (#4741)

### Changed

- The semantic conventions used by `go.opentelemetry.io/contrib/instrumentation/github.com/emicklei/go-restful/otelrestful` are upgraded to v1.20.0. (#4320)
- The semantic conventions used by `go.opentelemetry.io/contrib/instrumentation/github.com/gin-gonic/gin/otelgin` are upgraded to v1.20.0. (#4320)
- The semantic conventions used by `go.opentelemetry.io/contrib/instrumentation/github.com/gorilla/mux/otelmux` are upgraded to v1.20.0. (#4320)
- The semantic conventions used by `go.opentelemetry.io/contrib/instrumentation/github.com/labstack/echo/otelecho` are upgraded to v1.20.0. (#4320)
- The semantic conventions used by `go.opentelemetry.io/contrib/instrumentation/gopkg.in/macaron.v1/otelmacaron` are upgraded to v1.20.0. (#4320)
- The semantic conventions used by `go.opentelemetry.io/contrib/instrumentation/net/http/httptrace/otelhttptrace` are upgraded to v1.20.0. (#4320)
- The semantic conventions used by `go.opentelemetry.io/contrib/instrumentation/net/http/httptrace/otelhttptrace/example` are upgraded to v1.20.0. (#4320)
- The semantic conventions used by `go.opentelemetry.io/contrib/instrumentation/net/http/otelhttp/example` are upgraded to v1.20.0. (#4320)
- The semantic conventions used by `go.opentelemetry.io/contrib/instrumentation/net/http/otelhttp`are upgraded to v1.20.0. (#4320)
- Updated configuration schema to include `schema_url` for resource definition and `without_type_suffix` and `without_units` for the Prometheus exporter. (#4727)
- The semantic conventions used by the `go.opentelemetry.io/contrib/detectors/aws/ecs` resource detector are upgraded to v1.24.0. (#4803)
- The semantic conventions used by the `go.opentelemetry.io/contrib/detectors/aws/lambda` resource detector are upgraded to v1.24.0. (#4803)
- The semantic conventions used by the `go.opentelemetry.io/contrib/detectors/aws/ec2` resource detector are upgraded to v1.24.0. (#4803)
- The semantic conventions used by the `go.opentelemetry.io/contrib/detectors/aws/eks` resource detector are upgraded to v1.24.0. (#4803)
- The semantic conventions used by the `go.opentelemetry.io/contrib/detectors/gcp` resource detector are upgraded to v1.24.0. (#4803)
- The semantic conventions used in `go.opentelemetry.io/contrib/instrumentation/github.com/aws/aws-lambda-go/otellambda/test` are upgraded to v1.24.0. (#4803)

### Fixed

- Fix `NewServerHandler` in `go.opentelemetry.io/contrib/instrumentation/google.golang.org/grpc/otelgrpc` to correctly set the span status depending on the gRPC status. (#4587)
- The `stats.Handler` from `go.opentelemetry.io/contrib/instrumentation/google.golang.org/grpc/otelgrpc` now does not crash when receiving an unexpected context. (#4825)
- Update `go.opentelemetry.io/contrib/detectors/aws/ecs` to fix the task ARN when it is not valid. (#3583)
- Do not panic in `go.opentelemetry.io/contrib/detectors/aws/ecs` when the container ARN is not valid. (#3583)

## [1.21.1/0.46.1/0.15.1/0.1.1] - 2023-11-16

### Changed

- Upgrade dependencies of OpenTelemetry Go to use the new [`v1.21.0`/`v0.44.0` release](https://github.com/open-telemetry/opentelemetry-go/releases/tag/v1.21.0). (#4582)

### Fixed

- Fix `StreamClientInterceptor` in `go.opentelemetry.io/contrib/instrumentation/google.golang.org/grpc/otelgrpc` to end the spans synchronously. (#4537)
- Fix data race in stats handlers when processing messages received and sent metrics in `go.opentelemetry.io/contrib/instrumentation/google.golang.org/grpc/otelgrpc`. (#4577)
- The stats handlers `NewClientHandler`, `NewServerHandler` in `go.opentelemetry.io/contrib/instrumentation/google.golang.org/grpc/otelgrpc` now record RPC durations in `ms` instead of `ns`. (#4548)

## [1.21.0/0.46.0/0.15.0/0.1.0] - 2023-11-10

### Added

- Add `"go.opentelemetry.io/contrib/samplers/jaegerremote".WithSamplingStrategyFetcher` which sets custom fetcher implementation. (#4045)
- Add `"go.opentelemetry.io/contrib/config"` package that includes configuration models generated via go-jsonschema. (#4376)
- Add `NewSDK` function to `"go.opentelemetry.io/contrib/config"`. The initial implementation only returns noop providers. (#4414)
- Add metrics support (No-op, OTLP and Prometheus) to `go.opentelemetry.io/contrib/exporters/autoexport`. (#4229, #4479)
- Add support for `console` span exporter and metrics exporter in `go.opentelemetry.io/contrib/exporters/autoexport`. (#4486)
- Set unit and description on all instruments in `go.opentelemetry.io/contrib/instrumentation/net/http/otelhttp`. (#4500)
- Add metric support for `grpc.StatsHandler` in `go.opentelemetry.io/contrib/instrumentation/google.golang.org/grpc/otelgrpc`. (#4356)
- Expose the name of the scopes in all instrumentation libraries as `ScopeName`. (#4448)

### Changed

- Dropped compatibility testing for [Go 1.19].
  The project no longer guarantees support for this version of Go. (#4352)
- Upgrade dependencies of OpenTelemetry Go to use the new [`v1.20.0`/`v0.43.0` release](https://github.com/open-telemetry/opentelemetry-go/releases/tag/v1.20.0). (#4546)
- In `go.opentelemetry.io/contrib/exporters/autoexport`, `Option` was renamed to `SpanOption`. The old name is deprecated but continues to be supported as an alias. (#4229)

### Deprecated

- The interceptors (`UnaryClientInterceptor`, `StreamClientInterceptor`, `UnaryServerInterceptor`, `StreamServerInterceptor`, `WithInterceptorFilter`) are deprecated. Use stats handlers (`NewClientHandler`, `NewServerHandler`) instead. (#4534)

### Fixed

- The `go.opentelemetry.io/contrib/samplers/jaegerremote` sampler does not panic when the default HTTP round-tripper (`http.DefaultTransport`) is not `*http.Transport`. (#4045)
- The `UnaryServerInterceptor` in `go.opentelemetry.io/contrib/instrumentation/google.golang.org/grpc/otelgrpc` now sets gRPC status code correctly for the `rpc.server.duration` metric. (#4481)
- The `NewClientHandler`, `NewServerHandler` in `go.opentelemetry.io/contrib/instrumentation/google.golang.org/grpc/otelgrpc` now honor `otelgrpc.WithMessageEvents` options. (#4536)
- The `net.sock.peer.*` and `net.peer.*` high cardinality attributes are removed from the metrics generated by `go.opentelemetry.io/contrib/instrumentation/google.golang.org/grpc/otelgrpc`. (#4322)

## [1.20.0/0.45.0/0.14.0] - 2023-09-28

### Added

- Set the description for the `rpc.server.duration` metric in `go.opentelemetry.io/contrib/instrumentation/google.golang.org/grpc/otelgrpc`. (#4302)
- Add `NewServerHandler` and `NewClientHandler` that return a `grpc.StatsHandler` used for gRPC instrumentation in `go.opentelemetry.io/contrib/instrumentation/google.golang.org/grpc/otelgrpc`. (#3002)
- Add new Prometheus bridge module in `go.opentelemetry.io/contrib/bridges/prometheus`. (#4227)

### Changed

- Upgrade dependencies of OpenTelemetry Go to use the new [`v1.19.0`/`v0.42.0`/`v0.0.7` release](https://github.com/open-telemetry/opentelemetry-go/releases/tag/v1.19.0).
- Use `grpc.StatsHandler` for gRPC instrumentation in `go.opentelemetry.io/contrib/instrumentation/google.golang.org/grpc/otelgrpc/example`. (#4325)

## [1.19.0/0.44.0/0.13.0] - 2023-09-12

### Added

- Add `gcp.gce.instance.name` and `gcp.gce.instance.hostname` resource attributes to `go.opentelemetry.io/contrib/detectors/gcp`. (#4263)

### Changed

- The semantic conventions used by `go.opentelemetry.io/contrib/detectors/aws/ec2` have been upgraded to v1.21.0. (#4265)
- The semantic conventions used by `go.opentelemetry.io/contrib/detectors/aws/ecs` have been upgraded to v1.21.0. (#4265)
- The semantic conventions used by `go.opentelemetry.io/contrib/detectors/aws/eks` have been upgraded to v1.21.0. (#4265)
- The semantic conventions used by `go.opentelemetry.io/contrib/detectors/aws/lambda` have been upgraded to v1.21.0. (#4265)
- The semantic conventions used by `go.opentelemetry.io/contrib/instrumentation/github.com/aws/aws-lambda-go/otellambda` have been upgraded to v1.21.0. (#4265)
  - The `faas.execution` attribute is now `faas.invocation_id`.
  - The `faas.id` attribute is now `aws.lambda.invoked_arn`.
- The semantic conventions used by `go.opentelemetry.io/contrib/instrumentation/github.com/aws/aws-sdk-go-v2/otelaws` have been upgraded to v1.21.0. (#4265)
- The `http.request.method` attribute will only allow known HTTP methods from the metrics generated by `go.opentelemetry.io/contrib/instrumentation/net/http/otelhttp`. (#4277)

### Removed

- The high cardinality attributes `net.sock.peer.addr`, `net.sock.peer.port`, `http.user_agent`, `enduser.id`, and `http.client_ip` were removed from the metrics generated by `go.opentelemetry.io/contrib/instrumentation/net/http/otelhttp`. (#4277)
- The deprecated `go.opentelemetry.io/contrib/instrumentation/github.com/astaxie/beego/otelbeego` module is removed. (#4295)
- The deprecated `go.opentelemetry.io/contrib/instrumentation/github.com/go-kit/kit/otelkit` module is removed. (#4295)
- The deprecated `go.opentelemetry.io/contrib/instrumentation/github.com/Shopify/sarama/otelsarama` module is removed. (#4295)
- The deprecated `go.opentelemetry.io/contrib/instrumentation/github.com/bradfitz/gomemcache/memcache/otelmemcache` module is removed. (#4295)
- The deprecated `go.opentelemetry.io/contrib/instrumentation/github.com/gocql/gocql/otelgocql` module is removed. (#4295)

## [1.18.0/0.43.0/0.12.0] - 2023-08-28

### Added

- Add `NewMiddleware` function in `go.opentelemetry.io/contrib/instrumentation/net/http/otelhttp`. (#2964)
- The `go.opentelemetry.io/contrib/exporters/autoexport` package to provide configuration of trace exporters with useful defaults and environment variable support. (#2753, #4100, #4130, #4132, #4134)
- `WithRouteTag` in `go.opentelemetry.io/contrib/instrumentation/net/http/otelhttp` adds HTTP route attribute to metrics. (#615)
- Add `WithSpanOptions` option in `go.opentelemetry.io/contrib/instrumentation/google.golang.org/grpc/otelgrpc`. (#3768)
- Add testing support for Go 1.21. (#4233)
- Add `WithFilter` option to `go.opentelemetry.io/contrib/instrumentation/github.com/gorilla/mux/otelmux`. (#4230)

### Changed

- Change interceptors in `go.opentelemetry.io/contrib/instrumentation/google.golang.org/grpc/otelgrpc` to disable `SENT`/`RECEIVED` events.
  Use `WithMessageEvents()` to turn back on. (#3964)

### Changed

- `go.opentelemetry.io/contrib/detectors/gcp`: Detect `faas.instance` instead of `faas.id`, since `faas.id` is being removed. (#4198)

### Fixed

- AWS XRay Remote Sampling to cap `quotaBalance` to 1x quota in `go.opentelemetry.io/contrib/samplers/aws/xray`. (#3651, #3652)
- Do not panic when the HTTP request has the "Expect: 100-continue" header in `go.opentelemetry.io/contrib/instrumentation/net/http/httptrace/otelhttptrace`. (#3892)
- Fix span status value set for non-standard HTTP status codes in modules listed below. (#3966)
  - `go.opentelemetry.io/contrib/instrumentation/github.com/emicklei/go-restful/otelrestful`
  - `go.opentelemetry.io/contrib/instrumentation/github.com/gin-gonic/gin/otelgin`
  - `go.opentelemetry.io/contrib/instrumentation/github.com/gorilla/mux/otelmux`
  - `go.opentelemetry.io/contrib/instrumentation/github.com/labstack/echo/otelecho`
  - `go.opentelemetry.io/contrib/instrumentation/gopkg.in/macaron.v1/otelmacaron`
  - `go.opentelemetry.io/contrib/instrumentation/net/http/httptrace/otelhttptrace`
  - `go.opentelemetry.io/contrib/instrumentation/net/http/otelhttp`
- Do not modify the origin request in `RoundTripper` in `go.opentelemetry.io/contrib/instrumentation/net/http/otelhttp`. (#4033)
- Handle empty value of `OTEL_PROPAGATORS` environment variable the same way as when the variable is unset in `go.opentelemetry.io/contrib/propagators/autoprop`. (#4101)
- Fix gRPC service/method URL path parsing discrepancies in `go.opentelemetry.io/contrib/instrumentation/google.golang.org/grpc/otelgrpc`. (#4135)

### Deprecated

- The `go.opentelemetry.io/contrib/instrumentation/github.com/astaxie/beego/otelbeego` module is deprecated. (#4092, #4104)
- The `go.opentelemetry.io/contrib/instrumentation/github.com/go-kit/kit/otelkit` module is deprecated. (#4093, #4104)
- The `go.opentelemetry.io/contrib/instrumentation/github.com/Shopify/sarama/otelsarama` module is deprecated. (#4099)
- The `go.opentelemetry.io/contrib/instrumentation/github.com/bradfitz/gomemcache/memcache/otelmemcache` module is deprecated. (#4164)
- The `go.opentelemetry.io/contrib/instrumentation/github.com/gocql/gocql/otelgocql` module is deprecated. (#4164)

### Removed

- Remove `Handler` type in `go.opentelemetry.io/contrib/instrumentation/net/http/otelhttp`. (#2964)

## [1.17.0/0.42.0/0.11.0] - 2023-05-23

### Changed

- Use `strings.Cut()` instead of `string.SplitN()` for better readability and memory use. (#3822)

## [1.17.0-rc.1/0.42.0-rc.1/0.11.0-rc.1] - 2023-05-17

### Changed

- Upgrade dependencies of OpenTelemetry Go to use the new [`v1.16.0-rc.1`/`v0.39.0-rc.1` release](https://github.com/open-telemetry/opentelemetry-go/releases/tag/v1.16.0-rc.1).
- Remove `semver:` prefix from instrumentation version. (#3681, #3798)

### Deprecated

- `SemVersion` functions in instrumentation packages are deprecated, use `Version` instead. (#3681, #3798)

## [1.16.1/0.41.1/0.10.1] - 2023-05-02

### Added

- The `WithPublicEndpoint` and `WithPublicEndpointFn` options in `go.opentelemetry.io/contrib/instrumentation/github.com/gorilla/mux/otelmux`. (#3661)

### Changed

- Upgrade dependencies of OpenTelemetry Go to use the new [`v1.15.1`/`v0.38.1` release](https://github.com/open-telemetry/opentelemetry-go/releases/tag/v1.15.1)

### Fixed

- AWS XRay Remote Sampling to preserve previous rule if updated rule property has not changed in `go.opentelemetry.io/contrib/samplers/aws/xray`. (#3619, #3620)

## [1.16.0/0.41.0/0.10.0] - 2023-04-28

### Added

- AWS SDK add `rpc.system` attribute in `go.opentelemetry.io/contrib/instrumentation/github.com/aws/aws-sdk-go-v2/otelaws`. (#3582, #3617)

### Changed

- Update `go.opentelemetry.io/contrib/instrumentation/google.golang.org/grpc/otelgrpc` to align gRPC server span status with the changes in the OpenTelemetry specification. (#3685)
- Adding the `db.statement` tag to spans in `go.opentelemetry.io/contrib/instrumentation/go.mongodb.org/mongo-driver/mongo/otelmongo` is now disabled by default. (#3519)

### Fixed

- The error received by `otelecho` middleware is then passed back to upstream middleware instead of being swallowed. (#3656)
- Prevent taking from reservoir in AWS XRay Remote Sampler when there is zero capacity in `go.opentelemetry.io/contrib/samplers/aws/xray`. (#3684)
- Fix `otelhttp.Handler` in `go.opentelemetry.io/contrib/instrumentation/net/http/otelhttp` to propagate multiple `WriteHeader` calls while persisting the initial `statusCode`. (#3580)

## [1.16.0-rc.2/0.41.0-rc.2/0.10.0-rc.2] - 2023-03-23

### Added

- The `WithPublicEndpoint` and `WithPublicEndpointFn` options in `go.opentelemetry.io/contrib/instrumentation/github.com/emicklei/go-restful/otelrestful`. (#3563)

### Fixed

- AWS SDK rename attributes `aws.operation`, `aws.service` to `rpc.method`,`rpc.service` in `go.opentelemetry.io/contrib/instrumentation/github.com/aws/aws-sdk-go-v2/otelaws`. (#3582, #3617)
- AWS SDK span name to be of the format `Service.Operation` in `go.opentelemetry.io/contrib/instrumentation/github.com/aws/aws-sdk-go-v2/otelaws`. (#3582, #3521)
- Prevent sampler configuration reset from erroneously sampling first span in `go.opentelemetry.io/contrib/samplers/jaegerremote`. (#3603, #3604)

## [1.16.0-rc.1/0.41.0-rc.1/0.10.0-rc.1] - 2023-03-02

### Changed

- Dropped compatibility testing for [Go 1.18].
  The project no longer guarantees support for this version of Go. (#3516)

## [1.15.0/0.40.0/0.9.0] - 2023-02-27

This release is the last to support [Go 1.18].
The next release will require at least [Go 1.19].

### Added

- Support [Go 1.20]. (#3372)
- Add `SpanNameFormatter` option to package `go.opentelemetry.io/contrib/instrumentation/github.com/gin-gonic/gin/otelgin`. (#3343)

### Changed

- Change to use protobuf parser instead of encoding/json to accept enums as strings in `go.opentelemetry.io/contrib/samplers/jaegerremote`. (#3183)

### Fixed

- Remove use of deprecated `"math/rand".Seed` in `go.opentelemetry.io/contrib/instrumentation/github.com/Shopify/sarama/otelsarama/example/producer`. (#3396)
- Do not assume "aws" partition in ecs detector to prevent panic in `go.opentelemetry.io/contrib/detectors/aws/ecs`. (#3167)
- The span name of producer spans from `go.opentelemetry.io/contrib/instrumentation/github.com/Shopify/sarama/otelsarama` is corrected to use `publish` instead of `send`. (#3369)
- Attribute types are corrected in `go.opentelemetry.io/contrib/instrumentation/github.com/aws/aws-sdk-go-v2/otelaws`. (#3369)
  - `aws.dynamodb.table_names` is now a string slice value.
  - `aws.dynamodb.global_secondary_indexes` is now a string slice value.
  - `aws.dynamodb.local_secondary_indexes` is now a string slice value.
  - `aws.dynamodb.attribute_definitions` is now a string slice value.
  - `aws.dynamodb.global_secondary_index_updates` is now a string slice value.
  - `aws.dynamodb.provisioned_read_capacity` is now a `float64` value.
  - `aws.dynamodb.provisioned_write_capacity` is now a `float64` value.

## [1.14.0/0.39.0/0.8.0] - 2023-02-07

### Changed

- Change `runtime.uptime` instrument in `go.opentelemetry.io/contrib/instrumentation/runtime` from `Int64ObservableUpDownCounter` to `Int64ObservableCounter`,
 since the value is monotonic. (#3347)
- `samplers/jaegerremote`: change to use protobuf parser instead of encoding/json to accept enums as strings. (#3183)

### Fixed

- The GCE detector in `go.opentelemetry.io/contrib/detectors/gcp` includes the "cloud.region" attribute when appropriate. (#3367)

## [1.13.0/0.38.0/0.7.0] - 2023-01-30

### Added

- Add `WithSpanNameFormatter` to `go.opentelemetry.io/contrib/instrumentation/github.com/gorilla/mux/otelmux` to allow customizing span names. (#3041)
- Add missing recommended AWS Lambda resource attributes `faas.instance` and `faas.max_memory` in `go.opentelemetry.io/contrib/detectors/aws/lambda`. (#3148)
- Improve documentation for `go.opentelemetry.io/contrib/samplers/jaegerremote` by providing examples of sampling endpoints. (#3147)
- Add `WithServerName` to `go.opentelemetry.io/contrib/instrumentation/net/http/otelhttp` to set the primary server name of a `Handler`. (#3182)

### Changed

- Remove expensive calculation of uncompressed message size attribute in `go.opentelemetry.io/contrib/instrumentation/google.golang.org/grpc/otelgrpc`. (#3168)
- Upgrade all `semconv` packages to use `v1.17.0`. (#3182)
- Upgrade dependencies of OpenTelemetry Go to use the new [`v1.12.0`/`v0.35.0` release](https://github.com/open-telemetry/opentelemetry-go/releases/tag/v1.12.0). (#3190, #3170)

## [1.12.0/0.37.0/0.6.0]

### Added

- Implemented retrieving the [`aws.ecs.*` resource attributes](https://opentelemetry.io/docs/reference/specification/resource/semantic_conventions/cloud_provider/aws/ecs/) in `go.opentelemetry.io/detectors/aws/ecs` based on the ECS Metadata v4 endpoint. (#2626)
- The `WithLogger` option to `go.opentelemetry.io/contrib/samplers/jaegerremote` to allow users to pass a `logr.Logger` and have operations logged. (#2566)
- Add the `messaging.url` & `messaging.system` attributes to all appropriate SQS operations in the `go.opentelemetry.io/contrib/instrumentation/github.com/aws/aws-sdk-go-v2/otelaws` package. (#2879)
- Add example use of the metrics signal to `go.opentelemetry.io/contrib/instrumentation/net/http/otelhttp/example`. (#2610)
- [otelgin] Add support for filters to the `go.opentelemetry.io/contrib/instrumentation/github.com/gin-gonic/gin/otelgin` package to provide the way to control which inbound requests are traced. (#2965, #2963)

### Fixed

- Set the status_code span attribute even if the HTTP handler hasn't written anything. (#2822)
- Do not wrap http.NoBody in `go.opentelemetry.io/contrib/instrumentation/net/http/otelhttp`, which fixes handling of that special request body. (#2983)

## [1.11.1/0.36.4/0.5.2]

### Added

- Add trace context propagation support to `instrumentation/github.com/aws/aws-sdk-go-v2/otelaws` (#2856).
- [otelgrpc] Add `WithMeterProvider` function to enable metric and add metric `rpc.server.duration` to otelgrpc instrumentation library. (#2700)

### Changed

- Upgrade dependencies of OpenTelemetry Go to use the new [`v1.11.1`/`v0.33.0` release](https://github.com/open-telemetry/opentelemetry-go/releases/tag/v1.11.1)

## [1.11.0/0.36.3/0.5.1]

### Changed

- Upgrade dependencies of the OpenTelemetry Go Metric SDK to use the new [`v1.11.0`/`v0.32.3` release](https://github.com/open-telemetry/opentelemetry-go/releases/tag/v1.11.0)

## [0.36.2]

### Changed

- Upgrade dependencies of the OpenTelemetry Go Metric SDK to use the new [`v0.32.2` release](https://github.com/open-telemetry/opentelemetry-go/releases/tag/sdk%2Fmetric%2Fv0.32.2)
- Avoid getting a new Tracer for every RPC in `go.opentelemetry.io/contrib/instrumentation/google.golang.org/grpc/otelgrpc`. (#2835)
- Conditionally compute message size for tracing events using proto v2 API rather than legacy v1 API in `go.opentelemetry.io/contrib/instrumentation/google.golang.org/grpc/otelgrpc`. (#2647)

### Deprecated

- The `Inject` function in `go.opentelemetry.io/contrib/instrumentation/google.golang.org/grpc/otelgrpc` is deprecated. (#2838)
- The `Extract` function in `go.opentelemetry.io/contrib/instrumentation/google.golang.org/grpc/otelgrpc` is deprecated. (#2838)

## [0.36.1]

### Changed

- Upgrade dependencies of the OpenTelemetry Go Metric SDK to use the new [`v0.32.1` release](https://github.com/open-telemetry/opentelemetry-go/releases/tag/sdk%2Fmetric%2Fv0.32.1)

### Removed

- Drop support for Go 1.17.
  The project currently only supports Go 1.18 and above. (#2785)

## [0.36.0]

### Changed

- Upgrade dependencies of the OpenTelemetry Go Metric SDK to use the new [`v0.32.0` release](https://github.com/open-telemetry/opentelemetry-go/releases/tag/sdk%2Fmetric%2Fv0.32.0). (#2781, #2756, #2758, #2760, #2762)

## [1.10.0/0.35.0/0.5.0]

### Changed

- Rename the `Typ` field of `"go.opentelemetry.io/contrib/instrumentation/google.golang.org/grpc/otelgrpc".InterceptorInfo` to `Type`. (#2688)
- Use Go 1.19 as the default version for CI testing/linting. (#2675)

### Fixed

- Fix the Jaeger propagator rejecting trace IDs that are both shorter than 128 bits and not exactly 64 bits long (while not being 0).
  Also fix the propagator rejecting span IDs shorter than 64 bits.
  This fixes compatibility with Jaeger clients encoding trace and span IDs as variable-length hex strings, [as required by the Jaeger propagation format](https://www.jaegertracing.io/docs/1.37/client-libraries/#value). (#2731)

## [1.9.0/0.34.0/0.4.0] - 2022-08-02

### Added

- Add gRPC trace `Filter` to the `go.opentelemetry.io/contrib/instrumentation/google.golang.org/grpc/otelgrpc` package to provide the way to filter the traces automatically generated in interceptors. (#2572)
- The `TextMapPropagator` function to `go.opentelemetry.io/contrib/propagators/autoprop`.
  This function is used to return a composite `TextMapPropagator` from registered names (instead of having to specify with an environment variable). (#2593)

### Changed

- Upgraded all `semconv` package use to `v1.12.0`. (#2589)

## [1.8.0/0.33.0] - 2022-07-08

### Added

- The `go.opentelemetry.io/contrib/propagators/autoprop` package to provide configuration of propagators with useful defaults and envar support. (#2258)
- `WithPublicEndpointFn` hook to dynamically detect public HTTP requests and set their trace parent as a link. (#2342)

### Fixed

- Fix the `otelhttp`, `otelgin`, `otelmacaron`, `otelrestful` middlewares
  by using `SpanKindServer` when deciding the `SpanStatus`.
  This makes `4xx` response codes to not be an error anymore. (#2427)

## [1.7.0/0.32.0] - 2022-04-28

### Added

- Consistent probability sampler implementation. (#1379)

### Changed

- Upgraded all `semconv` package use to `v1.10.0`.
  This includes a backwards incompatible change for the `otelgocql` package to conform with the specification [change](https://github.com/open-telemetry/opentelemetry-specification/pull/1973).
  The `db.cassandra.keyspace` attribute is now transmitted as the `db.name` attribute. (#2222)

### Fixed

- Fix the `otelmux` middleware by using `SpanKindServer` when deciding the `SpanStatus`.
  This makes `4xx` response codes to not be an error anymore. (#1973)
- Fixed jaegerremote sampler not behaving properly with per operation strategy set. (#2137)
- Stopped injecting propagation context into response headers in otelhttp. (#2180)
- Fix issue where attributes for DynamoDB were not added because of a string miss match. (#2272)

### Removed

- Drop support for Go 1.16.
  The project currently only supports Go 1.17 and above. (#2314)

## [1.6.0/0.31.0] - 2022-03-28

### Added

- The project is now tested against Go 1.18 (in addition to the existing 1.16 and 1.17) (#1976)

### Changed

- Upgraded all dependencies on stable modules from `go.opentelemetry.io/otel` from v1.5.0 to v1.6.1. (#2134)
- Upgraded all dependencies on metric modules from `go.opentelemetry.io/otel` from v0.27.0 to v0.28.0. (#1977)

### Fixed

- otelhttp: Avoid panic by adding nil check to `wrappedBody.Close` (#2164)

## [1.5.0/0.30.0/0.1.0] - 2022-03-16

### Added

- Added the `go.opentelemetry.io/contrib/samplers/jaegerremote` package.
  This package implements the Jaeger remote sampler for OpenTelemetry Go. (#936)
- DynamoDB spans created with the `go.opentelemetry.io/contrib/instrumentation/github.com/aws/aws-sdk-go-v2/otelaws` package now have the appropriate database attributes added for the operation being performed.
  These attributes are detected automatically, but it is also now possible to provide a custom function to set attributes using `WithAttributeSetter`. (#1582)
- Add resource detector for GCP cloud function. (#1584)
- Add OpenTracing baggage extraction to the OpenTracing propagator in `go.opentelemetry.io/contrib/propagators/ot`. (#1880)

### Fixed

- Fix the `echo` middleware by using `SpanKind.SERVER` when deciding the `SpanStatus`.
  This makes `4xx` response codes to not be an error anymore. (#1848)

### Removed

- The deprecated `go.opentelemetry.io/contrib/exporters/metric/datadog` module is removed. (#1920)
- The deprecated `go.opentelemetry.io/contrib/exporters/metric/dogstatsd` module is removed. (#1920)
- The deprecated `go.opentelemetry.io/contrib/exporters/metric/cortex` module is removed.
  Use the `go.opentelemetry.io/otel/exporters/otlp/otlpmetric` exporter as a replacement to send data to a collector which can then export with its PRW exporter. (#1920)

## [1.4.0/0.29.0] - 2022-02-14

### Added

- Add `WithClientTrace` option to `go.opentelemetry.io/contrib/instrumentation/net/http/otelhttp`. (#875)

### Changed

- All metric instruments from the `go.opentelemetry.io/contrib/instrumentation/runtime` package have been renamed from `runtime.go.*` to `process.runtime.go.*` so as to comply with OpenTelemetry semantic conventions. (#1549)

### Fixed

- Change the `http-server-duration` instrument in `go.opentelemetry.io/contrib/instrumentation/net/http/otelhttp` to record milliseconds instead of microseconds.
  This changes fixes the code to comply with the OpenTelemetry specification. (#1414, #1537)
- Fixed the region reported by the `"go.opentelemetry.io/contrib/detectors/gcp".CloudRun` detector to comply with the OpenTelemetry specification.
  It no longer includes the project scoped region path, instead just the region. (#1546)
- The `"go.opentelemetry.io/contrib/instrumentation/net/http/otelhttp".Transport` type now correctly handles protocol switching responses.
  The returned response body implements the `io.ReadWriteCloser` interface if the underlying one does.
  This ensures that protocol switching requests receive a response body that they can write to. (#1329, #1628)

### Deprecated

- The `go.opentelemetry.io/contrib/exporters/metric/datadog` module is deprecated. (#1639)
- The `go.opentelemetry.io/contrib/exporters/metric/dogstatsd` module is deprecated. (#1639)
- The `go.opentelemetry.io/contrib/exporters/metric/cortex` module is deprecated.
  Use the go.opentelemetry.io/otel/exporters/otlp/otlpmetric exporter as a replacement to send data to a collector which can then export with its PRW exporter. (#1639)

### Removed

- Remove the `MinMaxSumCount` from cortex and datadog exporter. (#1554)
- The `go.opentelemetry.io/contrib/exporters/metric/dogstatsd` exporter no longer support exporting histogram or exact data points. (#1639)
- The `go.opentelemetry.io/contrib/exporters/metric/datadog` exporter no longer support exporting exact data points. (#1639)

## [1.3.0/0.28.0] - 2021-12-10

### ⚠️ Notice ⚠️

We have updated the project minimum supported Go version to 1.16

### Changed

- `otelhttptrace.NewClientTrace` now uses `TracerProvider` from the parent context if one exists and none was set with `WithTracerProvider` (#874)

### Fixed

- The `"go.opentelemetry.io/contrib/detector/aws/ecs".Detector` no longer errors if not running in ECS. (#1428)
- `go.opentelemetry.io/contrib/instrumentation/github.com/gorilla/mux/otelmux`
  does not require instrumented HTTP handlers to call `Write` nor
  `WriteHeader` anymore. (#1443)

## [1.2.0/0.27.0] - 2021-11-15

### Changed

- Update dependency on the `go.opentelemetry.io/otel` project to `v1.2.0`.
- `go.opentelemetry.io/contrib/instrumentation/github.com/aws/aws-lambda-go/otellambda/xrayconfig`
  updated to ensure access to the `TracerProvider`.
  - A `NewTracerProvider()` function is available to construct a recommended
    `TracerProvider` configuration.
  - `AllRecommendedOptions()` has been renamed to `WithRecommendedOptions()`
    and takes a `TracerProvider` as an argument.
  - `EventToCarrier()` and `Propagator()` are now `WithEventToCarrier()` and
    `WithPropagator()` to reflect that they return `Option` implementations.

## [1.1.1/0.26.1] - 2021-11-04

### Changed

- The `Transport`, `Handler`, and HTTP client convenience wrappers in the `go.opentelemetry.io/contrib/instrumentation/net/http/otelhttp` package now use the `TracerProvider` from the parent context if one exists and none was explicitly set when configuring the instrumentation. (#873)
- Semantic conventions now use `go.opentelemetry.io/otel/semconv/v1.7.0"`. (#1385)

## [1.1.0/0.26.0] - 2021-10-28

Update dependency on the `go.opentelemetry.io/otel` project to `v1.1.0`.

### Added

- Add instrumentation for the `github.com/aws/aws-lambda-go` package. (#983)
- Add resource detector for AWS Lambda. (#983)
- Add `WithTracerProvider` option for `otelhttptrace.NewClientTrace`. (#1128)
- Add optional AWS X-Ray configuration module for AWS Lambda Instrumentation. (#984)

### Fixed

- The `go.opentelemetry.io/contrib/propagators/ot` propagator returns the words `true` or `false` for the `ot-tracer-sampled` header instead of numerical `0` and `1`. (#1358)

## [1.0.0/0.25.0] - 2021-10-06

- Resource detectors and propagators (with the exception of `go.
  opentelemetry.io/contrib/propagators/opencensus`) are now stable and
  released at v1.0.0.
- Update dependency on the `go.opentelemetry.io/otel` project to `v1.0.1`.
- Update dependency on `go.opentelemetry.io/otel/metric` to `v0.24.0`.

## [0.24.0] - 2021-09-21

- Update dependency on the `go.opentelemetry.io/otel` project to `v1.0.0`.

## [0.23.0] - 2021-09-08

### Added

- Add `WithoutSubSpans`, `WithRedactedHeaders`, `WithoutHeaders`, and `WithInsecureHeaders` options for `otelhttptrace.NewClientTrace`. (#879)

### Changed

- Split `go.opentelemetry.io/contrib/propagators` module into `b3`, `jaeger`, `ot` modules. (#985)
- `otelmongodb` span attributes, name and span status now conform to specification. (#769)
- Migrated EC2 resource detector support from root module `go.opentelemetry.io/contrib/detectors/aws` to a separate EC2 resource detector module `go.opentelemetry.io/contrib/detectors/aws/ec2` (#1017)
- Add `cloud.provider` and `cloud.platform` to AWS detectors. (#1043)
- `otelhttptrace.NewClientTrace` now redacts known sensitive headers by default. (#879)

### Fixed

- Fix span not marked as error in `otelhttp.Transport` when `RoundTrip` fails with an error. (#950)

## [0.22.0] - 2021-07-26

### Added

- Add the `zpages` span processor. (#894)

### Changed

- The `b3.B3` type has been removed.
  `b3.New()` and `b3.WithInjectEncoding(encoding)` are added to replace it. (#868)

### Fixed

- Fix deadlocks and race conditions in `otelsarama.WrapAsyncProducer`.
  The `messaging.message_id` and `messaging.kafka.partition` attributes are now not set if a message was not processed. (#754) (#755) (#881)
- Fix `otelsarama.WrapAsyncProducer` so that the messages from the `Errors` channel contain the original `Metadata`. (#754)

## [0.21.0] - 2021-06-18

### Fixed

- Dockerfile based examples for `otelgin` and `otelmacaron`. (#767)

### Changed

- Supported minimum version of Go bumped from 1.14 to 1.15. (#787)
- EKS Resource Detector now use the Kubernetes Go client to obtain the ConfigMap. (#813)

### Removed

- Remove service name from `otelmongodb` configuration and span attributes. (#763)

## [0.20.0] - 2021-04-23

### Changed

- The `go.opentelemetry.io/contrib/instrumentation/go.mongodb.org/mongo-driver/mongo/otelmongo` instrumentation now accepts a `WithCommandAttributeDisabled`,
   so the caller can specify whether to opt-out of tracing the mongo command. (#712)
- Upgrade to v0.20.0 of `go.opentelemetry.io/otel`. (#758)
- The B3 and Jaeger propagators now store their debug or deferred state in the context.Context instead of the SpanContext. (#758)

## [0.19.0] - 2021-03-19

### Changed

- Upgrade to v0.19.0 of `go.opentelemetry.io/otel`.
- Fix Span names created in HTTP Instrumentation package to conform with guidelines. (#757)

## [0.18.0] - 2021-03-04

### Fixed

- `otelmemcache` no longer sets span status to OK instead of leaving it unset. (#477)
- Fix goroutine leak in gRPC `StreamClientInterceptor`. (#581)

### Removed

- Remove service name from `otelmemcache` configuration and span attributes. (#477)

## [0.17.0] - 2021-02-15

### Added

- Add `ot-tracer` propagator (#562)

### Changed

- Rename project default branch from `master` to `main`.

### Fixed

- Added failure message for AWS ECS resource detector for better debugging (#568)
- Goroutine leak in gRPC StreamClientInterceptor while streamer returns an error. (#581)

## [0.16.0] - 2021-01-13

### Fixed

- Fix module path for AWS ECS resource detector (#517)

## [0.15.1] - 2020-12-14

### Added

- Add registry link check to `Makefile` and pre-release script. (#446)
- A new AWS X-Ray ID Generator (#459)
- Migrate CircleCI jobs to GitHub Actions (#476)
- Add CodeQL GitHub Action (#506)
- Add gosec workflow to GitHub Actions (#507)

### Fixed

- Fixes the body replacement in otelhttp to not to mutate a nil body. (#484)

## [0.15.0] - 2020-12-11

### Added

- A new Amazon EKS resource detector. (#465)
- A new `gcp.CloudRun` detector for detecting resource from a Cloud Run instance. (#455)

## [0.14.0] - 2020-11-20

### Added

- `otelhttp.{Get,Head,Post,PostForm}` convenience wrappers for their `http` counterparts. (#390)
- The AWS detector now adds the cloud zone, host image ID, host type, and host name to the returned `Resource`. (#410)
- Add Amazon ECS Resource Detector for AWS X-Ray. (#466)
- Add propagator for AWS X-Ray (#462)

### Changed

- Add semantic version to `Tracer` / `Meter` created by instrumentation packages `otelsaram`, `otelrestful`, `otelmongo`, `otelhttp` and `otelhttptrace`. (#412)
- Update instrumentation guidelines about tracer / meter semantic version. (#412)
- Replace internal tracer and meter helpers by helpers from `go.opentelemetry.io/otel`. (#414)
- gRPC instrumentation sets span attribute `rpc.grpc.status_code`. (#453)

## Fixed

- `/detectors/aws` no longer fails if instance metadata is not available (e.g. not running in AWS) (#401)
- The AWS detector now returns a partial resource and an appropriate error if it encounters an error part way through determining a `Resource` identity. (#410)
- The `host` instrumentation unit test has been updated to not depend on the system it runs on. (#426)

## [0.13.0] - 2020-10-09

## Added

- A Jaeger propagator. (#375)

## Changed

- The `go.opentelemetry.io/contrib/instrumentation/google.golang.org/grpc/otelgrpc` package instrumentation no longer accepts a `Tracer` as an argument to the interceptor function.
   Instead, a new `WithTracerProvider` option is added to configure the `TracerProvider` used when creating the `Tracer` for the instrumentation. (#373)
- The `go.opentelemetry.io/contrib/instrumentation/gopkg.in/macaron.v1/otelmacaron` instrumentation now accepts a `TracerProvider` rather than a `Tracer`. (#374)
- Remove `go.opentelemetry.io/otel/sdk` dependency from instrumentation. (#381)
- Use `httpsnoop` in `go.opentelemetry.io/contrib/instrumentation/github.com/gorilla/mux/otelmux` to ensure `http.ResponseWriter` additional interfaces are preserved. (#388)

### Fixed

- The `go.opentelemetry.io/contrib/instrumentation/github.com/labstack/echo/otelecho.Middleware` no longer sends duplicate errors to the global `ErrorHandler`. (#377, #364)
- The import comment in `go.opentelemetry.io/contrib/instrumentation/net/http/otelhttp` is now correctly quoted. (#379)
- The B3 propagator sets the sample bitmask when the sampling decision is `debug`. (#369)

## [0.12.0] - 2020-09-25

### Added

- Benchmark tests for the gRPC instrumentation. (#296)
- Integration testing for the gRPC instrumentation. (#297)
- Allow custom labels to be added to net/http metrics. (#306)
- Added B3 propagator, moving it out of open.telemetry.io/otel repo. (#344)

### Changed

- Unify instrumentation about provider options for `go.mongodb.org/mongo-driver`, `gin-gonic/gin`, `gorilla/mux`,
  `labstack/echo`, `emicklei/go-restful`, `bradfitz/gomemcache`, `Shopify/sarama`, `net/http` and `beego`. (#303)
- Update instrumentation guidelines about uniform provider options. Also, update style guide. (#303)
- Make config struct of instrumentation unexported. (#303)
- Instrumentations have been updated to adhere to the [configuration style guide's](https://github.com/open-telemetry/opentelemetry-go/blob/master/CONTRIBUTING.md#config)
   updated recommendation to use `newConfig()` instead of `configure()`. (#336)
- A new instrumentation naming scheme is implemented to avoid package name conflicts for instrumented packages while still remaining discoverable. (#359)
  - `google.golang.org/grpc` -> `google.golang.org/grpc/otelgrpc`
  - `go.mongodb.org/mongo-driver` -> `go.mongodb.org/mongo-driver/mongo/otelmongo`
  - `net/http` -> `net/http/otelhttp`
  - `net/http/httptrace` -> `net/http/httptrace/otelhttptrace`
  - `github.com/labstack/echo` -> `github.com/labstack/echo/otelecho`
  - `github.com/bradfitz/gomemcache` -> `github.com/bradfitz/gomemcache/memcache/otelmemcache`
  - `github.com/gin-gonic/gin` -> `github.com/gin-gonic/gin/otelgin`
  - `github.com/gocql/gocql` -> `github.com/gocql/gocql/otelgocql`
  - `github.com/emicklei/go-restful` -> `github.com/emicklei/go-restful/otelrestful`
  - `github.com/Shopify/sarama` -> `github.com/Shopify/sarama/otelsarama`
  - `github.com/gorilla/mux` -> `github.com/gorilla/mux/otelmux`
  - `github.com/astaxie/beego` -> `github.com/astaxie/beego/otelbeego`
  - `gopkg.in/macaron.v1` -> `gopkg.in/macaron.v1/otelmacaron`
- Rename `OTelBeegoHandler` to `Handler` in the `go.opentelemetry.io/contrib/instrumentation/github.com/astaxie/beego/otelbeego` package. (#359)
- Replace `WithTracer` with `WithTracerProvider` in the `go.opentelemetry.io/contrib/instrumentation/gopkg.in/macaron.v1/otelmacaron` instrumentation. (#374)

## [0.11.0] - 2020-08-25

### Added

- Top-level `Version()` and `SemVersion()` functions defining the current version of the contrib package. (#225)
- Instrumentation for the `github.com/astaxie/beego` package. (#200)
- Instrumentation for the `github.com/bradfitz/gomemcache` package. (#204)
- Host metrics instrumentation. (#231)
- Cortex histogram and distribution support. (#237)
- Cortex example project. (#238)
- Cortex HTTP authentication. (#246)

### Changed

- Remove service name as a parameter of Sarama instrumentation. (#221)
- Replace `WithTracer` with `WithTracerProvider` in Sarama instrumentation. (#221)
- Switch to use common top-level module `SemVersion()` when creating versioned tracer in `bradfitz/gomemcache`. (#226)
- Use `IntegrationShouldRun` in `gomemcache_test`. (#254)
- Use Go 1.15 for CI builds. (#236)
- Improved configuration for `runtime` instrumentation. (#224)

### Fixed

- Update dependabot configuration to include newly added `bradfitz/gomemcache` package. (#226)
- Correct `runtime` instrumentation name. (#241)

## [0.10.1] - 2020-08-13

### Added

- The `go.opentelemetry.io/contrib/instrumentation/google.golang.org/grpc` module has been added to replace the instrumentation that had previoiusly existed in the `go.opentelemetry.io/otel/instrumentation/grpctrace` package. (#189)
- Instrumentation for the stdlib `net/http` and `net/http/httptrace` packages. (#190)
- Initial Cortex exporter. (#202, #205, #210, #211, #215)

### Fixed

- Bump google.golang.org/grpc from 1.30.0 to 1.31.0. (#166)
- Bump go.mongodb.org/mongo-driver from 1.3.5 to 1.4.0 in /instrumentation/go.mongodb.org/mongo-driver. (#170)
- Bump google.golang.org/grpc in /instrumentation/github.com/gin-gonic/gin. (#173)
- Bump google.golang.org/grpc in /instrumentation/github.com/labstack/echo. (#176)
- Bump google.golang.org/grpc from 1.30.0 to 1.31.0 in /instrumentation/github.com/Shopify/sarama. (#179)
- Bump cloud.google.com/go from 0.61.0 to 0.63.0 in /detectors/gcp. (#181, #199)
- Bump github.com/aws/aws-sdk-go from 1.33.15 to 1.34.1 in /detectors/aws. (#184, #192, #193, #198, #201, #203)
- Bump github.com/golangci/golangci-lint from 1.29.0 to 1.30.0 in /tools. (#186)
- Setup CI to run tests that require external resources (Cassandra and MongoDB). (#191)
- Bump github.com/Shopify/sarama from 1.26.4 to 1.27.0 in /instrumentation/github.com/Shopify/sarama. (#206)

## [0.10.0] - 2020-07-31

This release upgrades its [go.opentelemetry.io/otel](https://github.com/open-telemetry/opentelemetry-go/releases/tag/v0.10.0) dependency to v0.10.0 and includes new instrumentation for popular Kafka and Cassandra clients.

### Added

- A detector that generate resources from GCE instance. (#132)
- A detector that generate resources from AWS instances. (#139)
- Instrumentation for the Kafka client github.com/Shopify/sarama. (#134, #153)
- Links and status message for mock span in the internal testing library. (#134)
- Instrumentation for the Cassandra client github.com/gocql/gocql. (#137)
- A detector that generate resources from GKE clusters. (#154)

### Fixed

- Bump github.com/aws/aws-sdk-go from 1.33.8 to 1.33.15 in /detectors/aws. (#155, #157, #159, #162)
- Bump github.com/golangci/golangci-lint from 1.28.3 to 1.29.0 in /tools. (#146)

## [0.9.0] - 2020-07-20

This release upgrades its [go.opentelemetry.io/otel](https://github.com/open-telemetry/opentelemetry-go/releases/tag/v0.9.0) dependency to v0.9.0.

### Fixed

- Bump github.com/emicklei/go-restful/v3 from 3.0.0 to 3.2.0 in /instrumentation/github.com/emicklei/go-restful. (#133)
- Update dependabot configuration to correctly check all included packages. (#131)
- Update `RELEASING.md` with correct `tag.sh` command. (#130)

## [0.8.0] - 2020-07-10

This release upgrades its [go.opentelemetry.io/otel](https://github.com/open-telemetry/opentelemetry-go/releases/tag/v0.8.0) dependency to v0.8.0, includes minor fixes, and new instrumentation.

### Added

- Create this `CHANGELOG.md`. (#114)
- Add `emicklei/go-restful/v3` trace instrumentation. (#115)

### Changed

- Update `CONTRIBUTING.md` to ask for updates to `CHANGELOG.md` with each pull request. (#114)
- Move all `github.com` package instrumentation under a `github.com` directory. (#118)

### Fixed

- Update README to include information about external instrumentation.
   To start, this includes native instrumentation found in the `go-redis/redis` package. (#117)
- Bump github.com/golangci/golangci-lint from 1.27.0 to 1.28.2 in /tools. (#122, #123, #125)
- Bump go.mongodb.org/mongo-driver from 1.3.4 to 1.3.5 in /instrumentation/go.mongodb.org/mongo-driver. (#124)

## [0.7.0] - 2020-06-29

This release upgrades its [go.opentelemetry.io/otel](https://github.com/open-telemetry/opentelemetry-go/releases/tag/v0.7.0) dependency to v0.7.0.

### Added

- Create `RELEASING.md` instructions. (#101)
- Apply transitive dependabot go.mod updates as part of a new automatic Github workflow. (#94)
- New dependabot integration to automate package upgrades. (#61)
- Add automatic tag generation script for release. (#60)

### Changed

- Upgrade Datadog metrics exporter to include Resource tags. (#46)
- Added output validation to Datadog example. (#96)
- Move Macaron package to match layout guidelines. (#92)
- Update top-level README and instrumentation README. (#92)
- Bump google.golang.org/grpc from 1.29.1 to 1.30.0. (#99)
- Bump github.com/golangci/golangci-lint from 1.21.0 to 1.27.0 in /tools. (#77)
- Bump go.mongodb.org/mongo-driver from 1.3.2 to 1.3.4 in /instrumentation/go.mongodb.org/mongo-driver. (#76)
- Bump github.com/stretchr/testify from 1.5.1 to 1.6.1. (#74)
- Bump gopkg.in/macaron.v1 from 1.3.5 to 1.3.9 in /instrumentation/macaron. (#68)
- Bump github.com/gin-gonic/gin from 1.6.2 to 1.6.3 in /instrumentation/gin-gonic/gin. (#73)
- Bump github.com/DataDog/datadog-go from 3.5.0+incompatible to 3.7.2+incompatible in /exporters/metric/datadog. (#78)
- Replaced `internal/trace/http.go` helpers with `api/standard` helpers from otel-go repo. (#112)

## [0.6.1] - 2020-06-08

First official tagged release of `contrib` repository.

### Added

- `labstack/echo` trace instrumentation (#42)
- `mongodb` trace instrumentation (#26)
- Go Runtime metrics (#9)
- `gorilla/mux` trace instrumentation (#19)
- `gin-gonic` trace instrumentation (#15)
- `macaron` trace instrumentation (#20)
- `dogstatsd` metrics exporter (#10)
- `datadog` metrics exporter (#22)
- Tags to all modules in repository
- Repository folder structure and automated build (#3)

### Changes

- Prefix support for dogstatsd (#34)
- Update Go Runtime package to use batch observer (#44)

[Unreleased]: https://github.com/open-telemetry/opentelemetry-go-contrib/compare/v1.26.0...HEAD
[1.26.0/0.51.0/0.20.0/0.6.0/0.1.0]: https://github.com/open-telemetry/opentelemetry-go-contrib/releases/tag/v1.26.0
[1.25.0/0.50.0/0.19.0/0.5.0/0.0.1]: https://github.com/open-telemetry/opentelemetry-go-contrib/releases/tag/v1.25.0
[1.24.0/0.49.0/0.18.0/0.4.0]: https://github.com/open-telemetry/opentelemetry-go-contrib/releases/tag/v1.24.0
[1.23.0/0.48.0/0.17.0/0.3.0]: https://github.com/open-telemetry/opentelemetry-go-contrib/releases/tag/v1.23.0
[1.22.0/0.47.0/0.16.0/0.2.0]: https://github.com/open-telemetry/opentelemetry-go-contrib/releases/tag/v1.22.0
[1.21.1/0.46.1/0.15.1/0.1.1]: https://github.com/open-telemetry/opentelemetry-go-contrib/releases/tag/v1.21.1
[1.21.0/0.46.0/0.15.0/0.1.0]: https://github.com/open-telemetry/opentelemetry-go-contrib/releases/tag/v1.21.0
[1.20.0/0.45.0/0.14.0]: https://github.com/open-telemetry/opentelemetry-go-contrib/releases/tag/v1.20.0
[1.19.0/0.44.0/0.13.0]: https://github.com/open-telemetry/opentelemetry-go-contrib/releases/tag/v1.19.0
[1.18.0/0.43.0/0.12.0]: https://github.com/open-telemetry/opentelemetry-go-contrib/releases/tag/v1.18.0
[1.17.0/0.42.0/0.11.0]: https://github.com/open-telemetry/opentelemetry-go-contrib/releases/tag/v1.17.0
[1.17.0-rc.1/0.42.0-rc.1/0.11.0-rc.1]: https://github.com/open-telemetry/opentelemetry-go-contrib/releases/tag/v1.17.0-rc.1
[1.16.1/0.41.1/0.10.1]: https://github.com/open-telemetry/opentelemetry-go-contrib/releases/tag/v1.16.1
[1.16.0/0.41.0/0.10.0]: https://github.com/open-telemetry/opentelemetry-go-contrib/releases/tag/v1.16.0
[1.16.0-rc.2/0.41.0-rc.2/0.10.0-rc.2]: https://github.com/open-telemetry/opentelemetry-go-contrib/releases/tag/v1.16.0-rc.2
[1.16.0-rc.1/0.41.0-rc.1/0.10.0-rc.1]: https://github.com/open-telemetry/opentelemetry-go-contrib/releases/tag/v1.16.0-rc.1
[1.15.0/0.40.0/0.9.0]: https://github.com/open-telemetry/opentelemetry-go-contrib/releases/tag/v1.15.0
[1.14.0/0.39.0/0.8.0]: https://github.com/open-telemetry/opentelemetry-go-contrib/releases/tag/v1.14.0
[1.13.0/0.38.0/0.7.0]: https://github.com/open-telemetry/opentelemetry-go-contrib/releases/tag/v1.13.0
[1.12.0/0.37.0/0.6.0]: https://github.com/open-telemetry/opentelemetry-go-contrib/releases/tag/v1.12.0
[1.11.1/0.36.4/0.5.2]: https://github.com/open-telemetry/opentelemetry-go-contrib/releases/tag/v1.11.1
[1.11.0/0.36.3/0.5.1]: https://github.com/open-telemetry/opentelemetry-go-contrib/releases/tag/v1.11.0
[0.36.2]: https://github.com/open-telemetry/opentelemetry-go-contrib/releases/tag/zpages/v0.36.2
[0.36.1]: https://github.com/open-telemetry/opentelemetry-go-contrib/releases/tag/zpages/v0.36.1
[0.36.0]: https://github.com/open-telemetry/opentelemetry-go-contrib/releases/tag/zpages/v0.36.0
[1.10.0/0.35.0/0.5.0]: https://github.com/open-telemetry/opentelemetry-go-contrib/releases/tag/v1.10.0
[1.9.0/0.34.0/0.4.0]: https://github.com/open-telemetry/opentelemetry-go-contrib/releases/tag/v1.9.0
[1.8.0/0.33.0]: https://github.com/open-telemetry/opentelemetry-go-contrib/releases/tag/v1.8.0
[1.7.0/0.32.0]: https://github.com/open-telemetry/opentelemetry-go-contrib/releases/tag/v1.7.0
[1.6.0/0.31.0]: https://github.com/open-telemetry/opentelemetry-go-contrib/releases/tag/v1.6.0
[1.5.0/0.30.0/0.1.0]: https://github.com/open-telemetry/opentelemetry-go-contrib/releases/tag/v1.5.0
[1.4.0/0.29.0]: https://github.com/open-telemetry/opentelemetry-go-contrib/releases/tag/v1.4.0
[1.3.0/0.28.0]: https://github.com/open-telemetry/opentelemetry-go-contrib/releases/tag/v1.3.0
[1.2.0/0.27.0]: https://github.com/open-telemetry/opentelemetry-go-contrib/releases/tag/v1.2.0
[1.1.1/0.26.1]: https://github.com/open-telemetry/opentelemetry-go-contrib/releases/tag/v1.1.1
[1.1.0/0.26.0]: https://github.com/open-telemetry/opentelemetry-go-contrib/releases/tag/v1.1.0
[1.0.0/0.25.0]: https://github.com/open-telemetry/opentelemetry-go-contrib/releases/tag/v1.0.0
[0.24.0]: https://github.com/open-telemetry/opentelemetry-go-contrib/releases/tag/v0.24.0
[0.23.0]: https://github.com/open-telemetry/opentelemetry-go-contrib/releases/tag/v0.23.0
[0.22.0]: https://github.com/open-telemetry/opentelemetry-go-contrib/releases/tag/v0.22.0
[0.21.0]: https://github.com/open-telemetry/opentelemetry-go-contrib/releases/tag/v0.21.0
[0.20.0]: https://github.com/open-telemetry/opentelemetry-go-contrib/releases/tag/v0.20.0
[0.19.0]: https://github.com/open-telemetry/opentelemetry-go-contrib/releases/tag/v0.19.0
[0.18.0]: https://github.com/open-telemetry/opentelemetry-go-contrib/releases/tag/v0.18.0
[0.17.0]: https://github.com/open-telemetry/opentelemetry-go-contrib/releases/tag/v0.17.0
[0.16.0]: https://github.com/open-telemetry/opentelemetry-go-contrib/releases/tag/v0.16.0
[0.15.1]: https://github.com/open-telemetry/opentelemetry-go-contrib/releases/tag/v0.15.1
[0.15.0]: https://github.com/open-telemetry/opentelemetry-go-contrib/releases/tag/v0.15.0
[0.14.0]: https://github.com/open-telemetry/opentelemetry-go-contrib/releases/tag/v0.14.0
[0.13.0]: https://github.com/open-telemetry/opentelemetry-go-contrib/releases/tag/v0.13.0
[0.12.0]: https://github.com/open-telemetry/opentelemetry-go-contrib/releases/tag/v0.12.0
[0.11.0]: https://github.com/open-telemetry/opentelemetry-go-contrib/releases/tag/v0.11.0
[0.10.1]: https://github.com/open-telemetry/opentelemetry-go-contrib/releases/tag/v0.10.1
[0.10.0]: https://github.com/open-telemetry/opentelemetry-go-contrib/releases/tag/v0.10.0
[0.9.0]: https://github.com/open-telemetry/opentelemetry-go-contrib/releases/tag/v0.9.0
[0.8.0]: https://github.com/open-telemetry/opentelemetry-go-contrib/releases/tag/v0.8.0
[0.7.0]: https://github.com/open-telemetry/opentelemetry-go-contrib/releases/tag/v0.7.0
[0.6.1]: https://github.com/open-telemetry/opentelemetry-go-contrib/releases/tag/v0.6.1

[Go 1.22]: https://go.dev/doc/go1.22
[Go 1.21]: https://go.dev/doc/go1.21
[Go 1.20]: https://go.dev/doc/go1.20
[Go 1.19]: https://go.dev/doc/go1.19
[Go 1.18]: https://go.dev/doc/go1.18

[GO-2024-2687]: https://pkg.go.dev/vuln/GO-2024-2687<|MERGE_RESOLUTION|>--- conflicted
+++ resolved
@@ -23,15 +23,14 @@
   This option function is used as a replacement of `WithInstrumentationScope` to specify the logged package version. (#5588)
 - The `WithSchemaURL` option function in `go.opentelemetry.io/contrib/bridges/otelslog`.
   This option function is used as a replacement of `WithInstrumentationScope` to specify the semantic convention schema URL for the logged records. (#5588)
+- Add support for Cloud Run jobs in `go.opentelemetry.io/contrib/detectors/gcp`. (#5559)
 
 ### Changed
 
 - The gRPC trace `Filter` for interceptor is renamed to `InterceptorFilter`. (#5196)
 - The gRPC trace filter functions `Any`, `All`, `None`, `Not`, `MethodName`, `MethodPrefix`, `FullMethodName`, `ServiceName`, `ServicePrefix` and `HealthCheck` for interceptor are moved to `go.opentelemetry.io/contrib/instrumentation/google.golang.org/grpc/otelgrpc/filters/interceptor`.
   With this change, the filters in `go.opentelemetry.io/contrib/instrumentation/google.golang.org/grpc/otelgrpc` are now working for stats handler. (#5196)
-<<<<<<< HEAD
-- Add support for Cloud Run jobs in `go.opentelemetry.io/contrib/detectors/gcp`. (#5559)
-=======
+
 - `NewLogger` now accepts a `name` `string` as the first argument.
   This parameter is used as a replacement of `WithInstrumentationScope` to specify the name of the logger backing the underlying `Handler`. (#5588)
 - `NewHandler` now accepts a `name` `string` as the first argument.
@@ -41,7 +40,6 @@
 
 - The `WithInstrumentationScope` option function in `go.opentelemetry.io/contrib/bridges/otelslog` is removed.
   Use the `name` parameter added to `NewHandler` and `NewLogger` as well as `WithVersion` and `WithSchema` as replacements. (#5588)
->>>>>>> a7bcce4a
 
 ### Deprecated
 

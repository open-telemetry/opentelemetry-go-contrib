--- conflicted
+++ resolved
@@ -13,11 +13,8 @@
 ### Added
 
 - `otelhttp.{Get,Head,Post,PostForm}` convenience wrappers for their `http` counterparts. (#390)
-<<<<<<< HEAD
-- `gcp.CloudRun` detector for detecting resource from a Cloud Run instance. (#455)
-=======
 - The AWS detector now adds the cloud zone, host image ID, host type, and host name to the returned `Resource`. (#410)
->>>>>>> f284e282
+- A new `gcp.CloudRun` detector for detecting resource from a Cloud Run instance. (#455)
 
 ### Changed
 

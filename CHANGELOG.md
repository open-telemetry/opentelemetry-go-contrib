--- conflicted
+++ resolved
@@ -8,13 +8,13 @@
 
 ## [Unreleased]
 
-<<<<<<< HEAD
+### Added
+
+- Added support for providing `endpoint`, `pollingIntervalMs` and `initialSamplingRate` using environment variable `OTEL_TRACES_SAMPLER_ARG` in `go.opentelemetry.io/contrib/samples/jaegerremote`. (#6310)
+
+### Fixed
+
 - Fix broken AWS presigned URLs when using instrumentation in `go.opentelemetry.io/contrib/instrumentation/github.com/aws/aws-sdk-go-v2/otelaws`. (#5975)
-=======
-### Added
-
-- Added support for providing `endpoint`, `pollingIntervalMs` and `initialSamplingRate` using environment variable `OTEL_TRACES_SAMPLER_ARG` in `go.opentelemetry.io/contrib/samples/jaegerremote`. (#6310)
->>>>>>> 666dc04b
 
 <!-- Released section -->
 <!-- Don't change this section unless doing release -->

--- conflicted
+++ resolved
@@ -8,24 +8,19 @@
 
 ## [Unreleased]
 
-<<<<<<< HEAD
-### Changed
-
-- Remove service name as a parameter of Sarama instrumentation. (#221)
-- Replace `WithTracer` with `WithTracerProvider` in Sarama instrumentation. (#221)
-=======
 ### Added
 
 - Top-level `Version()` and `SemVersion()` functions defining the current version of the contrib package. (#225)
 
 ### Changed
 
-- Switch to use common top-level module `SemVersion()` when creating versioned tracer in `bradfitz/gomemcache`.
+- Remove service name as a parameter of Sarama instrumentation. (#221)
+- Replace `WithTracer` with `WithTracerProvider` in Sarama instrumentation. (#221)
+- Switch to use common top-level module `SemVersion()` when creating versioned tracer in `bradfitz/gomemcache`. (#226)
 
 ### Fixed
 
-- Update dependabot configuration to include newly added `bradfitz/gomemcache` package.
->>>>>>> 1df6921a
+- Update dependabot configuration to include newly added `bradfitz/gomemcache` package. (#226)
 
 ## [0.10.1] - 2020-08-13
 

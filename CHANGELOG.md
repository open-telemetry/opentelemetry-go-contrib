# Changelog

All notable changes to this project will be documented in this file.

The format is based on [Keep a Changelog](https://keepachangelog.com/en/1.0.0/).

This project adheres to [Semantic Versioning](https://semver.org/spec/v2.0.0.html).

## [Unreleased]

### Added

<<<<<<< HEAD
- Integration testing for the gRPC instrumentation. (#297)
=======
- Benchmark tests for the gRPC instrumentation. (#296)
>>>>>>> d6b87c88

## [0.11.0] - 2020-08-25

### Added

- Top-level `Version()` and `SemVersion()` functions defining the current version of the contrib package. (#225)
- Instrumentation for the `github.com/astaxie/beego` package. (#200)
- Instrumentation for the `github.com/bradfitz/gomemcache` package. (#204)
- Host metrics instrumentation. (#231)
- Cortex histogram and distribution support. (#237)
- Cortex example project. (#238)
- Cortex HTTP authentication. (#246)

### Changed

- Remove service name as a parameter of Sarama instrumentation. (#221)
- Replace `WithTracer` with `WithTracerProvider` in Sarama instrumentation. (#221)
- Switch to use common top-level module `SemVersion()` when creating versioned tracer in `bradfitz/gomemcache`. (#226)
- Use `IntegrationShouldRun` in `gomemcache_test`. (#254)
- Use Go 1.15 for CI builds. (#236)
- Improved configuration for `runtime` instrumentation. (#224)

### Fixed

- Update dependabot configuration to include newly added `bradfitz/gomemcache` package. (#226)
- Correct `runtime` instrumentation name. (#241)

## [0.10.1] - 2020-08-13

### Added

- The `go.opentelemetry.io/contrib/instrumentation/google.golang.org/grpc` module has been added to replace the instrumentation that had previoiusly existed in the `go.opentelemetry.io/otel/instrumentation/grpctrace` package. (#189)
- Instrumentation for the stdlib `net/http` and `net/http/httptrace` packages. (#190)
- Initial Cortex exporter. (#202, #205, #210, #211, #215)

### Fixed

- Bump google.golang.org/grpc from 1.30.0 to 1.31.0. (#166)
- Bump go.mongodb.org/mongo-driver from 1.3.5 to 1.4.0 in /instrumentation/go.mongodb.org/mongo-driver. (#170)
- Bump google.golang.org/grpc in /instrumentation/github.com/gin-gonic/gin. (#173)
- Bump google.golang.org/grpc in /instrumentation/github.com/labstack/echo. (#176)
- Bump google.golang.org/grpc from 1.30.0 to 1.31.0 in /instrumentation/github.com/Shopify/sarama. (#179)
- Bump cloud.google.com/go from 0.61.0 to 0.63.0 in /detectors/gcp. (#181, #199)
- Bump github.com/aws/aws-sdk-go from 1.33.15 to 1.34.1 in /detectors/aws. (#184, #192, #193, #198, #201, #203)
- Bump github.com/golangci/golangci-lint from 1.29.0 to 1.30.0 in /tools. (#186)
- Setup CI to run tests that require external resources (Cassandra and MongoDB). (#191)
- Bump github.com/Shopify/sarama from 1.26.4 to 1.27.0 in /instrumentation/github.com/Shopify/sarama. (#206)

## [0.10.0] - 2020-07-31

This release upgrades its [go.opentelemetry.io/otel](https://github.com/open-telemetry/opentelemetry-go/releases/tag/v0.10.0) dependency to v0.10.0 and includes new instrumentation for popular Kafka and Cassandra clients.

### Added

- A detector that generate resources from GCE instance. (#132)
- A detector that generate resources from AWS instances. (#139)
- Instrumentation for the Kafka client github.com/Shopify/sarama. (#134, #153)
- Links and status message for mock span in the internal testing library. (#134)
- Instrumentation for the Cassandra client github.com/gocql/gocql. (#137)
- A detector that generate resources from GKE clusters. (#154)

### Fixed

- Bump github.com/aws/aws-sdk-go from 1.33.8 to 1.33.15 in /detectors/aws. (#155, #157, #159, #162)
- Bump github.com/golangci/golangci-lint from 1.28.3 to 1.29.0 in /tools. (#146)

## [0.9.0] - 2020-07-20

This release upgrades its [go.opentelemetry.io/otel](https://github.com/open-telemetry/opentelemetry-go/releases/tag/v0.9.0) dependency to v0.9.0.

### Fixed

- Bump github.com/emicklei/go-restful/v3 from 3.0.0 to 3.2.0 in /instrumentation/github.com/emicklei/go-restful. (#133)
- Update dependabot configuration to correctly check all included packages. (#131)
- Update `RELEASING.md` with correct `tag.sh` command. (#130)


## [0.8.0] - 2020-07-10

This release upgrades its [go.opentelemetry.io/otel](https://github.com/open-telemetry/opentelemetry-go/releases/tag/v0.8.0) dependency to v0.8.0, includes minor fixes, and new instrumentation.

### Added

- Create this `CHANGELOG.md`. (#114)
- Add `emicklei/go-restful/v3` trace instrumentation. (#115)

### Changed

- Update `CONTRIBUTING.md` to ask for updates to `CHANGELOG.md` with each pull request. (#114)
- Move all `github.com` package instrumentation under a `github.com` directory. (#118)

### Fixed

- Update README to include information about external instrumentation.
   To start, this includes native instrumentation found in the `go-redis/redis` package. (#117)
- Bump github.com/golangci/golangci-lint from 1.27.0 to 1.28.2 in /tools. (#122, #123, #125)
- Bump go.mongodb.org/mongo-driver from 1.3.4 to 1.3.5 in /instrumentation/go.mongodb.org/mongo-driver. (#124)

## [0.7.0] - 2020-06-29

This release upgrades its [go.opentelemetry.io/otel](https://github.com/open-telemetry/opentelemetry-go/releases/tag/v0.7.0) dependency to v0.7.0.

### Added

- Create `RELEASING.md` instructions. (#101)
- Apply transitive dependabot go.mod updates as part of a new automatic Github workflow. (#94)
- New dependabot integration to automate package upgrades. (#61)
- Add automatic tag generation script for release. (#60)

### Changed

- Upgrade Datadog metrics exporter to include Resource tags. (#46)
- Added output validation to Datadog example. (#96)
- Move Macaron package to match layout guidelines. (#92)
- Update top-level README and instrumentation README. (#92)
- Bump google.golang.org/grpc from 1.29.1 to 1.30.0. (#99)
- Bump github.com/golangci/golangci-lint from 1.21.0 to 1.27.0 in /tools. (#77)
- Bump go.mongodb.org/mongo-driver from 1.3.2 to 1.3.4 in /instrumentation/go.mongodb.org/mongo-driver. (#76)
- Bump github.com/stretchr/testify from 1.5.1 to 1.6.1. (#74)
- Bump gopkg.in/macaron.v1 from 1.3.5 to 1.3.9 in /instrumentation/macaron. (#68)
- Bump github.com/gin-gonic/gin from 1.6.2 to 1.6.3 in /instrumentation/gin-gonic/gin. (#73)
- Bump github.com/DataDog/datadog-go from 3.5.0+incompatible to 3.7.2+incompatible in /exporters/metric/datadog. (#78)
- Replaced `internal/trace/http.go` helpers with `api/standard` helpers from otel-go repo. (#112)

## [0.6.1] - 2020-06-08

First official tagged release of `contrib` repository.

### Added

- `labstack/echo` trace instrumentation (#42)
- `mongodb` trace instrumentation (#26)
- Go Runtime metrics (#9)
- `gorilla/mux` trace instrumentation (#19)
- `gin-gonic` trace instrumentation (#15)
- `macaron` trace instrumentation (#20)
- `dogstatsd` metrics exporter (#10)
- `datadog` metrics exporter (#22)
- Tags to all modules in repository
- Repository folder structure and automated build (#3)

### Changes

- Prefix support for dogstatsd (#34)
- Update Go Runtime package to use batch observer (#44)

[Unreleased]: https://github.com/open-telemetry/opentelemetry-go-contrib/compare/v0.11.0...HEAD
[0.11.0]: https://github.com/open-telemetry/opentelemetry-go-contrib/releases/tag/v0.11.0
[0.10.1]: https://github.com/open-telemetry/opentelemetry-go-contrib/releases/tag/v0.10.1
[0.10.0]: https://github.com/open-telemetry/opentelemetry-go-contrib/releases/tag/v0.10.0
[0.9.0]: https://github.com/open-telemetry/opentelemetry-go-contrib/releases/tag/v0.9.0
[0.8.0]: https://github.com/open-telemetry/opentelemetry-go-contrib/releases/tag/v0.8.0
[0.7.0]: https://github.com/open-telemetry/opentelemetry-go-contrib/releases/tag/v0.7.0
[0.6.1]: https://github.com/open-telemetry/opentelemetry-go-contrib/releases/tag/v0.6.1<|MERGE_RESOLUTION|>--- conflicted
+++ resolved
@@ -10,11 +10,8 @@
 
 ### Added
 
-<<<<<<< HEAD
+- Benchmark tests for the gRPC instrumentation. (#296)
 - Integration testing for the gRPC instrumentation. (#297)
-=======
-- Benchmark tests for the gRPC instrumentation. (#296)
->>>>>>> d6b87c88
 
 ## [0.11.0] - 2020-08-25
 

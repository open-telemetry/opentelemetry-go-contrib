--- conflicted
+++ resolved
@@ -8,15 +8,13 @@
 
 ## [Unreleased]
 
-<<<<<<< HEAD
-### Changed
-
-- `runtime.go.*` instrumentation metrics have been renamed to `process.runtime.go.*` according to metrics conventions (#1549)
-=======
+### Changed
+
+- All metric instruments from the `go.opentelemetry.io/contrib/instrumentation/runtime` package have been renamed from `runtime.go.*` to `process.runtime.go.*` so as to comply with OpenTelemetry semantic conventions. (#1549)
+
 ### Fixed
 
 - Change the `http-server-duration` instrument in `go.opentelemetry.io/contrib/instrumentation/net/http/otelhttp` to record milliseconds instead of microseconds match what is specified in the OpenTelemetry specification. (#1414, #1537)
->>>>>>> 02a2d073
 
 ## [1.3.0/0.28.0] - 2021-12-10
 

# Changelog

All notable changes to this project will be documented in this file.

The format is based on [Keep a Changelog](https://keepachangelog.com/en/1.0.0/).

This project adheres to [Semantic Versioning](https://semver.org/spec/v2.0.0.html).

## [Unreleased]

### Added

- Support for stdoutlog exporter in `go.opentelemetry.io/contrib/config`. (#5850)
<<<<<<< HEAD
- Support for comma-separated values for the `OTEL_TRACES_EXPORTER`, `OTEL_LOGS_EXPORTER`, `OTEL_METRICS_EXPORTER` environment variables in `go.opentelemetry.io/contrib/exporters/autoexport`. (#5830)
=======
- Add macOS ARM64 platform to the compatibility testing suite. (#5868)
- The `go.opentelemetry.io/contrib/bridges/otelzap` module.
  This module provides an OpenTelemetry logging bridge for `go.uber.org/zap`. (#5191)
- The `go.opentelemetry.io/contrib/config` package supports configuring `with_resource_constant_labels` for the prometheus exporter. (#5890)
- Add new runtime metrics to `go.opentelemetry.io/contrib/instrumentation/runtime`, which are still disabled by default. (#5870)
- Support for the `OTEL_HTTP_CLIENT_COMPATIBILITY_MODE=http/dup` environment variable in `go.opentelemetry.io/contrib/instrumentation/net/http/otelhttp` to emit attributes for both the v1.20.0 and v1.26.0 semantic conventions. (#5401)
- The `go.opentelemetry.io/contrib/bridges/otelzerolog` module.
  This module provides an OpenTelemetry logging bridge for `github.com/rs/zerolog`. (#5405)

### Removed

- The deprecated `go.opentelemetry.io/contrib/processors/baggagecopy` package is removed. (#5853)

<!-- Released section -->
<!-- Don't change this section unless doing release -->
>>>>>>> 68bd7f27

## [1.28.0/0.53.0/0.22.0/0.8.0/0.3.0/0.1.0] - 2024-07-02

### Added

- Add the new `go.opentelemetry.io/contrib/detectors/azure/azurevm` package to provide a resource detector for Azure VMs. (#5422)
- Add support to configure views when creating MeterProvider using the config package. (#5654)
- The `go.opentelemetry.io/contrib/config` add support to configure periodic reader interval and timeout. (#5661)
- Add log support for the autoexport package. (#5733)
- Add support for disabling the old runtime metrics using the `OTEL_GO_X_DEPRECATED_RUNTIME_METRICS=false` environment variable. (#5747)
- Add support for signal-specific protocols environment variables (`OTEL_EXPORTER_OTLP_TRACES_PROTOCOL`, `OTEL_EXPORTER_OTLP_LOGS_PROTOCOL`, `OTEL_EXPORTER_OTLP_METRICS_PROTOCOL`) in `go.opentelemetry.io/contrib/exporters/autoexport`. (#5816)
- The `go.opentelemetry.io/contrib/processors/minsev` module is added.
  This module provides and experimental logging processor with a configurable threshold for the minimum severity records must have to be recorded. (#5817)
- The `go.opentelemetry.io/contrib/processors/baggagecopy` module.
  This module is a replacement of `go.opentelemetry.io/contrib/processors/baggage/baggagetrace`. (#5824)

### Changed

- Improve performance of `go.opentelemetry.io/contrib/instrumentation/google.golang.org/grpc/otelgrpc` with the usage of `WithAttributeSet()` instead of `WithAttribute()`. (#5664)
- Improve performance of `go.opentelemetry.io/contrib/instrumentation/net/http/otelhttp` with the usage of `WithAttributeSet()` instead of `WithAttribute()`. (#5664)
- Update `go.opentelemetry.io/contrib/config` to latest released configuration schema which introduces breaking changes where `Attributes` is now a `map[string]interface{}`. (#5758)
- Upgrade all dependencies of `go.opentelemetry.io/otel/semconv/v1.25.0` to `go.opentelemetry.io/otel/semconv/v1.26.0`. (#5847)

### Fixed

- Custom attributes targeting metrics recorded by the `go.opentelemetry.io/contrib/instrumentation/net/http/otelhttp` are not ignored anymore. (#5129)
- The double setup in `go.opentelemetry.io/contrib/instrumentation/net/http/httptrace/otelhttptrace/example` that caused duplicate traces. (#5564)
- The superfluous `response.WriteHeader` call in `go.opentelemetry.io/contrib/instrumentation/net/http/otelhttp` when the response writer is flushed. (#5634)
- Use `c.FullPath()` method to set `http.route` attribute in `go.opentelemetry.io/contrib/instrumentation/github.com/gin-gonic/gin/otelgin`. (#5734)
- Out-of-bounds panic in case of invalid span ID in `go.opentelemetry.io/contrib/propagators/b3`. (#5754)

### Deprecated

- The `go.opentelemetry.io/contrib/instrumentation/github.com/labstack/echo/otelecho` package is deprecated.
  If you would like to become a Code Owner of this module and prevent it from being removed, see [#5550]. (#5645)
- The `go.opentelemetry.io/contrib/instrumentation/gopkg.in/macaron.v1/otelmacaron` package is deprecated.
  If you would like to become a Code Owner of this module and prevent it from being removed, see [#5552]. (#5646)
- The `go.opentelemetry.io/contrib/samplers/aws/xray` package is deprecated.
  If you would like to become a Code Owner of this module and prevent it from being removed, see [#5554]. (#5647)
- The `go.opentelemetry.io/contrib/processors/baggage/baggagetrace` package is deprecated.
  Use the added `go.opentelemetry.io/contrib/processors/baggagecopy` package instead. (#5824)
  - Use `baggagecopy.NewSpanProcessor` as a replacement for `baggagetrace.New`.
    - `NewSpanProcessor` accepts a `Fitler` function type that selects which baggage members are added to a span.
    - `NewSpanProcessor` returns a `*baggagecopy.SpanProcessor` instead of a `trace.SpanProcessor` interface.
      The returned type still implements the interface.

[#5550]: https://github.com/open-telemetry/opentelemetry-go-contrib/issues/5550
[#5552]: https://github.com/open-telemetry/opentelemetry-go-contrib/issues/5552
[#5554]: https://github.com/open-telemetry/opentelemetry-go-contrib/issues/5554

## [1.27.0/0.52.0/0.21.0/0.7.0/0.2.0] - 2024-05-21

### Added

- Add an experimental `OTEL_METRICS_PRODUCERS` environment variable to `go.opentelemetry.io/contrib/autoexport` to be set metrics producers. (#5281)
  - `prometheus` and `none` are supported values. You can specify multiple producers separated by a comma.
  - Add `WithFallbackMetricProducer` option that adds a fallback if the `OTEL_METRICS_PRODUCERS` is not set or empty.
- The `go.opentelemetry.io/contrib/processors/baggage/baggagetrace` module. This module provides a Baggage Span Processor. (#5404)
- Add gRPC trace `Filter` for stats handler to `go.opentelemetry.io/contrib/instrumentation/google.golang.org/grpc/otelgrpc`. (#5196)
- Add a repository Code Ownership Policy. (#5555)
- The `go.opentelemetry.io/contrib/bridges/otellogrus` module.
  This module provides an OpenTelemetry logging bridge for `github.com/sirupsen/logrus`. (#5355)
- The `WithVersion` option function in `go.opentelemetry.io/contrib/bridges/otelslog`.
  This option function is used as a replacement of `WithInstrumentationScope` to specify the logged package version. (#5588)
- The `WithSchemaURL` option function in `go.opentelemetry.io/contrib/bridges/otelslog`.
  This option function is used as a replacement of `WithInstrumentationScope` to specify the semantic convention schema URL for the logged records. (#5588)
- Add support for Cloud Run jobs in `go.opentelemetry.io/contrib/detectors/gcp`. (#5559)

### Changed

- The gRPC trace `Filter` for interceptor is renamed to `InterceptorFilter`. (#5196)
- The gRPC trace filter functions `Any`, `All`, `None`, `Not`, `MethodName`, `MethodPrefix`, `FullMethodName`, `ServiceName`, `ServicePrefix` and `HealthCheck` for interceptor are moved to `go.opentelemetry.io/contrib/instrumentation/google.golang.org/grpc/otelgrpc/filters/interceptor`.
  With this change, the filters in `go.opentelemetry.io/contrib/instrumentation/google.golang.org/grpc/otelgrpc` are now working for stats handler. (#5196)
- `NewSDK` in `go.opentelemetry.io/contrib/config` now returns a configured SDK with a valid `LoggerProvider`. (#5427)

- `NewLogger` now accepts a `name` `string` as the first argument.
  This parameter is used as a replacement of `WithInstrumentationScope` to specify the name of the logger backing the underlying `Handler`. (#5588)
- `NewHandler` now accepts a `name` `string` as the first argument.
  This parameter is used as a replacement of `WithInstrumentationScope` to specify the name of the logger backing the returned `Handler`. (#5588)
- Upgrade all dependencies of `go.opentelemetry.io/otel/semconv/v1.24.0` to `go.opentelemetry.io/otel/semconv/v1.25.0`. (#5605)

### Removed

- The `WithInstrumentationScope` option function in `go.opentelemetry.io/contrib/bridges/otelslog` is removed.
  Use the `name` parameter added to `NewHandler` and `NewLogger` as well as `WithVersion` and `WithSchema` as replacements. (#5588)

### Deprecated

- The `InterceptorFilter` type in `go.opentelemetry.io/contrib/instrumentation/google.golang.org/grpc/otelgrpc` is deprecated. (#5196)

## [1.26.0/0.51.0/0.20.0/0.6.0/0.1.0] - 2024-04-24

### Added

- `NewSDK` in `go.opentelemetry.io/contrib/config` now returns a configured SDK with a valid `MeterProvider`. (#4804)

### Changed

- Change the scope name for the prometheus bridge to `go.opentelemetry.io/contrib/bridges/prometheus` to match the package. (#5396)
- Add support for settings additional properties for resource configuration in `go.opentelemetry.io/contrib/config`. (#4832)

### Fixed

- Fix bug where an empty exemplar was added to counters in `go.opentelemetry.io/contrib/bridges/prometheus`. (#5395)
- Fix bug where the last histogram bucket was missing in `go.opentelemetry.io/contrib/bridges/prometheus`. (#5395)

## [1.25.0/0.50.0/0.19.0/0.5.0/0.0.1] - 2024-04-05

### Added

- Implemented setting the `cloud.resource_id` resource attribute in `go.opentelemetry.io/detectors/aws/ecs` based on the ECS Metadata v4 endpoint. (#5091)
- The `go.opentelemetry.io/contrib/bridges/otelslog` module.
  This module provides an OpenTelemetry logging bridge for "log/slog". (#5335)

### Fixed

- Update all dependencies to address [GO-2024-2687]. (#5359)

### Removed

- Drop support for [Go 1.20]. (#5163)

## [1.24.0/0.49.0/0.18.0/0.4.0] - 2024-02-23

This release is the last to support [Go 1.20].
The next release will require at least [Go 1.21].

### Added

- Support [Go 1.22]. (#5082)
- Add support for Summary metrics to `go.opentelemetry.io/contrib/bridges/prometheus`. (#5089)
- Add support for Exponential (native) Histograms in `go.opentelemetry.io/contrib/bridges/prometheus`. (#5093)

### Removed

- The deprecated `RequestCount` constant in `go.opentelemetry.io/contrib/instrumentation/net/http/otelhttp` is removed. (#4894)
- The deprecated `RequestContentLength` constant in `go.opentelemetry.io/contrib/instrumentation/net/http/otelhttp` is removed. (#4894)
- The deprecated `ResponseContentLength` constant in `go.opentelemetry.io/contrib/instrumentation/net/http/otelhttp` is removed. (#4894)
- The deprecated `ServerLatency` constant in `go.opentelemetry.io/contrib/instrumentation/net/http/otelhttp` is removed. (#4894)

### Fixed

- Retrieving the body bytes count in `go.opentelemetry.io/contrib/instrumentation/net/http/otelhttp` does not cause a data race anymore. (#5080)

## [1.23.0/0.48.0/0.17.0/0.3.0] - 2024-02-06

### Added

- Add client metric support to `go.opentelemetry.io/contrib/instrumentation/net/http/otelhttp`. (#4707)
- Add peer attributes to spans recorded by `NewClientHandler`, `NewServerHandler` in `go.opentelemetry.io/contrib/instrumentation/google.golang.org/grpc/otelgrpc`. (#4873)
- Add support for `cloud.account.id`, `cloud.availability_zone` and `cloud.region` in the AWS ECS detector. (#4860)

### Changed

- The fallback options in  `go.opentelemetry.io/contrib/exporters/autoexport` now accept factory functions. (#4891)
  - `WithFallbackMetricReader(metric.Reader) MetricOption` is replaced with `func WithFallbackMetricReader(func(context.Context) (metric.Reader, error)) MetricOption`.
  - `WithFallbackSpanExporter(trace.SpanExporter) SpanOption` is replaced with `WithFallbackSpanExporter(func(context.Context) (trace.SpanExporter, error)) SpanOption`.
- The `http.server.request_content_length` metric in `go.opentelemetry.io/contrib/instrumentation/net/http/otelhttp` is changed to `http.server.request.size`.(#4707)
- The `http.server.response_content_length` metric in `go.opentelemetry.io/contrib/instrumentation/net/http/otelhttp` is changed to `http.server.response.size`.(#4707)

### Deprecated

- The `RequestCount`, `RequestContentLength`, `ResponseContentLength`, `ServerLatency` constants in `go.opentelemetry.io/contrib/instrumentation/net/http/otelhttp` are deprecated. (#4707)

### Fixed

- Do not panic in `go.opentelemetry.io/contrib/instrumentation/google.golang.org/grpc/otelgrpc` if `MeterProvider` returns a `nil` instrument. (#4875)

## [1.22.0/0.47.0/0.16.0/0.2.0] - 2024-01-18

### Added

- Add `SDK.Shutdown` method in `"go.opentelemetry.io/contrib/config"`. (#4583)
- `NewSDK` in `go.opentelemetry.io/contrib/config` now returns a configured SDK with a valid `TracerProvider`. (#4741)

### Changed

- The semantic conventions used by `go.opentelemetry.io/contrib/instrumentation/github.com/emicklei/go-restful/otelrestful` are upgraded to v1.20.0. (#4320)
- The semantic conventions used by `go.opentelemetry.io/contrib/instrumentation/github.com/gin-gonic/gin/otelgin` are upgraded to v1.20.0. (#4320)
- The semantic conventions used by `go.opentelemetry.io/contrib/instrumentation/github.com/gorilla/mux/otelmux` are upgraded to v1.20.0. (#4320)
- The semantic conventions used by `go.opentelemetry.io/contrib/instrumentation/github.com/labstack/echo/otelecho` are upgraded to v1.20.0. (#4320)
- The semantic conventions used by `go.opentelemetry.io/contrib/instrumentation/gopkg.in/macaron.v1/otelmacaron` are upgraded to v1.20.0. (#4320)
- The semantic conventions used by `go.opentelemetry.io/contrib/instrumentation/net/http/httptrace/otelhttptrace` are upgraded to v1.20.0. (#4320)
- The semantic conventions used by `go.opentelemetry.io/contrib/instrumentation/net/http/httptrace/otelhttptrace/example` are upgraded to v1.20.0. (#4320)
- The semantic conventions used by `go.opentelemetry.io/contrib/instrumentation/net/http/otelhttp/example` are upgraded to v1.20.0. (#4320)
- The semantic conventions used by `go.opentelemetry.io/contrib/instrumentation/net/http/otelhttp`are upgraded to v1.20.0. (#4320)
- Updated configuration schema to include `schema_url` for resource definition and `without_type_suffix` and `without_units` for the Prometheus exporter. (#4727)
- The semantic conventions used by the `go.opentelemetry.io/contrib/detectors/aws/ecs` resource detector are upgraded to v1.24.0. (#4803)
- The semantic conventions used by the `go.opentelemetry.io/contrib/detectors/aws/lambda` resource detector are upgraded to v1.24.0. (#4803)
- The semantic conventions used by the `go.opentelemetry.io/contrib/detectors/aws/ec2` resource detector are upgraded to v1.24.0. (#4803)
- The semantic conventions used by the `go.opentelemetry.io/contrib/detectors/aws/eks` resource detector are upgraded to v1.24.0. (#4803)
- The semantic conventions used by the `go.opentelemetry.io/contrib/detectors/gcp` resource detector are upgraded to v1.24.0. (#4803)
- The semantic conventions used in `go.opentelemetry.io/contrib/instrumentation/github.com/aws/aws-lambda-go/otellambda/test` are upgraded to v1.24.0. (#4803)

### Fixed

- Fix `NewServerHandler` in `go.opentelemetry.io/contrib/instrumentation/google.golang.org/grpc/otelgrpc` to correctly set the span status depending on the gRPC status. (#4587)
- The `stats.Handler` from `go.opentelemetry.io/contrib/instrumentation/google.golang.org/grpc/otelgrpc` now does not crash when receiving an unexpected context. (#4825)
- Update `go.opentelemetry.io/contrib/detectors/aws/ecs` to fix the task ARN when it is not valid. (#3583)
- Do not panic in `go.opentelemetry.io/contrib/detectors/aws/ecs` when the container ARN is not valid. (#3583)

## [1.21.1/0.46.1/0.15.1/0.1.1] - 2023-11-16

### Changed

- Upgrade dependencies of OpenTelemetry Go to use the new [`v1.21.0`/`v0.44.0` release](https://github.com/open-telemetry/opentelemetry-go/releases/tag/v1.21.0). (#4582)

### Fixed

- Fix `StreamClientInterceptor` in `go.opentelemetry.io/contrib/instrumentation/google.golang.org/grpc/otelgrpc` to end the spans synchronously. (#4537)
- Fix data race in stats handlers when processing messages received and sent metrics in `go.opentelemetry.io/contrib/instrumentation/google.golang.org/grpc/otelgrpc`. (#4577)
- The stats handlers `NewClientHandler`, `NewServerHandler` in `go.opentelemetry.io/contrib/instrumentation/google.golang.org/grpc/otelgrpc` now record RPC durations in `ms` instead of `ns`. (#4548)

## [1.21.0/0.46.0/0.15.0/0.1.0] - 2023-11-10

### Added

- Add `"go.opentelemetry.io/contrib/samplers/jaegerremote".WithSamplingStrategyFetcher` which sets custom fetcher implementation. (#4045)
- Add `"go.opentelemetry.io/contrib/config"` package that includes configuration models generated via go-jsonschema. (#4376)
- Add `NewSDK` function to `"go.opentelemetry.io/contrib/config"`. The initial implementation only returns noop providers. (#4414)
- Add metrics support (No-op, OTLP and Prometheus) to `go.opentelemetry.io/contrib/exporters/autoexport`. (#4229, #4479)
- Add support for `console` span exporter and metrics exporter in `go.opentelemetry.io/contrib/exporters/autoexport`. (#4486)
- Set unit and description on all instruments in `go.opentelemetry.io/contrib/instrumentation/net/http/otelhttp`. (#4500)
- Add metric support for `grpc.StatsHandler` in `go.opentelemetry.io/contrib/instrumentation/google.golang.org/grpc/otelgrpc`. (#4356)
- Expose the name of the scopes in all instrumentation libraries as `ScopeName`. (#4448)

### Changed

- Dropped compatibility testing for [Go 1.19].
  The project no longer guarantees support for this version of Go. (#4352)
- Upgrade dependencies of OpenTelemetry Go to use the new [`v1.20.0`/`v0.43.0` release](https://github.com/open-telemetry/opentelemetry-go/releases/tag/v1.20.0). (#4546)
- In `go.opentelemetry.io/contrib/exporters/autoexport`, `Option` was renamed to `SpanOption`. The old name is deprecated but continues to be supported as an alias. (#4229)

### Deprecated

- The interceptors (`UnaryClientInterceptor`, `StreamClientInterceptor`, `UnaryServerInterceptor`, `StreamServerInterceptor`, `WithInterceptorFilter`) are deprecated. Use stats handlers (`NewClientHandler`, `NewServerHandler`) instead. (#4534)

### Fixed

- The `go.opentelemetry.io/contrib/samplers/jaegerremote` sampler does not panic when the default HTTP round-tripper (`http.DefaultTransport`) is not `*http.Transport`. (#4045)
- The `UnaryServerInterceptor` in `go.opentelemetry.io/contrib/instrumentation/google.golang.org/grpc/otelgrpc` now sets gRPC status code correctly for the `rpc.server.duration` metric. (#4481)
- The `NewClientHandler`, `NewServerHandler` in `go.opentelemetry.io/contrib/instrumentation/google.golang.org/grpc/otelgrpc` now honor `otelgrpc.WithMessageEvents` options. (#4536)
- The `net.sock.peer.*` and `net.peer.*` high cardinality attributes are removed from the metrics generated by `go.opentelemetry.io/contrib/instrumentation/google.golang.org/grpc/otelgrpc`. (#4322)

## [1.20.0/0.45.0/0.14.0] - 2023-09-28

### Added

- Set the description for the `rpc.server.duration` metric in `go.opentelemetry.io/contrib/instrumentation/google.golang.org/grpc/otelgrpc`. (#4302)
- Add `NewServerHandler` and `NewClientHandler` that return a `grpc.StatsHandler` used for gRPC instrumentation in `go.opentelemetry.io/contrib/instrumentation/google.golang.org/grpc/otelgrpc`. (#3002)
- Add new Prometheus bridge module in `go.opentelemetry.io/contrib/bridges/prometheus`. (#4227)

### Changed

- Upgrade dependencies of OpenTelemetry Go to use the new [`v1.19.0`/`v0.42.0`/`v0.0.7` release](https://github.com/open-telemetry/opentelemetry-go/releases/tag/v1.19.0).
- Use `grpc.StatsHandler` for gRPC instrumentation in `go.opentelemetry.io/contrib/instrumentation/google.golang.org/grpc/otelgrpc/example`. (#4325)

## [1.19.0/0.44.0/0.13.0] - 2023-09-12

### Added

- Add `gcp.gce.instance.name` and `gcp.gce.instance.hostname` resource attributes to `go.opentelemetry.io/contrib/detectors/gcp`. (#4263)

### Changed

- The semantic conventions used by `go.opentelemetry.io/contrib/detectors/aws/ec2` have been upgraded to v1.21.0. (#4265)
- The semantic conventions used by `go.opentelemetry.io/contrib/detectors/aws/ecs` have been upgraded to v1.21.0. (#4265)
- The semantic conventions used by `go.opentelemetry.io/contrib/detectors/aws/eks` have been upgraded to v1.21.0. (#4265)
- The semantic conventions used by `go.opentelemetry.io/contrib/detectors/aws/lambda` have been upgraded to v1.21.0. (#4265)
- The semantic conventions used by `go.opentelemetry.io/contrib/instrumentation/github.com/aws/aws-lambda-go/otellambda` have been upgraded to v1.21.0. (#4265)
  - The `faas.execution` attribute is now `faas.invocation_id`.
  - The `faas.id` attribute is now `aws.lambda.invoked_arn`.
- The semantic conventions used by `go.opentelemetry.io/contrib/instrumentation/github.com/aws/aws-sdk-go-v2/otelaws` have been upgraded to v1.21.0. (#4265)
- The `http.request.method` attribute will only allow known HTTP methods from the metrics generated by `go.opentelemetry.io/contrib/instrumentation/net/http/otelhttp`. (#4277)

### Removed

- The high cardinality attributes `net.sock.peer.addr`, `net.sock.peer.port`, `http.user_agent`, `enduser.id`, and `http.client_ip` were removed from the metrics generated by `go.opentelemetry.io/contrib/instrumentation/net/http/otelhttp`. (#4277)
- The deprecated `go.opentelemetry.io/contrib/instrumentation/github.com/astaxie/beego/otelbeego` module is removed. (#4295)
- The deprecated `go.opentelemetry.io/contrib/instrumentation/github.com/go-kit/kit/otelkit` module is removed. (#4295)
- The deprecated `go.opentelemetry.io/contrib/instrumentation/github.com/Shopify/sarama/otelsarama` module is removed. (#4295)
- The deprecated `go.opentelemetry.io/contrib/instrumentation/github.com/bradfitz/gomemcache/memcache/otelmemcache` module is removed. (#4295)
- The deprecated `go.opentelemetry.io/contrib/instrumentation/github.com/gocql/gocql/otelgocql` module is removed. (#4295)

## [1.18.0/0.43.0/0.12.0] - 2023-08-28

### Added

- Add `NewMiddleware` function in `go.opentelemetry.io/contrib/instrumentation/net/http/otelhttp`. (#2964)
- The `go.opentelemetry.io/contrib/exporters/autoexport` package to provide configuration of trace exporters with useful defaults and environment variable support. (#2753, #4100, #4130, #4132, #4134)
- `WithRouteTag` in `go.opentelemetry.io/contrib/instrumentation/net/http/otelhttp` adds HTTP route attribute to metrics. (#615)
- Add `WithSpanOptions` option in `go.opentelemetry.io/contrib/instrumentation/google.golang.org/grpc/otelgrpc`. (#3768)
- Add testing support for Go 1.21. (#4233)
- Add `WithFilter` option to `go.opentelemetry.io/contrib/instrumentation/github.com/gorilla/mux/otelmux`. (#4230)

### Changed

- Change interceptors in `go.opentelemetry.io/contrib/instrumentation/google.golang.org/grpc/otelgrpc` to disable `SENT`/`RECEIVED` events.
  Use `WithMessageEvents()` to turn back on. (#3964)

### Changed

- `go.opentelemetry.io/contrib/detectors/gcp`: Detect `faas.instance` instead of `faas.id`, since `faas.id` is being removed. (#4198)

### Fixed

- AWS XRay Remote Sampling to cap `quotaBalance` to 1x quota in `go.opentelemetry.io/contrib/samplers/aws/xray`. (#3651, #3652)
- Do not panic when the HTTP request has the "Expect: 100-continue" header in `go.opentelemetry.io/contrib/instrumentation/net/http/httptrace/otelhttptrace`. (#3892)
- Fix span status value set for non-standard HTTP status codes in modules listed below. (#3966)
  - `go.opentelemetry.io/contrib/instrumentation/github.com/emicklei/go-restful/otelrestful`
  - `go.opentelemetry.io/contrib/instrumentation/github.com/gin-gonic/gin/otelgin`
  - `go.opentelemetry.io/contrib/instrumentation/github.com/gorilla/mux/otelmux`
  - `go.opentelemetry.io/contrib/instrumentation/github.com/labstack/echo/otelecho`
  - `go.opentelemetry.io/contrib/instrumentation/gopkg.in/macaron.v1/otelmacaron`
  - `go.opentelemetry.io/contrib/instrumentation/net/http/httptrace/otelhttptrace`
  - `go.opentelemetry.io/contrib/instrumentation/net/http/otelhttp`
- Do not modify the origin request in `RoundTripper` in `go.opentelemetry.io/contrib/instrumentation/net/http/otelhttp`. (#4033)
- Handle empty value of `OTEL_PROPAGATORS` environment variable the same way as when the variable is unset in `go.opentelemetry.io/contrib/propagators/autoprop`. (#4101)
- Fix gRPC service/method URL path parsing discrepancies in `go.opentelemetry.io/contrib/instrumentation/google.golang.org/grpc/otelgrpc`. (#4135)

### Deprecated

- The `go.opentelemetry.io/contrib/instrumentation/github.com/astaxie/beego/otelbeego` module is deprecated. (#4092, #4104)
- The `go.opentelemetry.io/contrib/instrumentation/github.com/go-kit/kit/otelkit` module is deprecated. (#4093, #4104)
- The `go.opentelemetry.io/contrib/instrumentation/github.com/Shopify/sarama/otelsarama` module is deprecated. (#4099)
- The `go.opentelemetry.io/contrib/instrumentation/github.com/bradfitz/gomemcache/memcache/otelmemcache` module is deprecated. (#4164)
- The `go.opentelemetry.io/contrib/instrumentation/github.com/gocql/gocql/otelgocql` module is deprecated. (#4164)

### Removed

- Remove `Handler` type in `go.opentelemetry.io/contrib/instrumentation/net/http/otelhttp`. (#2964)

## [1.17.0/0.42.0/0.11.0] - 2023-05-23

### Changed

- Use `strings.Cut()` instead of `string.SplitN()` for better readability and memory use. (#3822)

## [1.17.0-rc.1/0.42.0-rc.1/0.11.0-rc.1] - 2023-05-17

### Changed

- Upgrade dependencies of OpenTelemetry Go to use the new [`v1.16.0-rc.1`/`v0.39.0-rc.1` release](https://github.com/open-telemetry/opentelemetry-go/releases/tag/v1.16.0-rc.1).
- Remove `semver:` prefix from instrumentation version. (#3681, #3798)

### Deprecated

- `SemVersion` functions in instrumentation packages are deprecated, use `Version` instead. (#3681, #3798)

## [1.16.1/0.41.1/0.10.1] - 2023-05-02

### Added

- The `WithPublicEndpoint` and `WithPublicEndpointFn` options in `go.opentelemetry.io/contrib/instrumentation/github.com/gorilla/mux/otelmux`. (#3661)

### Changed

- Upgrade dependencies of OpenTelemetry Go to use the new [`v1.15.1`/`v0.38.1` release](https://github.com/open-telemetry/opentelemetry-go/releases/tag/v1.15.1)

### Fixed

- AWS XRay Remote Sampling to preserve previous rule if updated rule property has not changed in `go.opentelemetry.io/contrib/samplers/aws/xray`. (#3619, #3620)

## [1.16.0/0.41.0/0.10.0] - 2023-04-28

### Added

- AWS SDK add `rpc.system` attribute in `go.opentelemetry.io/contrib/instrumentation/github.com/aws/aws-sdk-go-v2/otelaws`. (#3582, #3617)

### Changed

- Update `go.opentelemetry.io/contrib/instrumentation/google.golang.org/grpc/otelgrpc` to align gRPC server span status with the changes in the OpenTelemetry specification. (#3685)
- Adding the `db.statement` tag to spans in `go.opentelemetry.io/contrib/instrumentation/go.mongodb.org/mongo-driver/mongo/otelmongo` is now disabled by default. (#3519)

### Fixed

- The error received by `otelecho` middleware is then passed back to upstream middleware instead of being swallowed. (#3656)
- Prevent taking from reservoir in AWS XRay Remote Sampler when there is zero capacity in `go.opentelemetry.io/contrib/samplers/aws/xray`. (#3684)
- Fix `otelhttp.Handler` in `go.opentelemetry.io/contrib/instrumentation/net/http/otelhttp` to propagate multiple `WriteHeader` calls while persisting the initial `statusCode`. (#3580)

## [1.16.0-rc.2/0.41.0-rc.2/0.10.0-rc.2] - 2023-03-23

### Added

- The `WithPublicEndpoint` and `WithPublicEndpointFn` options in `go.opentelemetry.io/contrib/instrumentation/github.com/emicklei/go-restful/otelrestful`. (#3563)

### Fixed

- AWS SDK rename attributes `aws.operation`, `aws.service` to `rpc.method`,`rpc.service` in `go.opentelemetry.io/contrib/instrumentation/github.com/aws/aws-sdk-go-v2/otelaws`. (#3582, #3617)
- AWS SDK span name to be of the format `Service.Operation` in `go.opentelemetry.io/contrib/instrumentation/github.com/aws/aws-sdk-go-v2/otelaws`. (#3582, #3521)
- Prevent sampler configuration reset from erroneously sampling first span in `go.opentelemetry.io/contrib/samplers/jaegerremote`. (#3603, #3604)

## [1.16.0-rc.1/0.41.0-rc.1/0.10.0-rc.1] - 2023-03-02

### Changed

- Dropped compatibility testing for [Go 1.18].
  The project no longer guarantees support for this version of Go. (#3516)

## [1.15.0/0.40.0/0.9.0] - 2023-02-27

This release is the last to support [Go 1.18].
The next release will require at least [Go 1.19].

### Added

- Support [Go 1.20]. (#3372)
- Add `SpanNameFormatter` option to package `go.opentelemetry.io/contrib/instrumentation/github.com/gin-gonic/gin/otelgin`. (#3343)

### Changed

- Change to use protobuf parser instead of encoding/json to accept enums as strings in `go.opentelemetry.io/contrib/samplers/jaegerremote`. (#3183)

### Fixed

- Remove use of deprecated `"math/rand".Seed` in `go.opentelemetry.io/contrib/instrumentation/github.com/Shopify/sarama/otelsarama/example/producer`. (#3396)
- Do not assume "aws" partition in ecs detector to prevent panic in `go.opentelemetry.io/contrib/detectors/aws/ecs`. (#3167)
- The span name of producer spans from `go.opentelemetry.io/contrib/instrumentation/github.com/Shopify/sarama/otelsarama` is corrected to use `publish` instead of `send`. (#3369)
- Attribute types are corrected in `go.opentelemetry.io/contrib/instrumentation/github.com/aws/aws-sdk-go-v2/otelaws`. (#3369)
  - `aws.dynamodb.table_names` is now a string slice value.
  - `aws.dynamodb.global_secondary_indexes` is now a string slice value.
  - `aws.dynamodb.local_secondary_indexes` is now a string slice value.
  - `aws.dynamodb.attribute_definitions` is now a string slice value.
  - `aws.dynamodb.global_secondary_index_updates` is now a string slice value.
  - `aws.dynamodb.provisioned_read_capacity` is now a `float64` value.
  - `aws.dynamodb.provisioned_write_capacity` is now a `float64` value.

## [1.14.0/0.39.0/0.8.0] - 2023-02-07

### Changed

- Change `runtime.uptime` instrument in `go.opentelemetry.io/contrib/instrumentation/runtime` from `Int64ObservableUpDownCounter` to `Int64ObservableCounter`,
 since the value is monotonic. (#3347)
- `samplers/jaegerremote`: change to use protobuf parser instead of encoding/json to accept enums as strings. (#3183)

### Fixed

- The GCE detector in `go.opentelemetry.io/contrib/detectors/gcp` includes the "cloud.region" attribute when appropriate. (#3367)

## [1.13.0/0.38.0/0.7.0] - 2023-01-30

### Added

- Add `WithSpanNameFormatter` to `go.opentelemetry.io/contrib/instrumentation/github.com/gorilla/mux/otelmux` to allow customizing span names. (#3041)
- Add missing recommended AWS Lambda resource attributes `faas.instance` and `faas.max_memory` in `go.opentelemetry.io/contrib/detectors/aws/lambda`. (#3148)
- Improve documentation for `go.opentelemetry.io/contrib/samplers/jaegerremote` by providing examples of sampling endpoints. (#3147)
- Add `WithServerName` to `go.opentelemetry.io/contrib/instrumentation/net/http/otelhttp` to set the primary server name of a `Handler`. (#3182)

### Changed

- Remove expensive calculation of uncompressed message size attribute in `go.opentelemetry.io/contrib/instrumentation/google.golang.org/grpc/otelgrpc`. (#3168)
- Upgrade all `semconv` packages to use `v1.17.0`. (#3182)
- Upgrade dependencies of OpenTelemetry Go to use the new [`v1.12.0`/`v0.35.0` release](https://github.com/open-telemetry/opentelemetry-go/releases/tag/v1.12.0). (#3190, #3170)

## [1.12.0/0.37.0/0.6.0]

### Added

- Implemented retrieving the [`aws.ecs.*` resource attributes](https://opentelemetry.io/docs/reference/specification/resource/semantic_conventions/cloud_provider/aws/ecs/) in `go.opentelemetry.io/detectors/aws/ecs` based on the ECS Metadata v4 endpoint. (#2626)
- The `WithLogger` option to `go.opentelemetry.io/contrib/samplers/jaegerremote` to allow users to pass a `logr.Logger` and have operations logged. (#2566)
- Add the `messaging.url` & `messaging.system` attributes to all appropriate SQS operations in the `go.opentelemetry.io/contrib/instrumentation/github.com/aws/aws-sdk-go-v2/otelaws` package. (#2879)
- Add example use of the metrics signal to `go.opentelemetry.io/contrib/instrumentation/net/http/otelhttp/example`. (#2610)
- [otelgin] Add support for filters to the `go.opentelemetry.io/contrib/instrumentation/github.com/gin-gonic/gin/otelgin` package to provide the way to control which inbound requests are traced. (#2965, #2963)

### Fixed

- Set the status_code span attribute even if the HTTP handler hasn't written anything. (#2822)
- Do not wrap http.NoBody in `go.opentelemetry.io/contrib/instrumentation/net/http/otelhttp`, which fixes handling of that special request body. (#2983)

## [1.11.1/0.36.4/0.5.2]

### Added

- Add trace context propagation support to `instrumentation/github.com/aws/aws-sdk-go-v2/otelaws` (#2856).
- [otelgrpc] Add `WithMeterProvider` function to enable metric and add metric `rpc.server.duration` to otelgrpc instrumentation library. (#2700)

### Changed

- Upgrade dependencies of OpenTelemetry Go to use the new [`v1.11.1`/`v0.33.0` release](https://github.com/open-telemetry/opentelemetry-go/releases/tag/v1.11.1)

## [1.11.0/0.36.3/0.5.1]

### Changed

- Upgrade dependencies of the OpenTelemetry Go Metric SDK to use the new [`v1.11.0`/`v0.32.3` release](https://github.com/open-telemetry/opentelemetry-go/releases/tag/v1.11.0)

## [0.36.2]

### Changed

- Upgrade dependencies of the OpenTelemetry Go Metric SDK to use the new [`v0.32.2` release](https://github.com/open-telemetry/opentelemetry-go/releases/tag/sdk%2Fmetric%2Fv0.32.2)
- Avoid getting a new Tracer for every RPC in `go.opentelemetry.io/contrib/instrumentation/google.golang.org/grpc/otelgrpc`. (#2835)
- Conditionally compute message size for tracing events using proto v2 API rather than legacy v1 API in `go.opentelemetry.io/contrib/instrumentation/google.golang.org/grpc/otelgrpc`. (#2647)

### Deprecated

- The `Inject` function in `go.opentelemetry.io/contrib/instrumentation/google.golang.org/grpc/otelgrpc` is deprecated. (#2838)
- The `Extract` function in `go.opentelemetry.io/contrib/instrumentation/google.golang.org/grpc/otelgrpc` is deprecated. (#2838)

## [0.36.1]

### Changed

- Upgrade dependencies of the OpenTelemetry Go Metric SDK to use the new [`v0.32.1` release](https://github.com/open-telemetry/opentelemetry-go/releases/tag/sdk%2Fmetric%2Fv0.32.1)

### Removed

- Drop support for Go 1.17.
  The project currently only supports Go 1.18 and above. (#2785)

## [0.36.0]

### Changed

- Upgrade dependencies of the OpenTelemetry Go Metric SDK to use the new [`v0.32.0` release](https://github.com/open-telemetry/opentelemetry-go/releases/tag/sdk%2Fmetric%2Fv0.32.0). (#2781, #2756, #2758, #2760, #2762)

## [1.10.0/0.35.0/0.5.0]

### Changed

- Rename the `Typ` field of `"go.opentelemetry.io/contrib/instrumentation/google.golang.org/grpc/otelgrpc".InterceptorInfo` to `Type`. (#2688)
- Use Go 1.19 as the default version for CI testing/linting. (#2675)

### Fixed

- Fix the Jaeger propagator rejecting trace IDs that are both shorter than 128 bits and not exactly 64 bits long (while not being 0).
  Also fix the propagator rejecting span IDs shorter than 64 bits.
  This fixes compatibility with Jaeger clients encoding trace and span IDs as variable-length hex strings, [as required by the Jaeger propagation format](https://www.jaegertracing.io/docs/1.37/client-libraries/#value). (#2731)

## [1.9.0/0.34.0/0.4.0] - 2022-08-02

### Added

- Add gRPC trace `Filter` to the `go.opentelemetry.io/contrib/instrumentation/google.golang.org/grpc/otelgrpc` package to provide the way to filter the traces automatically generated in interceptors. (#2572)
- The `TextMapPropagator` function to `go.opentelemetry.io/contrib/propagators/autoprop`.
  This function is used to return a composite `TextMapPropagator` from registered names (instead of having to specify with an environment variable). (#2593)

### Changed

- Upgraded all `semconv` package use to `v1.12.0`. (#2589)

## [1.8.0/0.33.0] - 2022-07-08

### Added

- The `go.opentelemetry.io/contrib/propagators/autoprop` package to provide configuration of propagators with useful defaults and envar support. (#2258)
- `WithPublicEndpointFn` hook to dynamically detect public HTTP requests and set their trace parent as a link. (#2342)

### Fixed

- Fix the `otelhttp`, `otelgin`, `otelmacaron`, `otelrestful` middlewares
  by using `SpanKindServer` when deciding the `SpanStatus`.
  This makes `4xx` response codes to not be an error anymore. (#2427)

## [1.7.0/0.32.0] - 2022-04-28

### Added

- Consistent probability sampler implementation. (#1379)

### Changed

- Upgraded all `semconv` package use to `v1.10.0`.
  This includes a backwards incompatible change for the `otelgocql` package to conform with the specification [change](https://github.com/open-telemetry/opentelemetry-specification/pull/1973).
  The `db.cassandra.keyspace` attribute is now transmitted as the `db.name` attribute. (#2222)

### Fixed

- Fix the `otelmux` middleware by using `SpanKindServer` when deciding the `SpanStatus`.
  This makes `4xx` response codes to not be an error anymore. (#1973)
- Fixed jaegerremote sampler not behaving properly with per operation strategy set. (#2137)
- Stopped injecting propagation context into response headers in otelhttp. (#2180)
- Fix issue where attributes for DynamoDB were not added because of a string miss match. (#2272)

### Removed

- Drop support for Go 1.16.
  The project currently only supports Go 1.17 and above. (#2314)

## [1.6.0/0.31.0] - 2022-03-28

### Added

- The project is now tested against Go 1.18 (in addition to the existing 1.16 and 1.17) (#1976)

### Changed

- Upgraded all dependencies on stable modules from `go.opentelemetry.io/otel` from v1.5.0 to v1.6.1. (#2134)
- Upgraded all dependencies on metric modules from `go.opentelemetry.io/otel` from v0.27.0 to v0.28.0. (#1977)

### Fixed

- otelhttp: Avoid panic by adding nil check to `wrappedBody.Close` (#2164)

## [1.5.0/0.30.0/0.1.0] - 2022-03-16

### Added

- Added the `go.opentelemetry.io/contrib/samplers/jaegerremote` package.
  This package implements the Jaeger remote sampler for OpenTelemetry Go. (#936)
- DynamoDB spans created with the `go.opentelemetry.io/contrib/instrumentation/github.com/aws/aws-sdk-go-v2/otelaws` package now have the appropriate database attributes added for the operation being performed.
  These attributes are detected automatically, but it is also now possible to provide a custom function to set attributes using `WithAttributeSetter`. (#1582)
- Add resource detector for GCP cloud function. (#1584)
- Add OpenTracing baggage extraction to the OpenTracing propagator in `go.opentelemetry.io/contrib/propagators/ot`. (#1880)

### Fixed

- Fix the `echo` middleware by using `SpanKind.SERVER` when deciding the `SpanStatus`.
  This makes `4xx` response codes to not be an error anymore. (#1848)

### Removed

- The deprecated `go.opentelemetry.io/contrib/exporters/metric/datadog` module is removed. (#1920)
- The deprecated `go.opentelemetry.io/contrib/exporters/metric/dogstatsd` module is removed. (#1920)
- The deprecated `go.opentelemetry.io/contrib/exporters/metric/cortex` module is removed.
  Use the `go.opentelemetry.io/otel/exporters/otlp/otlpmetric` exporter as a replacement to send data to a collector which can then export with its PRW exporter. (#1920)

## [1.4.0/0.29.0] - 2022-02-14

### Added

- Add `WithClientTrace` option to `go.opentelemetry.io/contrib/instrumentation/net/http/otelhttp`. (#875)

### Changed

- All metric instruments from the `go.opentelemetry.io/contrib/instrumentation/runtime` package have been renamed from `runtime.go.*` to `process.runtime.go.*` so as to comply with OpenTelemetry semantic conventions. (#1549)

### Fixed

- Change the `http-server-duration` instrument in `go.opentelemetry.io/contrib/instrumentation/net/http/otelhttp` to record milliseconds instead of microseconds.
  This changes fixes the code to comply with the OpenTelemetry specification. (#1414, #1537)
- Fixed the region reported by the `"go.opentelemetry.io/contrib/detectors/gcp".CloudRun` detector to comply with the OpenTelemetry specification.
  It no longer includes the project scoped region path, instead just the region. (#1546)
- The `"go.opentelemetry.io/contrib/instrumentation/net/http/otelhttp".Transport` type now correctly handles protocol switching responses.
  The returned response body implements the `io.ReadWriteCloser` interface if the underlying one does.
  This ensures that protocol switching requests receive a response body that they can write to. (#1329, #1628)

### Deprecated

- The `go.opentelemetry.io/contrib/exporters/metric/datadog` module is deprecated. (#1639)
- The `go.opentelemetry.io/contrib/exporters/metric/dogstatsd` module is deprecated. (#1639)
- The `go.opentelemetry.io/contrib/exporters/metric/cortex` module is deprecated.
  Use the go.opentelemetry.io/otel/exporters/otlp/otlpmetric exporter as a replacement to send data to a collector which can then export with its PRW exporter. (#1639)

### Removed

- Remove the `MinMaxSumCount` from cortex and datadog exporter. (#1554)
- The `go.opentelemetry.io/contrib/exporters/metric/dogstatsd` exporter no longer support exporting histogram or exact data points. (#1639)
- The `go.opentelemetry.io/contrib/exporters/metric/datadog` exporter no longer support exporting exact data points. (#1639)

## [1.3.0/0.28.0] - 2021-12-10

### ⚠️ Notice ⚠️

We have updated the project minimum supported Go version to 1.16

### Changed

- `otelhttptrace.NewClientTrace` now uses `TracerProvider` from the parent context if one exists and none was set with `WithTracerProvider` (#874)

### Fixed

- The `"go.opentelemetry.io/contrib/detector/aws/ecs".Detector` no longer errors if not running in ECS. (#1428)
- `go.opentelemetry.io/contrib/instrumentation/github.com/gorilla/mux/otelmux`
  does not require instrumented HTTP handlers to call `Write` nor
  `WriteHeader` anymore. (#1443)

## [1.2.0/0.27.0] - 2021-11-15

### Changed

- Update dependency on the `go.opentelemetry.io/otel` project to `v1.2.0`.
- `go.opentelemetry.io/contrib/instrumentation/github.com/aws/aws-lambda-go/otellambda/xrayconfig`
  updated to ensure access to the `TracerProvider`.
  - A `NewTracerProvider()` function is available to construct a recommended
    `TracerProvider` configuration.
  - `AllRecommendedOptions()` has been renamed to `WithRecommendedOptions()`
    and takes a `TracerProvider` as an argument.
  - `EventToCarrier()` and `Propagator()` are now `WithEventToCarrier()` and
    `WithPropagator()` to reflect that they return `Option` implementations.

## [1.1.1/0.26.1] - 2021-11-04

### Changed

- The `Transport`, `Handler`, and HTTP client convenience wrappers in the `go.opentelemetry.io/contrib/instrumentation/net/http/otelhttp` package now use the `TracerProvider` from the parent context if one exists and none was explicitly set when configuring the instrumentation. (#873)
- Semantic conventions now use `go.opentelemetry.io/otel/semconv/v1.7.0"`. (#1385)

## [1.1.0/0.26.0] - 2021-10-28

Update dependency on the `go.opentelemetry.io/otel` project to `v1.1.0`.

### Added

- Add instrumentation for the `github.com/aws/aws-lambda-go` package. (#983)
- Add resource detector for AWS Lambda. (#983)
- Add `WithTracerProvider` option for `otelhttptrace.NewClientTrace`. (#1128)
- Add optional AWS X-Ray configuration module for AWS Lambda Instrumentation. (#984)

### Fixed

- The `go.opentelemetry.io/contrib/propagators/ot` propagator returns the words `true` or `false` for the `ot-tracer-sampled` header instead of numerical `0` and `1`. (#1358)

## [1.0.0/0.25.0] - 2021-10-06

- Resource detectors and propagators (with the exception of `go.
  opentelemetry.io/contrib/propagators/opencensus`) are now stable and
  released at v1.0.0.
- Update dependency on the `go.opentelemetry.io/otel` project to `v1.0.1`.
- Update dependency on `go.opentelemetry.io/otel/metric` to `v0.24.0`.

## [0.24.0] - 2021-09-21

- Update dependency on the `go.opentelemetry.io/otel` project to `v1.0.0`.

## [0.23.0] - 2021-09-08

### Added

- Add `WithoutSubSpans`, `WithRedactedHeaders`, `WithoutHeaders`, and `WithInsecureHeaders` options for `otelhttptrace.NewClientTrace`. (#879)

### Changed

- Split `go.opentelemetry.io/contrib/propagators` module into `b3`, `jaeger`, `ot` modules. (#985)
- `otelmongodb` span attributes, name and span status now conform to specification. (#769)
- Migrated EC2 resource detector support from root module `go.opentelemetry.io/contrib/detectors/aws` to a separate EC2 resource detector module `go.opentelemetry.io/contrib/detectors/aws/ec2` (#1017)
- Add `cloud.provider` and `cloud.platform` to AWS detectors. (#1043)
- `otelhttptrace.NewClientTrace` now redacts known sensitive headers by default. (#879)

### Fixed

- Fix span not marked as error in `otelhttp.Transport` when `RoundTrip` fails with an error. (#950)

## [0.22.0] - 2021-07-26

### Added

- Add the `zpages` span processor. (#894)

### Changed

- The `b3.B3` type has been removed.
  `b3.New()` and `b3.WithInjectEncoding(encoding)` are added to replace it. (#868)

### Fixed

- Fix deadlocks and race conditions in `otelsarama.WrapAsyncProducer`.
  The `messaging.message_id` and `messaging.kafka.partition` attributes are now not set if a message was not processed. (#754) (#755) (#881)
- Fix `otelsarama.WrapAsyncProducer` so that the messages from the `Errors` channel contain the original `Metadata`. (#754)

## [0.21.0] - 2021-06-18

### Fixed

- Dockerfile based examples for `otelgin` and `otelmacaron`. (#767)

### Changed

- Supported minimum version of Go bumped from 1.14 to 1.15. (#787)
- EKS Resource Detector now use the Kubernetes Go client to obtain the ConfigMap. (#813)

### Removed

- Remove service name from `otelmongodb` configuration and span attributes. (#763)

## [0.20.0] - 2021-04-23

### Changed

- The `go.opentelemetry.io/contrib/instrumentation/go.mongodb.org/mongo-driver/mongo/otelmongo` instrumentation now accepts a `WithCommandAttributeDisabled`,
   so the caller can specify whether to opt-out of tracing the mongo command. (#712)
- Upgrade to v0.20.0 of `go.opentelemetry.io/otel`. (#758)
- The B3 and Jaeger propagators now store their debug or deferred state in the context.Context instead of the SpanContext. (#758)

## [0.19.0] - 2021-03-19

### Changed

- Upgrade to v0.19.0 of `go.opentelemetry.io/otel`.
- Fix Span names created in HTTP Instrumentation package to conform with guidelines. (#757)

## [0.18.0] - 2021-03-04

### Fixed

- `otelmemcache` no longer sets span status to OK instead of leaving it unset. (#477)
- Fix goroutine leak in gRPC `StreamClientInterceptor`. (#581)

### Removed

- Remove service name from `otelmemcache` configuration and span attributes. (#477)

## [0.17.0] - 2021-02-15

### Added

- Add `ot-tracer` propagator (#562)

### Changed

- Rename project default branch from `master` to `main`.

### Fixed

- Added failure message for AWS ECS resource detector for better debugging (#568)
- Goroutine leak in gRPC StreamClientInterceptor while streamer returns an error. (#581)

## [0.16.0] - 2021-01-13

### Fixed

- Fix module path for AWS ECS resource detector (#517)

## [0.15.1] - 2020-12-14

### Added

- Add registry link check to `Makefile` and pre-release script. (#446)
- A new AWS X-Ray ID Generator (#459)
- Migrate CircleCI jobs to GitHub Actions (#476)
- Add CodeQL GitHub Action (#506)
- Add gosec workflow to GitHub Actions (#507)

### Fixed

- Fixes the body replacement in otelhttp to not to mutate a nil body. (#484)

## [0.15.0] - 2020-12-11

### Added

- A new Amazon EKS resource detector. (#465)
- A new `gcp.CloudRun` detector for detecting resource from a Cloud Run instance. (#455)

## [0.14.0] - 2020-11-20

### Added

- `otelhttp.{Get,Head,Post,PostForm}` convenience wrappers for their `http` counterparts. (#390)
- The AWS detector now adds the cloud zone, host image ID, host type, and host name to the returned `Resource`. (#410)
- Add Amazon ECS Resource Detector for AWS X-Ray. (#466)
- Add propagator for AWS X-Ray (#462)

### Changed

- Add semantic version to `Tracer` / `Meter` created by instrumentation packages `otelsaram`, `otelrestful`, `otelmongo`, `otelhttp` and `otelhttptrace`. (#412)
- Update instrumentation guidelines about tracer / meter semantic version. (#412)
- Replace internal tracer and meter helpers by helpers from `go.opentelemetry.io/otel`. (#414)
- gRPC instrumentation sets span attribute `rpc.grpc.status_code`. (#453)

## Fixed

- `/detectors/aws` no longer fails if instance metadata is not available (e.g. not running in AWS) (#401)
- The AWS detector now returns a partial resource and an appropriate error if it encounters an error part way through determining a `Resource` identity. (#410)
- The `host` instrumentation unit test has been updated to not depend on the system it runs on. (#426)

## [0.13.0] - 2020-10-09

## Added

- A Jaeger propagator. (#375)

## Changed

- The `go.opentelemetry.io/contrib/instrumentation/google.golang.org/grpc/otelgrpc` package instrumentation no longer accepts a `Tracer` as an argument to the interceptor function.
   Instead, a new `WithTracerProvider` option is added to configure the `TracerProvider` used when creating the `Tracer` for the instrumentation. (#373)
- The `go.opentelemetry.io/contrib/instrumentation/gopkg.in/macaron.v1/otelmacaron` instrumentation now accepts a `TracerProvider` rather than a `Tracer`. (#374)
- Remove `go.opentelemetry.io/otel/sdk` dependency from instrumentation. (#381)
- Use `httpsnoop` in `go.opentelemetry.io/contrib/instrumentation/github.com/gorilla/mux/otelmux` to ensure `http.ResponseWriter` additional interfaces are preserved. (#388)

### Fixed

- The `go.opentelemetry.io/contrib/instrumentation/github.com/labstack/echo/otelecho.Middleware` no longer sends duplicate errors to the global `ErrorHandler`. (#377, #364)
- The import comment in `go.opentelemetry.io/contrib/instrumentation/net/http/otelhttp` is now correctly quoted. (#379)
- The B3 propagator sets the sample bitmask when the sampling decision is `debug`. (#369)

## [0.12.0] - 2020-09-25

### Added

- Benchmark tests for the gRPC instrumentation. (#296)
- Integration testing for the gRPC instrumentation. (#297)
- Allow custom labels to be added to net/http metrics. (#306)
- Added B3 propagator, moving it out of open.telemetry.io/otel repo. (#344)

### Changed

- Unify instrumentation about provider options for `go.mongodb.org/mongo-driver`, `gin-gonic/gin`, `gorilla/mux`,
  `labstack/echo`, `emicklei/go-restful`, `bradfitz/gomemcache`, `Shopify/sarama`, `net/http` and `beego`. (#303)
- Update instrumentation guidelines about uniform provider options. Also, update style guide. (#303)
- Make config struct of instrumentation unexported. (#303)
- Instrumentations have been updated to adhere to the [configuration style guide's](https://github.com/open-telemetry/opentelemetry-go/blob/master/CONTRIBUTING.md#config)
   updated recommendation to use `newConfig()` instead of `configure()`. (#336)
- A new instrumentation naming scheme is implemented to avoid package name conflicts for instrumented packages while still remaining discoverable. (#359)
  - `google.golang.org/grpc` -> `google.golang.org/grpc/otelgrpc`
  - `go.mongodb.org/mongo-driver` -> `go.mongodb.org/mongo-driver/mongo/otelmongo`
  - `net/http` -> `net/http/otelhttp`
  - `net/http/httptrace` -> `net/http/httptrace/otelhttptrace`
  - `github.com/labstack/echo` -> `github.com/labstack/echo/otelecho`
  - `github.com/bradfitz/gomemcache` -> `github.com/bradfitz/gomemcache/memcache/otelmemcache`
  - `github.com/gin-gonic/gin` -> `github.com/gin-gonic/gin/otelgin`
  - `github.com/gocql/gocql` -> `github.com/gocql/gocql/otelgocql`
  - `github.com/emicklei/go-restful` -> `github.com/emicklei/go-restful/otelrestful`
  - `github.com/Shopify/sarama` -> `github.com/Shopify/sarama/otelsarama`
  - `github.com/gorilla/mux` -> `github.com/gorilla/mux/otelmux`
  - `github.com/astaxie/beego` -> `github.com/astaxie/beego/otelbeego`
  - `gopkg.in/macaron.v1` -> `gopkg.in/macaron.v1/otelmacaron`
- Rename `OTelBeegoHandler` to `Handler` in the `go.opentelemetry.io/contrib/instrumentation/github.com/astaxie/beego/otelbeego` package. (#359)
- Replace `WithTracer` with `WithTracerProvider` in the `go.opentelemetry.io/contrib/instrumentation/gopkg.in/macaron.v1/otelmacaron` instrumentation. (#374)

## [0.11.0] - 2020-08-25

### Added

- Top-level `Version()` and `SemVersion()` functions defining the current version of the contrib package. (#225)
- Instrumentation for the `github.com/astaxie/beego` package. (#200)
- Instrumentation for the `github.com/bradfitz/gomemcache` package. (#204)
- Host metrics instrumentation. (#231)
- Cortex histogram and distribution support. (#237)
- Cortex example project. (#238)
- Cortex HTTP authentication. (#246)

### Changed

- Remove service name as a parameter of Sarama instrumentation. (#221)
- Replace `WithTracer` with `WithTracerProvider` in Sarama instrumentation. (#221)
- Switch to use common top-level module `SemVersion()` when creating versioned tracer in `bradfitz/gomemcache`. (#226)
- Use `IntegrationShouldRun` in `gomemcache_test`. (#254)
- Use Go 1.15 for CI builds. (#236)
- Improved configuration for `runtime` instrumentation. (#224)

### Fixed

- Update dependabot configuration to include newly added `bradfitz/gomemcache` package. (#226)
- Correct `runtime` instrumentation name. (#241)

## [0.10.1] - 2020-08-13

### Added

- The `go.opentelemetry.io/contrib/instrumentation/google.golang.org/grpc` module has been added to replace the instrumentation that had previoiusly existed in the `go.opentelemetry.io/otel/instrumentation/grpctrace` package. (#189)
- Instrumentation for the stdlib `net/http` and `net/http/httptrace` packages. (#190)
- Initial Cortex exporter. (#202, #205, #210, #211, #215)

### Fixed

- Bump google.golang.org/grpc from 1.30.0 to 1.31.0. (#166)
- Bump go.mongodb.org/mongo-driver from 1.3.5 to 1.4.0 in /instrumentation/go.mongodb.org/mongo-driver. (#170)
- Bump google.golang.org/grpc in /instrumentation/github.com/gin-gonic/gin. (#173)
- Bump google.golang.org/grpc in /instrumentation/github.com/labstack/echo. (#176)
- Bump google.golang.org/grpc from 1.30.0 to 1.31.0 in /instrumentation/github.com/Shopify/sarama. (#179)
- Bump cloud.google.com/go from 0.61.0 to 0.63.0 in /detectors/gcp. (#181, #199)
- Bump github.com/aws/aws-sdk-go from 1.33.15 to 1.34.1 in /detectors/aws. (#184, #192, #193, #198, #201, #203)
- Bump github.com/golangci/golangci-lint from 1.29.0 to 1.30.0 in /tools. (#186)
- Setup CI to run tests that require external resources (Cassandra and MongoDB). (#191)
- Bump github.com/Shopify/sarama from 1.26.4 to 1.27.0 in /instrumentation/github.com/Shopify/sarama. (#206)

## [0.10.0] - 2020-07-31

This release upgrades its [go.opentelemetry.io/otel](https://github.com/open-telemetry/opentelemetry-go/releases/tag/v0.10.0) dependency to v0.10.0 and includes new instrumentation for popular Kafka and Cassandra clients.

### Added

- A detector that generate resources from GCE instance. (#132)
- A detector that generate resources from AWS instances. (#139)
- Instrumentation for the Kafka client github.com/Shopify/sarama. (#134, #153)
- Links and status message for mock span in the internal testing library. (#134)
- Instrumentation for the Cassandra client github.com/gocql/gocql. (#137)
- A detector that generate resources from GKE clusters. (#154)

### Fixed

- Bump github.com/aws/aws-sdk-go from 1.33.8 to 1.33.15 in /detectors/aws. (#155, #157, #159, #162)
- Bump github.com/golangci/golangci-lint from 1.28.3 to 1.29.0 in /tools. (#146)

## [0.9.0] - 2020-07-20

This release upgrades its [go.opentelemetry.io/otel](https://github.com/open-telemetry/opentelemetry-go/releases/tag/v0.9.0) dependency to v0.9.0.

### Fixed

- Bump github.com/emicklei/go-restful/v3 from 3.0.0 to 3.2.0 in /instrumentation/github.com/emicklei/go-restful. (#133)
- Update dependabot configuration to correctly check all included packages. (#131)
- Update `RELEASING.md` with correct `tag.sh` command. (#130)

## [0.8.0] - 2020-07-10

This release upgrades its [go.opentelemetry.io/otel](https://github.com/open-telemetry/opentelemetry-go/releases/tag/v0.8.0) dependency to v0.8.0, includes minor fixes, and new instrumentation.

### Added

- Create this `CHANGELOG.md`. (#114)
- Add `emicklei/go-restful/v3` trace instrumentation. (#115)

### Changed

- Update `CONTRIBUTING.md` to ask for updates to `CHANGELOG.md` with each pull request. (#114)
- Move all `github.com` package instrumentation under a `github.com` directory. (#118)

### Fixed

- Update README to include information about external instrumentation.
   To start, this includes native instrumentation found in the `go-redis/redis` package. (#117)
- Bump github.com/golangci/golangci-lint from 1.27.0 to 1.28.2 in /tools. (#122, #123, #125)
- Bump go.mongodb.org/mongo-driver from 1.3.4 to 1.3.5 in /instrumentation/go.mongodb.org/mongo-driver. (#124)

## [0.7.0] - 2020-06-29

This release upgrades its [go.opentelemetry.io/otel](https://github.com/open-telemetry/opentelemetry-go/releases/tag/v0.7.0) dependency to v0.7.0.

### Added

- Create `RELEASING.md` instructions. (#101)
- Apply transitive dependabot go.mod updates as part of a new automatic Github workflow. (#94)
- New dependabot integration to automate package upgrades. (#61)
- Add automatic tag generation script for release. (#60)

### Changed

- Upgrade Datadog metrics exporter to include Resource tags. (#46)
- Added output validation to Datadog example. (#96)
- Move Macaron package to match layout guidelines. (#92)
- Update top-level README and instrumentation README. (#92)
- Bump google.golang.org/grpc from 1.29.1 to 1.30.0. (#99)
- Bump github.com/golangci/golangci-lint from 1.21.0 to 1.27.0 in /tools. (#77)
- Bump go.mongodb.org/mongo-driver from 1.3.2 to 1.3.4 in /instrumentation/go.mongodb.org/mongo-driver. (#76)
- Bump github.com/stretchr/testify from 1.5.1 to 1.6.1. (#74)
- Bump gopkg.in/macaron.v1 from 1.3.5 to 1.3.9 in /instrumentation/macaron. (#68)
- Bump github.com/gin-gonic/gin from 1.6.2 to 1.6.3 in /instrumentation/gin-gonic/gin. (#73)
- Bump github.com/DataDog/datadog-go from 3.5.0+incompatible to 3.7.2+incompatible in /exporters/metric/datadog. (#78)
- Replaced `internal/trace/http.go` helpers with `api/standard` helpers from otel-go repo. (#112)

## [0.6.1] - 2020-06-08

First official tagged release of `contrib` repository.

### Added

- `labstack/echo` trace instrumentation (#42)
- `mongodb` trace instrumentation (#26)
- Go Runtime metrics (#9)
- `gorilla/mux` trace instrumentation (#19)
- `gin-gonic` trace instrumentation (#15)
- `macaron` trace instrumentation (#20)
- `dogstatsd` metrics exporter (#10)
- `datadog` metrics exporter (#22)
- Tags to all modules in repository
- Repository folder structure and automated build (#3)

### Changes

- Prefix support for dogstatsd (#34)
- Update Go Runtime package to use batch observer (#44)

[Unreleased]: https://github.com/open-telemetry/opentelemetry-go-contrib/compare/v1.28.0...HEAD
[1.28.0/0.53.0/0.22.0/0.8.0/0.3.0/0.1.0]: https://github.com/open-telemetry/opentelemetry-go-contrib/releases/tag/v1.28.0
[1.27.0/0.52.0/0.21.0/0.7.0/0.2.0]: https://github.com/open-telemetry/opentelemetry-go-contrib/releases/tag/v1.27.0
[1.26.0/0.51.0/0.20.0/0.6.0/0.1.0]: https://github.com/open-telemetry/opentelemetry-go-contrib/releases/tag/v1.26.0
[1.25.0/0.50.0/0.19.0/0.5.0/0.0.1]: https://github.com/open-telemetry/opentelemetry-go-contrib/releases/tag/v1.25.0
[1.24.0/0.49.0/0.18.0/0.4.0]: https://github.com/open-telemetry/opentelemetry-go-contrib/releases/tag/v1.24.0
[1.23.0/0.48.0/0.17.0/0.3.0]: https://github.com/open-telemetry/opentelemetry-go-contrib/releases/tag/v1.23.0
[1.22.0/0.47.0/0.16.0/0.2.0]: https://github.com/open-telemetry/opentelemetry-go-contrib/releases/tag/v1.22.0
[1.21.1/0.46.1/0.15.1/0.1.1]: https://github.com/open-telemetry/opentelemetry-go-contrib/releases/tag/v1.21.1
[1.21.0/0.46.0/0.15.0/0.1.0]: https://github.com/open-telemetry/opentelemetry-go-contrib/releases/tag/v1.21.0
[1.20.0/0.45.0/0.14.0]: https://github.com/open-telemetry/opentelemetry-go-contrib/releases/tag/v1.20.0
[1.19.0/0.44.0/0.13.0]: https://github.com/open-telemetry/opentelemetry-go-contrib/releases/tag/v1.19.0
[1.18.0/0.43.0/0.12.0]: https://github.com/open-telemetry/opentelemetry-go-contrib/releases/tag/v1.18.0
[1.17.0/0.42.0/0.11.0]: https://github.com/open-telemetry/opentelemetry-go-contrib/releases/tag/v1.17.0
[1.17.0-rc.1/0.42.0-rc.1/0.11.0-rc.1]: https://github.com/open-telemetry/opentelemetry-go-contrib/releases/tag/v1.17.0-rc.1
[1.16.1/0.41.1/0.10.1]: https://github.com/open-telemetry/opentelemetry-go-contrib/releases/tag/v1.16.1
[1.16.0/0.41.0/0.10.0]: https://github.com/open-telemetry/opentelemetry-go-contrib/releases/tag/v1.16.0
[1.16.0-rc.2/0.41.0-rc.2/0.10.0-rc.2]: https://github.com/open-telemetry/opentelemetry-go-contrib/releases/tag/v1.16.0-rc.2
[1.16.0-rc.1/0.41.0-rc.1/0.10.0-rc.1]: https://github.com/open-telemetry/opentelemetry-go-contrib/releases/tag/v1.16.0-rc.1
[1.15.0/0.40.0/0.9.0]: https://github.com/open-telemetry/opentelemetry-go-contrib/releases/tag/v1.15.0
[1.14.0/0.39.0/0.8.0]: https://github.com/open-telemetry/opentelemetry-go-contrib/releases/tag/v1.14.0
[1.13.0/0.38.0/0.7.0]: https://github.com/open-telemetry/opentelemetry-go-contrib/releases/tag/v1.13.0
[1.12.0/0.37.0/0.6.0]: https://github.com/open-telemetry/opentelemetry-go-contrib/releases/tag/v1.12.0
[1.11.1/0.36.4/0.5.2]: https://github.com/open-telemetry/opentelemetry-go-contrib/releases/tag/v1.11.1
[1.11.0/0.36.3/0.5.1]: https://github.com/open-telemetry/opentelemetry-go-contrib/releases/tag/v1.11.0
[0.36.2]: https://github.com/open-telemetry/opentelemetry-go-contrib/releases/tag/zpages/v0.36.2
[0.36.1]: https://github.com/open-telemetry/opentelemetry-go-contrib/releases/tag/zpages/v0.36.1
[0.36.0]: https://github.com/open-telemetry/opentelemetry-go-contrib/releases/tag/zpages/v0.36.0
[1.10.0/0.35.0/0.5.0]: https://github.com/open-telemetry/opentelemetry-go-contrib/releases/tag/v1.10.0
[1.9.0/0.34.0/0.4.0]: https://github.com/open-telemetry/opentelemetry-go-contrib/releases/tag/v1.9.0
[1.8.0/0.33.0]: https://github.com/open-telemetry/opentelemetry-go-contrib/releases/tag/v1.8.0
[1.7.0/0.32.0]: https://github.com/open-telemetry/opentelemetry-go-contrib/releases/tag/v1.7.0
[1.6.0/0.31.0]: https://github.com/open-telemetry/opentelemetry-go-contrib/releases/tag/v1.6.0
[1.5.0/0.30.0/0.1.0]: https://github.com/open-telemetry/opentelemetry-go-contrib/releases/tag/v1.5.0
[1.4.0/0.29.0]: https://github.com/open-telemetry/opentelemetry-go-contrib/releases/tag/v1.4.0
[1.3.0/0.28.0]: https://github.com/open-telemetry/opentelemetry-go-contrib/releases/tag/v1.3.0
[1.2.0/0.27.0]: https://github.com/open-telemetry/opentelemetry-go-contrib/releases/tag/v1.2.0
[1.1.1/0.26.1]: https://github.com/open-telemetry/opentelemetry-go-contrib/releases/tag/v1.1.1
[1.1.0/0.26.0]: https://github.com/open-telemetry/opentelemetry-go-contrib/releases/tag/v1.1.0
[1.0.0/0.25.0]: https://github.com/open-telemetry/opentelemetry-go-contrib/releases/tag/v1.0.0
[0.24.0]: https://github.com/open-telemetry/opentelemetry-go-contrib/releases/tag/v0.24.0
[0.23.0]: https://github.com/open-telemetry/opentelemetry-go-contrib/releases/tag/v0.23.0
[0.22.0]: https://github.com/open-telemetry/opentelemetry-go-contrib/releases/tag/v0.22.0
[0.21.0]: https://github.com/open-telemetry/opentelemetry-go-contrib/releases/tag/v0.21.0
[0.20.0]: https://github.com/open-telemetry/opentelemetry-go-contrib/releases/tag/v0.20.0
[0.19.0]: https://github.com/open-telemetry/opentelemetry-go-contrib/releases/tag/v0.19.0
[0.18.0]: https://github.com/open-telemetry/opentelemetry-go-contrib/releases/tag/v0.18.0
[0.17.0]: https://github.com/open-telemetry/opentelemetry-go-contrib/releases/tag/v0.17.0
[0.16.0]: https://github.com/open-telemetry/opentelemetry-go-contrib/releases/tag/v0.16.0
[0.15.1]: https://github.com/open-telemetry/opentelemetry-go-contrib/releases/tag/v0.15.1
[0.15.0]: https://github.com/open-telemetry/opentelemetry-go-contrib/releases/tag/v0.15.0
[0.14.0]: https://github.com/open-telemetry/opentelemetry-go-contrib/releases/tag/v0.14.0
[0.13.0]: https://github.com/open-telemetry/opentelemetry-go-contrib/releases/tag/v0.13.0
[0.12.0]: https://github.com/open-telemetry/opentelemetry-go-contrib/releases/tag/v0.12.0
[0.11.0]: https://github.com/open-telemetry/opentelemetry-go-contrib/releases/tag/v0.11.0
[0.10.1]: https://github.com/open-telemetry/opentelemetry-go-contrib/releases/tag/v0.10.1
[0.10.0]: https://github.com/open-telemetry/opentelemetry-go-contrib/releases/tag/v0.10.0
[0.9.0]: https://github.com/open-telemetry/opentelemetry-go-contrib/releases/tag/v0.9.0
[0.8.0]: https://github.com/open-telemetry/opentelemetry-go-contrib/releases/tag/v0.8.0
[0.7.0]: https://github.com/open-telemetry/opentelemetry-go-contrib/releases/tag/v0.7.0
[0.6.1]: https://github.com/open-telemetry/opentelemetry-go-contrib/releases/tag/v0.6.1

<!-- Released section ended -->

[Go 1.22]: https://go.dev/doc/go1.22
[Go 1.21]: https://go.dev/doc/go1.21
[Go 1.20]: https://go.dev/doc/go1.20
[Go 1.19]: https://go.dev/doc/go1.19
[Go 1.18]: https://go.dev/doc/go1.18

[GO-2024-2687]: https://pkg.go.dev/vuln/GO-2024-2687<|MERGE_RESOLUTION|>--- conflicted
+++ resolved
@@ -11,9 +11,7 @@
 ### Added
 
 - Support for stdoutlog exporter in `go.opentelemetry.io/contrib/config`. (#5850)
-<<<<<<< HEAD
 - Support for comma-separated values for the `OTEL_TRACES_EXPORTER`, `OTEL_LOGS_EXPORTER`, `OTEL_METRICS_EXPORTER` environment variables in `go.opentelemetry.io/contrib/exporters/autoexport`. (#5830)
-=======
 - Add macOS ARM64 platform to the compatibility testing suite. (#5868)
 - The `go.opentelemetry.io/contrib/bridges/otelzap` module.
   This module provides an OpenTelemetry logging bridge for `go.uber.org/zap`. (#5191)
@@ -29,7 +27,6 @@
 
 <!-- Released section -->
 <!-- Don't change this section unless doing release -->
->>>>>>> 68bd7f27
 
 ## [1.28.0/0.53.0/0.22.0/0.8.0/0.3.0/0.1.0] - 2024-07-02
 

--- conflicted
+++ resolved
@@ -11,11 +11,8 @@
 ### Added
 
 - Generate server metrics with semantic conventions v1.26 in `go.opentelemetry.io/contrib/instrumentation/net/http/otelhttp` when `OTEL_SEMCONV_STABILITY_OPT_IN` is set to `http/dup`. (#6411)
-<<<<<<< HEAD
+- Generate client metrics with semantic conventions v1.26 in `go.opentelemetry.io/contrib/instrumentation/net/http/otelhttp` when `OTEL_SEMCONV_STABILITY_OPT_IN` is set to `http/dup`. (#6607)
 - Added support for configuring `ClientCertificate` and `ClientKey` field when exporting OTLP over gRPC in `go.opentelemetry.io/contrib/config`. (#6378)
-=======
-- Generate client metrics with semantic conventions v1.26 in `go.opentelemetry.io/contrib/instrumentation/net/http/otelhttp` when `OTEL_SEMCONV_STABILITY_OPT_IN` is set to `http/dup`. (#6607)
->>>>>>> 43be374c
 
 ### Fixed
 
@@ -69,7 +66,7 @@
   - Use `baggagecopy.NewLogProcessor` when configuring a Log Provider.
     - `NewLogProcessor` accepts a `Filter` function type that selects which baggage members are added to the log record.
 
-### Changed 
+### Changed
 
 - Transform raw (`slog.KindAny`) attribute values to matching `log.Value` types.
   For example, `[]string{"foo", "bar"}` attribute value is now transformed to `log.SliceValue(log.StringValue("foo"), log.StringValue("bar"))` instead of `log.String("[foo bar"])`. (#6254)

# Changelog

All notable changes to this project will be documented in this file.

The format is based on [Keep a Changelog](https://keepachangelog.com/en/1.0.0/).

This project adheres to [Semantic Versioning](https://semver.org/spec/v2.0.0.html).

## [Unreleased]

This release is the last to support [Go 1.21].
The next release will require at least [Go 1.22].

### Added

- Support for stdoutlog exporter in `go.opentelemetry.io/contrib/config`. (#5850)
- Add macOS ARM64 platform to the compatibility testing suite. (#5868)
- The `go.opentelemetry.io/contrib/bridges/otelzap` module.
  This module provides an OpenTelemetry logging bridge for `go.uber.org/zap`. (#5191)
- The `go.opentelemetry.io/contrib/config` package supports configuring `with_resource_constant_labels` for the prometheus exporter. (#5890)
- Add new runtime metrics to `go.opentelemetry.io/contrib/instrumentation/runtime`, which are still disabled by default. (#5870)
- Support for the `OTEL_HTTP_CLIENT_COMPATIBILITY_MODE=http/dup` environment variable in `go.opentelemetry.io/contrib/instrumentation/net/http/otelhttp` to emit attributes for both the v1.20.0 and v1.26.0 semantic conventions. (#5401)
- The `go.opentelemetry.io/contrib/bridges/otelzerolog` module.
  This module provides an OpenTelemetry logging bridge for `github.com/rs/zerolog`. (#5405)
- Add `WithGinFilter` filter parameter in `go.opentelemetry.io/contrib/instrumentation/github.com/gin-gonic/gin/otelgin` to allow filtering requests with `*gin.Context`. (#5743)
<<<<<<< HEAD
- Add the `WithMetricsAttributesFn` option to allow setting dynamic, per-request metric attributes in `go.opentelemetry.io/contrib/instrumentation/net/http/otelhttp`. (#5876)
=======
- Support [Go 1.23]. (#6017)
>>>>>>> 5640b05b

### Removed

- The deprecated `go.opentelemetry.io/contrib/processors/baggagecopy` package is removed. (#5853)

### Fixed

- Race condition when reading the HTTP body and writing the response in `go.opentelemetry.io/contrib/instrumentation/net/http/otelhttp`. (#5916)

<!-- Released section -->
<!-- Don't change this section unless doing release -->

## [1.28.0/0.53.0/0.22.0/0.8.0/0.3.0/0.1.0] - 2024-07-02

### Added

- Add the new `go.opentelemetry.io/contrib/detectors/azure/azurevm` package to provide a resource detector for Azure VMs. (#5422)
- Add support to configure views when creating MeterProvider using the config package. (#5654)
- The `go.opentelemetry.io/contrib/config` add support to configure periodic reader interval and timeout. (#5661)
- Add log support for the autoexport package. (#5733)
- Add support for disabling the old runtime metrics using the `OTEL_GO_X_DEPRECATED_RUNTIME_METRICS=false` environment variable. (#5747)
- Add support for signal-specific protocols environment variables (`OTEL_EXPORTER_OTLP_TRACES_PROTOCOL`, `OTEL_EXPORTER_OTLP_LOGS_PROTOCOL`, `OTEL_EXPORTER_OTLP_METRICS_PROTOCOL`) in `go.opentelemetry.io/contrib/exporters/autoexport`. (#5816)
- The `go.opentelemetry.io/contrib/processors/minsev` module is added.
  This module provides and experimental logging processor with a configurable threshold for the minimum severity records must have to be recorded. (#5817)
- The `go.opentelemetry.io/contrib/processors/baggagecopy` module.
  This module is a replacement of `go.opentelemetry.io/contrib/processors/baggage/baggagetrace`. (#5824)

### Changed

- Improve performance of `go.opentelemetry.io/contrib/instrumentation/google.golang.org/grpc/otelgrpc` with the usage of `WithAttributeSet()` instead of `WithAttribute()`. (#5664)
- Improve performance of `go.opentelemetry.io/contrib/instrumentation/net/http/otelhttp` with the usage of `WithAttributeSet()` instead of `WithAttribute()`. (#5664)
- Update `go.opentelemetry.io/contrib/config` to latest released configuration schema which introduces breaking changes where `Attributes` is now a `map[string]interface{}`. (#5758)
- Upgrade all dependencies of `go.opentelemetry.io/otel/semconv/v1.25.0` to `go.opentelemetry.io/otel/semconv/v1.26.0`. (#5847)

### Fixed

- Custom attributes targeting metrics recorded by the `go.opentelemetry.io/contrib/instrumentation/net/http/otelhttp` are not ignored anymore. (#5129)
- The double setup in `go.opentelemetry.io/contrib/instrumentation/net/http/httptrace/otelhttptrace/example` that caused duplicate traces. (#5564)
- The superfluous `response.WriteHeader` call in `go.opentelemetry.io/contrib/instrumentation/net/http/otelhttp` when the response writer is flushed. (#5634)
- Use `c.FullPath()` method to set `http.route` attribute in `go.opentelemetry.io/contrib/instrumentation/github.com/gin-gonic/gin/otelgin`. (#5734)
- Out-of-bounds panic in case of invalid span ID in `go.opentelemetry.io/contrib/propagators/b3`. (#5754)

### Deprecated

- The `go.opentelemetry.io/contrib/instrumentation/github.com/labstack/echo/otelecho` package is deprecated.
  If you would like to become a Code Owner of this module and prevent it from being removed, see [#5550]. (#5645)
- The `go.opentelemetry.io/contrib/instrumentation/gopkg.in/macaron.v1/otelmacaron` package is deprecated.
  If you would like to become a Code Owner of this module and prevent it from being removed, see [#5552]. (#5646)
- The `go.opentelemetry.io/contrib/samplers/aws/xray` package is deprecated.
  If you would like to become a Code Owner of this module and prevent it from being removed, see [#5554]. (#5647)
- The `go.opentelemetry.io/contrib/processors/baggage/baggagetrace` package is deprecated.
  Use the added `go.opentelemetry.io/contrib/processors/baggagecopy` package instead. (#5824)
  - Use `baggagecopy.NewSpanProcessor` as a replacement for `baggagetrace.New`.
    - `NewSpanProcessor` accepts a `Fitler` function type that selects which baggage members are added to a span.
    - `NewSpanProcessor` returns a `*baggagecopy.SpanProcessor` instead of a `trace.SpanProcessor` interface.
      The returned type still implements the interface.

[#5550]: https://github.com/open-telemetry/opentelemetry-go-contrib/issues/5550
[#5552]: https://github.com/open-telemetry/opentelemetry-go-contrib/issues/5552
[#5554]: https://github.com/open-telemetry/opentelemetry-go-contrib/issues/5554

## [1.27.0/0.52.0/0.21.0/0.7.0/0.2.0] - 2024-05-21

### Added

- Add an experimental `OTEL_METRICS_PRODUCERS` environment variable to `go.opentelemetry.io/contrib/autoexport` to be set metrics producers. (#5281)
  - `prometheus` and `none` are supported values. You can specify multiple producers separated by a comma.
  - Add `WithFallbackMetricProducer` option that adds a fallback if the `OTEL_METRICS_PRODUCERS` is not set or empty.
- The `go.opentelemetry.io/contrib/processors/baggage/baggagetrace` module. This module provides a Baggage Span Processor. (#5404)
- Add gRPC trace `Filter` for stats handler to `go.opentelemetry.io/contrib/instrumentation/google.golang.org/grpc/otelgrpc`. (#5196)
- Add a repository Code Ownership Policy. (#5555)
- The `go.opentelemetry.io/contrib/bridges/otellogrus` module.
  This module provides an OpenTelemetry logging bridge for `github.com/sirupsen/logrus`. (#5355)
- The `WithVersion` option function in `go.opentelemetry.io/contrib/bridges/otelslog`.
  This option function is used as a replacement of `WithInstrumentationScope` to specify the logged package version. (#5588)
- The `WithSchemaURL` option function in `go.opentelemetry.io/contrib/bridges/otelslog`.
  This option function is used as a replacement of `WithInstrumentationScope` to specify the semantic convention schema URL for the logged records. (#5588)
- Add support for Cloud Run jobs in `go.opentelemetry.io/contrib/detectors/gcp`. (#5559)

### Changed

- The gRPC trace `Filter` for interceptor is renamed to `InterceptorFilter`. (#5196)
- The gRPC trace filter functions `Any`, `All`, `None`, `Not`, `MethodName`, `MethodPrefix`, `FullMethodName`, `ServiceName`, `ServicePrefix` and `HealthCheck` for interceptor are moved to `go.opentelemetry.io/contrib/instrumentation/google.golang.org/grpc/otelgrpc/filters/interceptor`.
  With this change, the filters in `go.opentelemetry.io/contrib/instrumentation/google.golang.org/grpc/otelgrpc` are now working for stats handler. (#5196)
- `NewSDK` in `go.opentelemetry.io/contrib/config` now returns a configured SDK with a valid `LoggerProvider`. (#5427)

- `NewLogger` now accepts a `name` `string` as the first argument.
  This parameter is used as a replacement of `WithInstrumentationScope` to specify the name of the logger backing the underlying `Handler`. (#5588)
- `NewHandler` now accepts a `name` `string` as the first argument.
  This parameter is used as a replacement of `WithInstrumentationScope` to specify the name of the logger backing the returned `Handler`. (#5588)
- Upgrade all dependencies of `go.opentelemetry.io/otel/semconv/v1.24.0` to `go.opentelemetry.io/otel/semconv/v1.25.0`. (#5605)

### Removed

- The `WithInstrumentationScope` option function in `go.opentelemetry.io/contrib/bridges/otelslog` is removed.
  Use the `name` parameter added to `NewHandler` and `NewLogger` as well as `WithVersion` and `WithSchema` as replacements. (#5588)

### Deprecated

- The `InterceptorFilter` type in `go.opentelemetry.io/contrib/instrumentation/google.golang.org/grpc/otelgrpc` is deprecated. (#5196)

## [1.26.0/0.51.0/0.20.0/0.6.0/0.1.0] - 2024-04-24

### Added

- `NewSDK` in `go.opentelemetry.io/contrib/config` now returns a configured SDK with a valid `MeterProvider`. (#4804)

### Changed

- Change the scope name for the prometheus bridge to `go.opentelemetry.io/contrib/bridges/prometheus` to match the package. (#5396)
- Add support for settings additional properties for resource configuration in `go.opentelemetry.io/contrib/config`. (#4832)

### Fixed

- Fix bug where an empty exemplar was added to counters in `go.opentelemetry.io/contrib/bridges/prometheus`. (#5395)
- Fix bug where the last histogram bucket was missing in `go.opentelemetry.io/contrib/bridges/prometheus`. (#5395)

## [1.25.0/0.50.0/0.19.0/0.5.0/0.0.1] - 2024-04-05

### Added

- Implemented setting the `cloud.resource_id` resource attribute in `go.opentelemetry.io/detectors/aws/ecs` based on the ECS Metadata v4 endpoint. (#5091)
- The `go.opentelemetry.io/contrib/bridges/otelslog` module.
  This module provides an OpenTelemetry logging bridge for "log/slog". (#5335)

### Fixed

- Update all dependencies to address [GO-2024-2687]. (#5359)

### Removed

- Drop support for [Go 1.20]. (#5163)

## [1.24.0/0.49.0/0.18.0/0.4.0] - 2024-02-23

This release is the last to support [Go 1.20].
The next release will require at least [Go 1.21].

### Added

- Support [Go 1.22]. (#5082)
- Add support for Summary metrics to `go.opentelemetry.io/contrib/bridges/prometheus`. (#5089)
- Add support for Exponential (native) Histograms in `go.opentelemetry.io/contrib/bridges/prometheus`. (#5093)

### Removed

- The deprecated `RequestCount` constant in `go.opentelemetry.io/contrib/instrumentation/net/http/otelhttp` is removed. (#4894)
- The deprecated `RequestContentLength` constant in `go.opentelemetry.io/contrib/instrumentation/net/http/otelhttp` is removed. (#4894)
- The deprecated `ResponseContentLength` constant in `go.opentelemetry.io/contrib/instrumentation/net/http/otelhttp` is removed. (#4894)
- The deprecated `ServerLatency` constant in `go.opentelemetry.io/contrib/instrumentation/net/http/otelhttp` is removed. (#4894)

### Fixed

- Retrieving the body bytes count in `go.opentelemetry.io/contrib/instrumentation/net/http/otelhttp` does not cause a data race anymore. (#5080)

## [1.23.0/0.48.0/0.17.0/0.3.0] - 2024-02-06

### Added

- Add client metric support to `go.opentelemetry.io/contrib/instrumentation/net/http/otelhttp`. (#4707)
- Add peer attributes to spans recorded by `NewClientHandler`, `NewServerHandler` in `go.opentelemetry.io/contrib/instrumentation/google.golang.org/grpc/otelgrpc`. (#4873)
- Add support for `cloud.account.id`, `cloud.availability_zone` and `cloud.region` in the AWS ECS detector. (#4860)

### Changed

- The fallback options in  `go.opentelemetry.io/contrib/exporters/autoexport` now accept factory functions. (#4891)
  - `WithFallbackMetricReader(metric.Reader) MetricOption` is replaced with `func WithFallbackMetricReader(func(context.Context) (metric.Reader, error)) MetricOption`.
  - `WithFallbackSpanExporter(trace.SpanExporter) SpanOption` is replaced with `WithFallbackSpanExporter(func(context.Context) (trace.SpanExporter, error)) SpanOption`.
- The `http.server.request_content_length` metric in `go.opentelemetry.io/contrib/instrumentation/net/http/otelhttp` is changed to `http.server.request.size`.(#4707)
- The `http.server.response_content_length` metric in `go.opentelemetry.io/contrib/instrumentation/net/http/otelhttp` is changed to `http.server.response.size`.(#4707)

### Deprecated

- The `RequestCount`, `RequestContentLength`, `ResponseContentLength`, `ServerLatency` constants in `go.opentelemetry.io/contrib/instrumentation/net/http/otelhttp` are deprecated. (#4707)

### Fixed

- Do not panic in `go.opentelemetry.io/contrib/instrumentation/google.golang.org/grpc/otelgrpc` if `MeterProvider` returns a `nil` instrument. (#4875)

## [1.22.0/0.47.0/0.16.0/0.2.0] - 2024-01-18

### Added

- Add `SDK.Shutdown` method in `"go.opentelemetry.io/contrib/config"`. (#4583)
- `NewSDK` in `go.opentelemetry.io/contrib/config` now returns a configured SDK with a valid `TracerProvider`. (#4741)

### Changed

- The semantic conventions used by `go.opentelemetry.io/contrib/instrumentation/github.com/emicklei/go-restful/otelrestful` are upgraded to v1.20.0. (#4320)
- The semantic conventions used by `go.opentelemetry.io/contrib/instrumentation/github.com/gin-gonic/gin/otelgin` are upgraded to v1.20.0. (#4320)
- The semantic conventions used by `go.opentelemetry.io/contrib/instrumentation/github.com/gorilla/mux/otelmux` are upgraded to v1.20.0. (#4320)
- The semantic conventions used by `go.opentelemetry.io/contrib/instrumentation/github.com/labstack/echo/otelecho` are upgraded to v1.20.0. (#4320)
- The semantic conventions used by `go.opentelemetry.io/contrib/instrumentation/gopkg.in/macaron.v1/otelmacaron` are upgraded to v1.20.0. (#4320)
- The semantic conventions used by `go.opentelemetry.io/contrib/instrumentation/net/http/httptrace/otelhttptrace` are upgraded to v1.20.0. (#4320)
- The semantic conventions used by `go.opentelemetry.io/contrib/instrumentation/net/http/httptrace/otelhttptrace/example` are upgraded to v1.20.0. (#4320)
- The semantic conventions used by `go.opentelemetry.io/contrib/instrumentation/net/http/otelhttp/example` are upgraded to v1.20.0. (#4320)
- The semantic conventions used by `go.opentelemetry.io/contrib/instrumentation/net/http/otelhttp`are upgraded to v1.20.0. (#4320)
- Updated configuration schema to include `schema_url` for resource definition and `without_type_suffix` and `without_units` for the Prometheus exporter. (#4727)
- The semantic conventions used by the `go.opentelemetry.io/contrib/detectors/aws/ecs` resource detector are upgraded to v1.24.0. (#4803)
- The semantic conventions used by the `go.opentelemetry.io/contrib/detectors/aws/lambda` resource detector are upgraded to v1.24.0. (#4803)
- The semantic conventions used by the `go.opentelemetry.io/contrib/detectors/aws/ec2` resource detector are upgraded to v1.24.0. (#4803)
- The semantic conventions used by the `go.opentelemetry.io/contrib/detectors/aws/eks` resource detector are upgraded to v1.24.0. (#4803)
- The semantic conventions used by the `go.opentelemetry.io/contrib/detectors/gcp` resource detector are upgraded to v1.24.0. (#4803)
- The semantic conventions used in `go.opentelemetry.io/contrib/instrumentation/github.com/aws/aws-lambda-go/otellambda/test` are upgraded to v1.24.0. (#4803)

### Fixed

- Fix `NewServerHandler` in `go.opentelemetry.io/contrib/instrumentation/google.golang.org/grpc/otelgrpc` to correctly set the span status depending on the gRPC status. (#4587)
- The `stats.Handler` from `go.opentelemetry.io/contrib/instrumentation/google.golang.org/grpc/otelgrpc` now does not crash when receiving an unexpected context. (#4825)
- Update `go.opentelemetry.io/contrib/detectors/aws/ecs` to fix the task ARN when it is not valid. (#3583)
- Do not panic in `go.opentelemetry.io/contrib/detectors/aws/ecs` when the container ARN is not valid. (#3583)

## [1.21.1/0.46.1/0.15.1/0.1.1] - 2023-11-16

### Changed

- Upgrade dependencies of OpenTelemetry Go to use the new [`v1.21.0`/`v0.44.0` release](https://github.com/open-telemetry/opentelemetry-go/releases/tag/v1.21.0). (#4582)

### Fixed

- Fix `StreamClientInterceptor` in `go.opentelemetry.io/contrib/instrumentation/google.golang.org/grpc/otelgrpc` to end the spans synchronously. (#4537)
- Fix data race in stats handlers when processing messages received and sent metrics in `go.opentelemetry.io/contrib/instrumentation/google.golang.org/grpc/otelgrpc`. (#4577)
- The stats handlers `NewClientHandler`, `NewServerHandler` in `go.opentelemetry.io/contrib/instrumentation/google.golang.org/grpc/otelgrpc` now record RPC durations in `ms` instead of `ns`. (#4548)

## [1.21.0/0.46.0/0.15.0/0.1.0] - 2023-11-10

### Added

- Add `"go.opentelemetry.io/contrib/samplers/jaegerremote".WithSamplingStrategyFetcher` which sets custom fetcher implementation. (#4045)
- Add `"go.opentelemetry.io/contrib/config"` package that includes configuration models generated via go-jsonschema. (#4376)
- Add `NewSDK` function to `"go.opentelemetry.io/contrib/config"`. The initial implementation only returns noop providers. (#4414)
- Add metrics support (No-op, OTLP and Prometheus) to `go.opentelemetry.io/contrib/exporters/autoexport`. (#4229, #4479)
- Add support for `console` span exporter and metrics exporter in `go.opentelemetry.io/contrib/exporters/autoexport`. (#4486)
- Set unit and description on all instruments in `go.opentelemetry.io/contrib/instrumentation/net/http/otelhttp`. (#4500)
- Add metric support for `grpc.StatsHandler` in `go.opentelemetry.io/contrib/instrumentation/google.golang.org/grpc/otelgrpc`. (#4356)
- Expose the name of the scopes in all instrumentation libraries as `ScopeName`. (#4448)

### Changed

- Dropped compatibility testing for [Go 1.19].
  The project no longer guarantees support for this version of Go. (#4352)
- Upgrade dependencies of OpenTelemetry Go to use the new [`v1.20.0`/`v0.43.0` release](https://github.com/open-telemetry/opentelemetry-go/releases/tag/v1.20.0). (#4546)
- In `go.opentelemetry.io/contrib/exporters/autoexport`, `Option` was renamed to `SpanOption`. The old name is deprecated but continues to be supported as an alias. (#4229)

### Deprecated

- The interceptors (`UnaryClientInterceptor`, `StreamClientInterceptor`, `UnaryServerInterceptor`, `StreamServerInterceptor`, `WithInterceptorFilter`) are deprecated. Use stats handlers (`NewClientHandler`, `NewServerHandler`) instead. (#4534)

### Fixed

- The `go.opentelemetry.io/contrib/samplers/jaegerremote` sampler does not panic when the default HTTP round-tripper (`http.DefaultTransport`) is not `*http.Transport`. (#4045)
- The `UnaryServerInterceptor` in `go.opentelemetry.io/contrib/instrumentation/google.golang.org/grpc/otelgrpc` now sets gRPC status code correctly for the `rpc.server.duration` metric. (#4481)
- The `NewClientHandler`, `NewServerHandler` in `go.opentelemetry.io/contrib/instrumentation/google.golang.org/grpc/otelgrpc` now honor `otelgrpc.WithMessageEvents` options. (#4536)
- The `net.sock.peer.*` and `net.peer.*` high cardinality attributes are removed from the metrics generated by `go.opentelemetry.io/contrib/instrumentation/google.golang.org/grpc/otelgrpc`. (#4322)

## [1.20.0/0.45.0/0.14.0] - 2023-09-28

### Added

- Set the description for the `rpc.server.duration` metric in `go.opentelemetry.io/contrib/instrumentation/google.golang.org/grpc/otelgrpc`. (#4302)
- Add `NewServerHandler` and `NewClientHandler` that return a `grpc.StatsHandler` used for gRPC instrumentation in `go.opentelemetry.io/contrib/instrumentation/google.golang.org/grpc/otelgrpc`. (#3002)
- Add new Prometheus bridge module in `go.opentelemetry.io/contrib/bridges/prometheus`. (#4227)

### Changed

- Upgrade dependencies of OpenTelemetry Go to use the new [`v1.19.0`/`v0.42.0`/`v0.0.7` release](https://github.com/open-telemetry/opentelemetry-go/releases/tag/v1.19.0).
- Use `grpc.StatsHandler` for gRPC instrumentation in `go.opentelemetry.io/contrib/instrumentation/google.golang.org/grpc/otelgrpc/example`. (#4325)

## [1.19.0/0.44.0/0.13.0] - 2023-09-12

### Added

- Add `gcp.gce.instance.name` and `gcp.gce.instance.hostname` resource attributes to `go.opentelemetry.io/contrib/detectors/gcp`. (#4263)

### Changed

- The semantic conventions used by `go.opentelemetry.io/contrib/detectors/aws/ec2` have been upgraded to v1.21.0. (#4265)
- The semantic conventions used by `go.opentelemetry.io/contrib/detectors/aws/ecs` have been upgraded to v1.21.0. (#4265)
- The semantic conventions used by `go.opentelemetry.io/contrib/detectors/aws/eks` have been upgraded to v1.21.0. (#4265)
- The semantic conventions used by `go.opentelemetry.io/contrib/detectors/aws/lambda` have been upgraded to v1.21.0. (#4265)
- The semantic conventions used by `go.opentelemetry.io/contrib/instrumentation/github.com/aws/aws-lambda-go/otellambda` have been upgraded to v1.21.0. (#4265)
  - The `faas.execution` attribute is now `faas.invocation_id`.
  - The `faas.id` attribute is now `aws.lambda.invoked_arn`.
- The semantic conventions used by `go.opentelemetry.io/contrib/instrumentation/github.com/aws/aws-sdk-go-v2/otelaws` have been upgraded to v1.21.0. (#4265)
- The `http.request.method` attribute will only allow known HTTP methods from the metrics generated by `go.opentelemetry.io/contrib/instrumentation/net/http/otelhttp`. (#4277)

### Removed

- The high cardinality attributes `net.sock.peer.addr`, `net.sock.peer.port`, `http.user_agent`, `enduser.id`, and `http.client_ip` were removed from the metrics generated by `go.opentelemetry.io/contrib/instrumentation/net/http/otelhttp`. (#4277)
- The deprecated `go.opentelemetry.io/contrib/instrumentation/github.com/astaxie/beego/otelbeego` module is removed. (#4295)
- The deprecated `go.opentelemetry.io/contrib/instrumentation/github.com/go-kit/kit/otelkit` module is removed. (#4295)
- The deprecated `go.opentelemetry.io/contrib/instrumentation/github.com/Shopify/sarama/otelsarama` module is removed. (#4295)
- The deprecated `go.opentelemetry.io/contrib/instrumentation/github.com/bradfitz/gomemcache/memcache/otelmemcache` module is removed. (#4295)
- The deprecated `go.opentelemetry.io/contrib/instrumentation/github.com/gocql/gocql/otelgocql` module is removed. (#4295)

## [1.18.0/0.43.0/0.12.0] - 2023-08-28

### Added

- Add `NewMiddleware` function in `go.opentelemetry.io/contrib/instrumentation/net/http/otelhttp`. (#2964)
- The `go.opentelemetry.io/contrib/exporters/autoexport` package to provide configuration of trace exporters with useful defaults and environment variable support. (#2753, #4100, #4130, #4132, #4134)
- `WithRouteTag` in `go.opentelemetry.io/contrib/instrumentation/net/http/otelhttp` adds HTTP route attribute to metrics. (#615)
- Add `WithSpanOptions` option in `go.opentelemetry.io/contrib/instrumentation/google.golang.org/grpc/otelgrpc`. (#3768)
- Add testing support for Go 1.21. (#4233)
- Add `WithFilter` option to `go.opentelemetry.io/contrib/instrumentation/github.com/gorilla/mux/otelmux`. (#4230)

### Changed

- Change interceptors in `go.opentelemetry.io/contrib/instrumentation/google.golang.org/grpc/otelgrpc` to disable `SENT`/`RECEIVED` events.
  Use `WithMessageEvents()` to turn back on. (#3964)

### Changed

- `go.opentelemetry.io/contrib/detectors/gcp`: Detect `faas.instance` instead of `faas.id`, since `faas.id` is being removed. (#4198)

### Fixed

- AWS XRay Remote Sampling to cap `quotaBalance` to 1x quota in `go.opentelemetry.io/contrib/samplers/aws/xray`. (#3651, #3652)
- Do not panic when the HTTP request has the "Expect: 100-continue" header in `go.opentelemetry.io/contrib/instrumentation/net/http/httptrace/otelhttptrace`. (#3892)
- Fix span status value set for non-standard HTTP status codes in modules listed below. (#3966)
  - `go.opentelemetry.io/contrib/instrumentation/github.com/emicklei/go-restful/otelrestful`
  - `go.opentelemetry.io/contrib/instrumentation/github.com/gin-gonic/gin/otelgin`
  - `go.opentelemetry.io/contrib/instrumentation/github.com/gorilla/mux/otelmux`
  - `go.opentelemetry.io/contrib/instrumentation/github.com/labstack/echo/otelecho`
  - `go.opentelemetry.io/contrib/instrumentation/gopkg.in/macaron.v1/otelmacaron`
  - `go.opentelemetry.io/contrib/instrumentation/net/http/httptrace/otelhttptrace`
  - `go.opentelemetry.io/contrib/instrumentation/net/http/otelhttp`
- Do not modify the origin request in `RoundTripper` in `go.opentelemetry.io/contrib/instrumentation/net/http/otelhttp`. (#4033)
- Handle empty value of `OTEL_PROPAGATORS` environment variable the same way as when the variable is unset in `go.opentelemetry.io/contrib/propagators/autoprop`. (#4101)
- Fix gRPC service/method URL path parsing discrepancies in `go.opentelemetry.io/contrib/instrumentation/google.golang.org/grpc/otelgrpc`. (#4135)

### Deprecated

- The `go.opentelemetry.io/contrib/instrumentation/github.com/astaxie/beego/otelbeego` module is deprecated. (#4092, #4104)
- The `go.opentelemetry.io/contrib/instrumentation/github.com/go-kit/kit/otelkit` module is deprecated. (#4093, #4104)
- The `go.opentelemetry.io/contrib/instrumentation/github.com/Shopify/sarama/otelsarama` module is deprecated. (#4099)
- The `go.opentelemetry.io/contrib/instrumentation/github.com/bradfitz/gomemcache/memcache/otelmemcache` module is deprecated. (#4164)
- The `go.opentelemetry.io/contrib/instrumentation/github.com/gocql/gocql/otelgocql` module is deprecated. (#4164)

### Removed

- Remove `Handler` type in `go.opentelemetry.io/contrib/instrumentation/net/http/otelhttp`. (#2964)

## [1.17.0/0.42.0/0.11.0] - 2023-05-23

### Changed

- Use `strings.Cut()` instead of `string.SplitN()` for better readability and memory use. (#3822)

## [1.17.0-rc.1/0.42.0-rc.1/0.11.0-rc.1] - 2023-05-17

### Changed

- Upgrade dependencies of OpenTelemetry Go to use the new [`v1.16.0-rc.1`/`v0.39.0-rc.1` release](https://github.com/open-telemetry/opentelemetry-go/releases/tag/v1.16.0-rc.1).
- Remove `semver:` prefix from instrumentation version. (#3681, #3798)

### Deprecated

- `SemVersion` functions in instrumentation packages are deprecated, use `Version` instead. (#3681, #3798)

## [1.16.1/0.41.1/0.10.1] - 2023-05-02

### Added

- The `WithPublicEndpoint` and `WithPublicEndpointFn` options in `go.opentelemetry.io/contrib/instrumentation/github.com/gorilla/mux/otelmux`. (#3661)

### Changed

- Upgrade dependencies of OpenTelemetry Go to use the new [`v1.15.1`/`v0.38.1` release](https://github.com/open-telemetry/opentelemetry-go/releases/tag/v1.15.1)

### Fixed

- AWS XRay Remote Sampling to preserve previous rule if updated rule property has not changed in `go.opentelemetry.io/contrib/samplers/aws/xray`. (#3619, #3620)

## [1.16.0/0.41.0/0.10.0] - 2023-04-28

### Added

- AWS SDK add `rpc.system` attribute in `go.opentelemetry.io/contrib/instrumentation/github.com/aws/aws-sdk-go-v2/otelaws`. (#3582, #3617)

### Changed

- Update `go.opentelemetry.io/contrib/instrumentation/google.golang.org/grpc/otelgrpc` to align gRPC server span status with the changes in the OpenTelemetry specification. (#3685)
- Adding the `db.statement` tag to spans in `go.opentelemetry.io/contrib/instrumentation/go.mongodb.org/mongo-driver/mongo/otelmongo` is now disabled by default. (#3519)

### Fixed

- The error received by `otelecho` middleware is then passed back to upstream middleware instead of being swallowed. (#3656)
- Prevent taking from reservoir in AWS XRay Remote Sampler when there is zero capacity in `go.opentelemetry.io/contrib/samplers/aws/xray`. (#3684)
- Fix `otelhttp.Handler` in `go.opentelemetry.io/contrib/instrumentation/net/http/otelhttp` to propagate multiple `WriteHeader` calls while persisting the initial `statusCode`. (#3580)

## [1.16.0-rc.2/0.41.0-rc.2/0.10.0-rc.2] - 2023-03-23

### Added

- The `WithPublicEndpoint` and `WithPublicEndpointFn` options in `go.opentelemetry.io/contrib/instrumentation/github.com/emicklei/go-restful/otelrestful`. (#3563)

### Fixed

- AWS SDK rename attributes `aws.operation`, `aws.service` to `rpc.method`,`rpc.service` in `go.opentelemetry.io/contrib/instrumentation/github.com/aws/aws-sdk-go-v2/otelaws`. (#3582, #3617)
- AWS SDK span name to be of the format `Service.Operation` in `go.opentelemetry.io/contrib/instrumentation/github.com/aws/aws-sdk-go-v2/otelaws`. (#3582, #3521)
- Prevent sampler configuration reset from erroneously sampling first span in `go.opentelemetry.io/contrib/samplers/jaegerremote`. (#3603, #3604)

## [1.16.0-rc.1/0.41.0-rc.1/0.10.0-rc.1] - 2023-03-02

### Changed

- Dropped compatibility testing for [Go 1.18].
  The project no longer guarantees support for this version of Go. (#3516)

## [1.15.0/0.40.0/0.9.0] - 2023-02-27

This release is the last to support [Go 1.18].
The next release will require at least [Go 1.19].

### Added

- Support [Go 1.20]. (#3372)
- Add `SpanNameFormatter` option to package `go.opentelemetry.io/contrib/instrumentation/github.com/gin-gonic/gin/otelgin`. (#3343)

### Changed

- Change to use protobuf parser instead of encoding/json to accept enums as strings in `go.opentelemetry.io/contrib/samplers/jaegerremote`. (#3183)

### Fixed

- Remove use of deprecated `"math/rand".Seed` in `go.opentelemetry.io/contrib/instrumentation/github.com/Shopify/sarama/otelsarama/example/producer`. (#3396)
- Do not assume "aws" partition in ecs detector to prevent panic in `go.opentelemetry.io/contrib/detectors/aws/ecs`. (#3167)
- The span name of producer spans from `go.opentelemetry.io/contrib/instrumentation/github.com/Shopify/sarama/otelsarama` is corrected to use `publish` instead of `send`. (#3369)
- Attribute types are corrected in `go.opentelemetry.io/contrib/instrumentation/github.com/aws/aws-sdk-go-v2/otelaws`. (#3369)
  - `aws.dynamodb.table_names` is now a string slice value.
  - `aws.dynamodb.global_secondary_indexes` is now a string slice value.
  - `aws.dynamodb.local_secondary_indexes` is now a string slice value.
  - `aws.dynamodb.attribute_definitions` is now a string slice value.
  - `aws.dynamodb.global_secondary_index_updates` is now a string slice value.
  - `aws.dynamodb.provisioned_read_capacity` is now a `float64` value.
  - `aws.dynamodb.provisioned_write_capacity` is now a `float64` value.

## [1.14.0/0.39.0/0.8.0] - 2023-02-07

### Changed

- Change `runtime.uptime` instrument in `go.opentelemetry.io/contrib/instrumentation/runtime` from `Int64ObservableUpDownCounter` to `Int64ObservableCounter`,
 since the value is monotonic. (#3347)
- `samplers/jaegerremote`: change to use protobuf parser instead of encoding/json to accept enums as strings. (#3183)

### Fixed

- The GCE detector in `go.opentelemetry.io/contrib/detectors/gcp` includes the "cloud.region" attribute when appropriate. (#3367)

## [1.13.0/0.38.0/0.7.0] - 2023-01-30

### Added

- Add `WithSpanNameFormatter` to `go.opentelemetry.io/contrib/instrumentation/github.com/gorilla/mux/otelmux` to allow customizing span names. (#3041)
- Add missing recommended AWS Lambda resource attributes `faas.instance` and `faas.max_memory` in `go.opentelemetry.io/contrib/detectors/aws/lambda`. (#3148)
- Improve documentation for `go.opentelemetry.io/contrib/samplers/jaegerremote` by providing examples of sampling endpoints. (#3147)
- Add `WithServerName` to `go.opentelemetry.io/contrib/instrumentation/net/http/otelhttp` to set the primary server name of a `Handler`. (#3182)

### Changed

- Remove expensive calculation of uncompressed message size attribute in `go.opentelemetry.io/contrib/instrumentation/google.golang.org/grpc/otelgrpc`. (#3168)
- Upgrade all `semconv` packages to use `v1.17.0`. (#3182)
- Upgrade dependencies of OpenTelemetry Go to use the new [`v1.12.0`/`v0.35.0` release](https://github.com/open-telemetry/opentelemetry-go/releases/tag/v1.12.0). (#3190, #3170)

## [1.12.0/0.37.0/0.6.0]

### Added

- Implemented retrieving the [`aws.ecs.*` resource attributes](https://opentelemetry.io/docs/reference/specification/resource/semantic_conventions/cloud_provider/aws/ecs/) in `go.opentelemetry.io/detectors/aws/ecs` based on the ECS Metadata v4 endpoint. (#2626)
- The `WithLogger` option to `go.opentelemetry.io/contrib/samplers/jaegerremote` to allow users to pass a `logr.Logger` and have operations logged. (#2566)
- Add the `messaging.url` & `messaging.system` attributes to all appropriate SQS operations in the `go.opentelemetry.io/contrib/instrumentation/github.com/aws/aws-sdk-go-v2/otelaws` package. (#2879)
- Add example use of the metrics signal to `go.opentelemetry.io/contrib/instrumentation/net/http/otelhttp/example`. (#2610)
- [otelgin] Add support for filters to the `go.opentelemetry.io/contrib/instrumentation/github.com/gin-gonic/gin/otelgin` package to provide the way to control which inbound requests are traced. (#2965, #2963)

### Fixed

- Set the status_code span attribute even if the HTTP handler hasn't written anything. (#2822)
- Do not wrap http.NoBody in `go.opentelemetry.io/contrib/instrumentation/net/http/otelhttp`, which fixes handling of that special request body. (#2983)

## [1.11.1/0.36.4/0.5.2]

### Added

- Add trace context propagation support to `instrumentation/github.com/aws/aws-sdk-go-v2/otelaws` (#2856).
- [otelgrpc] Add `WithMeterProvider` function to enable metric and add metric `rpc.server.duration` to otelgrpc instrumentation library. (#2700)

### Changed

- Upgrade dependencies of OpenTelemetry Go to use the new [`v1.11.1`/`v0.33.0` release](https://github.com/open-telemetry/opentelemetry-go/releases/tag/v1.11.1)

## [1.11.0/0.36.3/0.5.1]

### Changed

- Upgrade dependencies of the OpenTelemetry Go Metric SDK to use the new [`v1.11.0`/`v0.32.3` release](https://github.com/open-telemetry/opentelemetry-go/releases/tag/v1.11.0)

## [0.36.2]

### Changed

- Upgrade dependencies of the OpenTelemetry Go Metric SDK to use the new [`v0.32.2` release](https://github.com/open-telemetry/opentelemetry-go/releases/tag/sdk%2Fmetric%2Fv0.32.2)
- Avoid getting a new Tracer for every RPC in `go.opentelemetry.io/contrib/instrumentation/google.golang.org/grpc/otelgrpc`. (#2835)
- Conditionally compute message size for tracing events using proto v2 API rather than legacy v1 API in `go.opentelemetry.io/contrib/instrumentation/google.golang.org/grpc/otelgrpc`. (#2647)

### Deprecated

- The `Inject` function in `go.opentelemetry.io/contrib/instrumentation/google.golang.org/grpc/otelgrpc` is deprecated. (#2838)
- The `Extract` function in `go.opentelemetry.io/contrib/instrumentation/google.golang.org/grpc/otelgrpc` is deprecated. (#2838)

## [0.36.1]

### Changed

- Upgrade dependencies of the OpenTelemetry Go Metric SDK to use the new [`v0.32.1` release](https://github.com/open-telemetry/opentelemetry-go/releases/tag/sdk%2Fmetric%2Fv0.32.1)

### Removed

- Drop support for Go 1.17.
  The project currently only supports Go 1.18 and above. (#2785)

## [0.36.0]

### Changed

- Upgrade dependencies of the OpenTelemetry Go Metric SDK to use the new [`v0.32.0` release](https://github.com/open-telemetry/opentelemetry-go/releases/tag/sdk%2Fmetric%2Fv0.32.0). (#2781, #2756, #2758, #2760, #2762)

## [1.10.0/0.35.0/0.5.0]

### Changed

- Rename the `Typ` field of `"go.opentelemetry.io/contrib/instrumentation/google.golang.org/grpc/otelgrpc".InterceptorInfo` to `Type`. (#2688)
- Use Go 1.19 as the default version for CI testing/linting. (#2675)

### Fixed

- Fix the Jaeger propagator rejecting trace IDs that are both shorter than 128 bits and not exactly 64 bits long (while not being 0).
  Also fix the propagator rejecting span IDs shorter than 64 bits.
  This fixes compatibility with Jaeger clients encoding trace and span IDs as variable-length hex strings, [as required by the Jaeger propagation format](https://www.jaegertracing.io/docs/1.37/client-libraries/#value). (#2731)

## [1.9.0/0.34.0/0.4.0] - 2022-08-02

### Added

- Add gRPC trace `Filter` to the `go.opentelemetry.io/contrib/instrumentation/google.golang.org/grpc/otelgrpc` package to provide the way to filter the traces automatically generated in interceptors. (#2572)
- The `TextMapPropagator` function to `go.opentelemetry.io/contrib/propagators/autoprop`.
  This function is used to return a composite `TextMapPropagator` from registered names (instead of having to specify with an environment variable). (#2593)

### Changed

- Upgraded all `semconv` package use to `v1.12.0`. (#2589)

## [1.8.0/0.33.0] - 2022-07-08

### Added

- The `go.opentelemetry.io/contrib/propagators/autoprop` package to provide configuration of propagators with useful defaults and envar support. (#2258)
- `WithPublicEndpointFn` hook to dynamically detect public HTTP requests and set their trace parent as a link. (#2342)

### Fixed

- Fix the `otelhttp`, `otelgin`, `otelmacaron`, `otelrestful` middlewares
  by using `SpanKindServer` when deciding the `SpanStatus`.
  This makes `4xx` response codes to not be an error anymore. (#2427)

## [1.7.0/0.32.0] - 2022-04-28

### Added

- Consistent probability sampler implementation. (#1379)

### Changed

- Upgraded all `semconv` package use to `v1.10.0`.
  This includes a backwards incompatible change for the `otelgocql` package to conform with the specification [change](https://github.com/open-telemetry/opentelemetry-specification/pull/1973).
  The `db.cassandra.keyspace` attribute is now transmitted as the `db.name` attribute. (#2222)

### Fixed

- Fix the `otelmux` middleware by using `SpanKindServer` when deciding the `SpanStatus`.
  This makes `4xx` response codes to not be an error anymore. (#1973)
- Fixed jaegerremote sampler not behaving properly with per operation strategy set. (#2137)
- Stopped injecting propagation context into response headers in otelhttp. (#2180)
- Fix issue where attributes for DynamoDB were not added because of a string miss match. (#2272)

### Removed

- Drop support for Go 1.16.
  The project currently only supports Go 1.17 and above. (#2314)

## [1.6.0/0.31.0] - 2022-03-28

### Added

- The project is now tested against Go 1.18 (in addition to the existing 1.16 and 1.17) (#1976)

### Changed

- Upgraded all dependencies on stable modules from `go.opentelemetry.io/otel` from v1.5.0 to v1.6.1. (#2134)
- Upgraded all dependencies on metric modules from `go.opentelemetry.io/otel` from v0.27.0 to v0.28.0. (#1977)

### Fixed

- otelhttp: Avoid panic by adding nil check to `wrappedBody.Close` (#2164)

## [1.5.0/0.30.0/0.1.0] - 2022-03-16

### Added

- Added the `go.opentelemetry.io/contrib/samplers/jaegerremote` package.
  This package implements the Jaeger remote sampler for OpenTelemetry Go. (#936)
- DynamoDB spans created with the `go.opentelemetry.io/contrib/instrumentation/github.com/aws/aws-sdk-go-v2/otelaws` package now have the appropriate database attributes added for the operation being performed.
  These attributes are detected automatically, but it is also now possible to provide a custom function to set attributes using `WithAttributeSetter`. (#1582)
- Add resource detector for GCP cloud function. (#1584)
- Add OpenTracing baggage extraction to the OpenTracing propagator in `go.opentelemetry.io/contrib/propagators/ot`. (#1880)

### Fixed

- Fix the `echo` middleware by using `SpanKind.SERVER` when deciding the `SpanStatus`.
  This makes `4xx` response codes to not be an error anymore. (#1848)

### Removed

- The deprecated `go.opentelemetry.io/contrib/exporters/metric/datadog` module is removed. (#1920)
- The deprecated `go.opentelemetry.io/contrib/exporters/metric/dogstatsd` module is removed. (#1920)
- The deprecated `go.opentelemetry.io/contrib/exporters/metric/cortex` module is removed.
  Use the `go.opentelemetry.io/otel/exporters/otlp/otlpmetric` exporter as a replacement to send data to a collector which can then export with its PRW exporter. (#1920)

## [1.4.0/0.29.0] - 2022-02-14

### Added

- Add `WithClientTrace` option to `go.opentelemetry.io/contrib/instrumentation/net/http/otelhttp`. (#875)

### Changed

- All metric instruments from the `go.opentelemetry.io/contrib/instrumentation/runtime` package have been renamed from `runtime.go.*` to `process.runtime.go.*` so as to comply with OpenTelemetry semantic conventions. (#1549)

### Fixed

- Change the `http-server-duration` instrument in `go.opentelemetry.io/contrib/instrumentation/net/http/otelhttp` to record milliseconds instead of microseconds.
  This changes fixes the code to comply with the OpenTelemetry specification. (#1414, #1537)
- Fixed the region reported by the `"go.opentelemetry.io/contrib/detectors/gcp".CloudRun` detector to comply with the OpenTelemetry specification.
  It no longer includes the project scoped region path, instead just the region. (#1546)
- The `"go.opentelemetry.io/contrib/instrumentation/net/http/otelhttp".Transport` type now correctly handles protocol switching responses.
  The returned response body implements the `io.ReadWriteCloser` interface if the underlying one does.
  This ensures that protocol switching requests receive a response body that they can write to. (#1329, #1628)

### Deprecated

- The `go.opentelemetry.io/contrib/exporters/metric/datadog` module is deprecated. (#1639)
- The `go.opentelemetry.io/contrib/exporters/metric/dogstatsd` module is deprecated. (#1639)
- The `go.opentelemetry.io/contrib/exporters/metric/cortex` module is deprecated.
  Use the go.opentelemetry.io/otel/exporters/otlp/otlpmetric exporter as a replacement to send data to a collector which can then export with its PRW exporter. (#1639)

### Removed

- Remove the `MinMaxSumCount` from cortex and datadog exporter. (#1554)
- The `go.opentelemetry.io/contrib/exporters/metric/dogstatsd` exporter no longer support exporting histogram or exact data points. (#1639)
- The `go.opentelemetry.io/contrib/exporters/metric/datadog` exporter no longer support exporting exact data points. (#1639)

## [1.3.0/0.28.0] - 2021-12-10

### ⚠️ Notice ⚠️

We have updated the project minimum supported Go version to 1.16

### Changed

- `otelhttptrace.NewClientTrace` now uses `TracerProvider` from the parent context if one exists and none was set with `WithTracerProvider` (#874)

### Fixed

- The `"go.opentelemetry.io/contrib/detector/aws/ecs".Detector` no longer errors if not running in ECS. (#1428)
- `go.opentelemetry.io/contrib/instrumentation/github.com/gorilla/mux/otelmux`
  does not require instrumented HTTP handlers to call `Write` nor
  `WriteHeader` anymore. (#1443)

## [1.2.0/0.27.0] - 2021-11-15

### Changed

- Update dependency on the `go.opentelemetry.io/otel` project to `v1.2.0`.
- `go.opentelemetry.io/contrib/instrumentation/github.com/aws/aws-lambda-go/otellambda/xrayconfig`
  updated to ensure access to the `TracerProvider`.
  - A `NewTracerProvider()` function is available to construct a recommended
    `TracerProvider` configuration.
  - `AllRecommendedOptions()` has been renamed to `WithRecommendedOptions()`
    and takes a `TracerProvider` as an argument.
  - `EventToCarrier()` and `Propagator()` are now `WithEventToCarrier()` and
    `WithPropagator()` to reflect that they return `Option` implementations.

## [1.1.1/0.26.1] - 2021-11-04

### Changed

- The `Transport`, `Handler`, and HTTP client convenience wrappers in the `go.opentelemetry.io/contrib/instrumentation/net/http/otelhttp` package now use the `TracerProvider` from the parent context if one exists and none was explicitly set when configuring the instrumentation. (#873)
- Semantic conventions now use `go.opentelemetry.io/otel/semconv/v1.7.0"`. (#1385)

## [1.1.0/0.26.0] - 2021-10-28

Update dependency on the `go.opentelemetry.io/otel` project to `v1.1.0`.

### Added

- Add instrumentation for the `github.com/aws/aws-lambda-go` package. (#983)
- Add resource detector for AWS Lambda. (#983)
- Add `WithTracerProvider` option for `otelhttptrace.NewClientTrace`. (#1128)
- Add optional AWS X-Ray configuration module for AWS Lambda Instrumentation. (#984)

### Fixed

- The `go.opentelemetry.io/contrib/propagators/ot` propagator returns the words `true` or `false` for the `ot-tracer-sampled` header instead of numerical `0` and `1`. (#1358)

## [1.0.0/0.25.0] - 2021-10-06

- Resource detectors and propagators (with the exception of `go.
  opentelemetry.io/contrib/propagators/opencensus`) are now stable and
  released at v1.0.0.
- Update dependency on the `go.opentelemetry.io/otel` project to `v1.0.1`.
- Update dependency on `go.opentelemetry.io/otel/metric` to `v0.24.0`.

## [0.24.0] - 2021-09-21

- Update dependency on the `go.opentelemetry.io/otel` project to `v1.0.0`.

## [0.23.0] - 2021-09-08

### Added

- Add `WithoutSubSpans`, `WithRedactedHeaders`, `WithoutHeaders`, and `WithInsecureHeaders` options for `otelhttptrace.NewClientTrace`. (#879)

### Changed

- Split `go.opentelemetry.io/contrib/propagators` module into `b3`, `jaeger`, `ot` modules. (#985)
- `otelmongodb` span attributes, name and span status now conform to specification. (#769)
- Migrated EC2 resource detector support from root module `go.opentelemetry.io/contrib/detectors/aws` to a separate EC2 resource detector module `go.opentelemetry.io/contrib/detectors/aws/ec2` (#1017)
- Add `cloud.provider` and `cloud.platform` to AWS detectors. (#1043)
- `otelhttptrace.NewClientTrace` now redacts known sensitive headers by default. (#879)

### Fixed

- Fix span not marked as error in `otelhttp.Transport` when `RoundTrip` fails with an error. (#950)

## [0.22.0] - 2021-07-26

### Added

- Add the `zpages` span processor. (#894)

### Changed

- The `b3.B3` type has been removed.
  `b3.New()` and `b3.WithInjectEncoding(encoding)` are added to replace it. (#868)

### Fixed

- Fix deadlocks and race conditions in `otelsarama.WrapAsyncProducer`.
  The `messaging.message_id` and `messaging.kafka.partition` attributes are now not set if a message was not processed. (#754) (#755) (#881)
- Fix `otelsarama.WrapAsyncProducer` so that the messages from the `Errors` channel contain the original `Metadata`. (#754)

## [0.21.0] - 2021-06-18

### Fixed

- Dockerfile based examples for `otelgin` and `otelmacaron`. (#767)

### Changed

- Supported minimum version of Go bumped from 1.14 to 1.15. (#787)
- EKS Resource Detector now use the Kubernetes Go client to obtain the ConfigMap. (#813)

### Removed

- Remove service name from `otelmongodb` configuration and span attributes. (#763)

## [0.20.0] - 2021-04-23

### Changed

- The `go.opentelemetry.io/contrib/instrumentation/go.mongodb.org/mongo-driver/mongo/otelmongo` instrumentation now accepts a `WithCommandAttributeDisabled`,
   so the caller can specify whether to opt-out of tracing the mongo command. (#712)
- Upgrade to v0.20.0 of `go.opentelemetry.io/otel`. (#758)
- The B3 and Jaeger propagators now store their debug or deferred state in the context.Context instead of the SpanContext. (#758)

## [0.19.0] - 2021-03-19

### Changed

- Upgrade to v0.19.0 of `go.opentelemetry.io/otel`.
- Fix Span names created in HTTP Instrumentation package to conform with guidelines. (#757)

## [0.18.0] - 2021-03-04

### Fixed

- `otelmemcache` no longer sets span status to OK instead of leaving it unset. (#477)
- Fix goroutine leak in gRPC `StreamClientInterceptor`. (#581)

### Removed

- Remove service name from `otelmemcache` configuration and span attributes. (#477)

## [0.17.0] - 2021-02-15

### Added

- Add `ot-tracer` propagator (#562)

### Changed

- Rename project default branch from `master` to `main`.

### Fixed

- Added failure message for AWS ECS resource detector for better debugging (#568)
- Goroutine leak in gRPC StreamClientInterceptor while streamer returns an error. (#581)

## [0.16.0] - 2021-01-13

### Fixed

- Fix module path for AWS ECS resource detector (#517)

## [0.15.1] - 2020-12-14

### Added

- Add registry link check to `Makefile` and pre-release script. (#446)
- A new AWS X-Ray ID Generator (#459)
- Migrate CircleCI jobs to GitHub Actions (#476)
- Add CodeQL GitHub Action (#506)
- Add gosec workflow to GitHub Actions (#507)

### Fixed

- Fixes the body replacement in otelhttp to not to mutate a nil body. (#484)

## [0.15.0] - 2020-12-11

### Added

- A new Amazon EKS resource detector. (#465)
- A new `gcp.CloudRun` detector for detecting resource from a Cloud Run instance. (#455)

## [0.14.0] - 2020-11-20

### Added

- `otelhttp.{Get,Head,Post,PostForm}` convenience wrappers for their `http` counterparts. (#390)
- The AWS detector now adds the cloud zone, host image ID, host type, and host name to the returned `Resource`. (#410)
- Add Amazon ECS Resource Detector for AWS X-Ray. (#466)
- Add propagator for AWS X-Ray (#462)

### Changed

- Add semantic version to `Tracer` / `Meter` created by instrumentation packages `otelsaram`, `otelrestful`, `otelmongo`, `otelhttp` and `otelhttptrace`. (#412)
- Update instrumentation guidelines about tracer / meter semantic version. (#412)
- Replace internal tracer and meter helpers by helpers from `go.opentelemetry.io/otel`. (#414)
- gRPC instrumentation sets span attribute `rpc.grpc.status_code`. (#453)

## Fixed

- `/detectors/aws` no longer fails if instance metadata is not available (e.g. not running in AWS) (#401)
- The AWS detector now returns a partial resource and an appropriate error if it encounters an error part way through determining a `Resource` identity. (#410)
- The `host` instrumentation unit test has been updated to not depend on the system it runs on. (#426)

## [0.13.0] - 2020-10-09

## Added

- A Jaeger propagator. (#375)

## Changed

- The `go.opentelemetry.io/contrib/instrumentation/google.golang.org/grpc/otelgrpc` package instrumentation no longer accepts a `Tracer` as an argument to the interceptor function.
   Instead, a new `WithTracerProvider` option is added to configure the `TracerProvider` used when creating the `Tracer` for the instrumentation. (#373)
- The `go.opentelemetry.io/contrib/instrumentation/gopkg.in/macaron.v1/otelmacaron` instrumentation now accepts a `TracerProvider` rather than a `Tracer`. (#374)
- Remove `go.opentelemetry.io/otel/sdk` dependency from instrumentation. (#381)
- Use `httpsnoop` in `go.opentelemetry.io/contrib/instrumentation/github.com/gorilla/mux/otelmux` to ensure `http.ResponseWriter` additional interfaces are preserved. (#388)

### Fixed

- The `go.opentelemetry.io/contrib/instrumentation/github.com/labstack/echo/otelecho.Middleware` no longer sends duplicate errors to the global `ErrorHandler`. (#377, #364)
- The import comment in `go.opentelemetry.io/contrib/instrumentation/net/http/otelhttp` is now correctly quoted. (#379)
- The B3 propagator sets the sample bitmask when the sampling decision is `debug`. (#369)

## [0.12.0] - 2020-09-25

### Added

- Benchmark tests for the gRPC instrumentation. (#296)
- Integration testing for the gRPC instrumentation. (#297)
- Allow custom labels to be added to net/http metrics. (#306)
- Added B3 propagator, moving it out of open.telemetry.io/otel repo. (#344)

### Changed

- Unify instrumentation about provider options for `go.mongodb.org/mongo-driver`, `gin-gonic/gin`, `gorilla/mux`,
  `labstack/echo`, `emicklei/go-restful`, `bradfitz/gomemcache`, `Shopify/sarama`, `net/http` and `beego`. (#303)
- Update instrumentation guidelines about uniform provider options. Also, update style guide. (#303)
- Make config struct of instrumentation unexported. (#303)
- Instrumentations have been updated to adhere to the [configuration style guide's](https://github.com/open-telemetry/opentelemetry-go/blob/master/CONTRIBUTING.md#config)
   updated recommendation to use `newConfig()` instead of `configure()`. (#336)
- A new instrumentation naming scheme is implemented to avoid package name conflicts for instrumented packages while still remaining discoverable. (#359)
  - `google.golang.org/grpc` -> `google.golang.org/grpc/otelgrpc`
  - `go.mongodb.org/mongo-driver` -> `go.mongodb.org/mongo-driver/mongo/otelmongo`
  - `net/http` -> `net/http/otelhttp`
  - `net/http/httptrace` -> `net/http/httptrace/otelhttptrace`
  - `github.com/labstack/echo` -> `github.com/labstack/echo/otelecho`
  - `github.com/bradfitz/gomemcache` -> `github.com/bradfitz/gomemcache/memcache/otelmemcache`
  - `github.com/gin-gonic/gin` -> `github.com/gin-gonic/gin/otelgin`
  - `github.com/gocql/gocql` -> `github.com/gocql/gocql/otelgocql`
  - `github.com/emicklei/go-restful` -> `github.com/emicklei/go-restful/otelrestful`
  - `github.com/Shopify/sarama` -> `github.com/Shopify/sarama/otelsarama`
  - `github.com/gorilla/mux` -> `github.com/gorilla/mux/otelmux`
  - `github.com/astaxie/beego` -> `github.com/astaxie/beego/otelbeego`
  - `gopkg.in/macaron.v1` -> `gopkg.in/macaron.v1/otelmacaron`
- Rename `OTelBeegoHandler` to `Handler` in the `go.opentelemetry.io/contrib/instrumentation/github.com/astaxie/beego/otelbeego` package. (#359)
- Replace `WithTracer` with `WithTracerProvider` in the `go.opentelemetry.io/contrib/instrumentation/gopkg.in/macaron.v1/otelmacaron` instrumentation. (#374)

## [0.11.0] - 2020-08-25

### Added

- Top-level `Version()` and `SemVersion()` functions defining the current version of the contrib package. (#225)
- Instrumentation for the `github.com/astaxie/beego` package. (#200)
- Instrumentation for the `github.com/bradfitz/gomemcache` package. (#204)
- Host metrics instrumentation. (#231)
- Cortex histogram and distribution support. (#237)
- Cortex example project. (#238)
- Cortex HTTP authentication. (#246)

### Changed

- Remove service name as a parameter of Sarama instrumentation. (#221)
- Replace `WithTracer` with `WithTracerProvider` in Sarama instrumentation. (#221)
- Switch to use common top-level module `SemVersion()` when creating versioned tracer in `bradfitz/gomemcache`. (#226)
- Use `IntegrationShouldRun` in `gomemcache_test`. (#254)
- Use Go 1.15 for CI builds. (#236)
- Improved configuration for `runtime` instrumentation. (#224)

### Fixed

- Update dependabot configuration to include newly added `bradfitz/gomemcache` package. (#226)
- Correct `runtime` instrumentation name. (#241)

## [0.10.1] - 2020-08-13

### Added

- The `go.opentelemetry.io/contrib/instrumentation/google.golang.org/grpc` module has been added to replace the instrumentation that had previoiusly existed in the `go.opentelemetry.io/otel/instrumentation/grpctrace` package. (#189)
- Instrumentation for the stdlib `net/http` and `net/http/httptrace` packages. (#190)
- Initial Cortex exporter. (#202, #205, #210, #211, #215)

### Fixed

- Bump google.golang.org/grpc from 1.30.0 to 1.31.0. (#166)
- Bump go.mongodb.org/mongo-driver from 1.3.5 to 1.4.0 in /instrumentation/go.mongodb.org/mongo-driver. (#170)
- Bump google.golang.org/grpc in /instrumentation/github.com/gin-gonic/gin. (#173)
- Bump google.golang.org/grpc in /instrumentation/github.com/labstack/echo. (#176)
- Bump google.golang.org/grpc from 1.30.0 to 1.31.0 in /instrumentation/github.com/Shopify/sarama. (#179)
- Bump cloud.google.com/go from 0.61.0 to 0.63.0 in /detectors/gcp. (#181, #199)
- Bump github.com/aws/aws-sdk-go from 1.33.15 to 1.34.1 in /detectors/aws. (#184, #192, #193, #198, #201, #203)
- Bump github.com/golangci/golangci-lint from 1.29.0 to 1.30.0 in /tools. (#186)
- Setup CI to run tests that require external resources (Cassandra and MongoDB). (#191)
- Bump github.com/Shopify/sarama from 1.26.4 to 1.27.0 in /instrumentation/github.com/Shopify/sarama. (#206)

## [0.10.0] - 2020-07-31

This release upgrades its [go.opentelemetry.io/otel](https://github.com/open-telemetry/opentelemetry-go/releases/tag/v0.10.0) dependency to v0.10.0 and includes new instrumentation for popular Kafka and Cassandra clients.

### Added

- A detector that generate resources from GCE instance. (#132)
- A detector that generate resources from AWS instances. (#139)
- Instrumentation for the Kafka client github.com/Shopify/sarama. (#134, #153)
- Links and status message for mock span in the internal testing library. (#134)
- Instrumentation for the Cassandra client github.com/gocql/gocql. (#137)
- A detector that generate resources from GKE clusters. (#154)

### Fixed

- Bump github.com/aws/aws-sdk-go from 1.33.8 to 1.33.15 in /detectors/aws. (#155, #157, #159, #162)
- Bump github.com/golangci/golangci-lint from 1.28.3 to 1.29.0 in /tools. (#146)

## [0.9.0] - 2020-07-20

This release upgrades its [go.opentelemetry.io/otel](https://github.com/open-telemetry/opentelemetry-go/releases/tag/v0.9.0) dependency to v0.9.0.

### Fixed

- Bump github.com/emicklei/go-restful/v3 from 3.0.0 to 3.2.0 in /instrumentation/github.com/emicklei/go-restful. (#133)
- Update dependabot configuration to correctly check all included packages. (#131)
- Update `RELEASING.md` with correct `tag.sh` command. (#130)

## [0.8.0] - 2020-07-10

This release upgrades its [go.opentelemetry.io/otel](https://github.com/open-telemetry/opentelemetry-go/releases/tag/v0.8.0) dependency to v0.8.0, includes minor fixes, and new instrumentation.

### Added

- Create this `CHANGELOG.md`. (#114)
- Add `emicklei/go-restful/v3` trace instrumentation. (#115)

### Changed

- Update `CONTRIBUTING.md` to ask for updates to `CHANGELOG.md` with each pull request. (#114)
- Move all `github.com` package instrumentation under a `github.com` directory. (#118)

### Fixed

- Update README to include information about external instrumentation.
   To start, this includes native instrumentation found in the `go-redis/redis` package. (#117)
- Bump github.com/golangci/golangci-lint from 1.27.0 to 1.28.2 in /tools. (#122, #123, #125)
- Bump go.mongodb.org/mongo-driver from 1.3.4 to 1.3.5 in /instrumentation/go.mongodb.org/mongo-driver. (#124)

## [0.7.0] - 2020-06-29

This release upgrades its [go.opentelemetry.io/otel](https://github.com/open-telemetry/opentelemetry-go/releases/tag/v0.7.0) dependency to v0.7.0.

### Added

- Create `RELEASING.md` instructions. (#101)
- Apply transitive dependabot go.mod updates as part of a new automatic Github workflow. (#94)
- New dependabot integration to automate package upgrades. (#61)
- Add automatic tag generation script for release. (#60)

### Changed

- Upgrade Datadog metrics exporter to include Resource tags. (#46)
- Added output validation to Datadog example. (#96)
- Move Macaron package to match layout guidelines. (#92)
- Update top-level README and instrumentation README. (#92)
- Bump google.golang.org/grpc from 1.29.1 to 1.30.0. (#99)
- Bump github.com/golangci/golangci-lint from 1.21.0 to 1.27.0 in /tools. (#77)
- Bump go.mongodb.org/mongo-driver from 1.3.2 to 1.3.4 in /instrumentation/go.mongodb.org/mongo-driver. (#76)
- Bump github.com/stretchr/testify from 1.5.1 to 1.6.1. (#74)
- Bump gopkg.in/macaron.v1 from 1.3.5 to 1.3.9 in /instrumentation/macaron. (#68)
- Bump github.com/gin-gonic/gin from 1.6.2 to 1.6.3 in /instrumentation/gin-gonic/gin. (#73)
- Bump github.com/DataDog/datadog-go from 3.5.0+incompatible to 3.7.2+incompatible in /exporters/metric/datadog. (#78)
- Replaced `internal/trace/http.go` helpers with `api/standard` helpers from otel-go repo. (#112)

## [0.6.1] - 2020-06-08

First official tagged release of `contrib` repository.

### Added

- `labstack/echo` trace instrumentation (#42)
- `mongodb` trace instrumentation (#26)
- Go Runtime metrics (#9)
- `gorilla/mux` trace instrumentation (#19)
- `gin-gonic` trace instrumentation (#15)
- `macaron` trace instrumentation (#20)
- `dogstatsd` metrics exporter (#10)
- `datadog` metrics exporter (#22)
- Tags to all modules in repository
- Repository folder structure and automated build (#3)

### Changes

- Prefix support for dogstatsd (#34)
- Update Go Runtime package to use batch observer (#44)

[Unreleased]: https://github.com/open-telemetry/opentelemetry-go-contrib/compare/v1.28.0...HEAD
[1.28.0/0.53.0/0.22.0/0.8.0/0.3.0/0.1.0]: https://github.com/open-telemetry/opentelemetry-go-contrib/releases/tag/v1.28.0
[1.27.0/0.52.0/0.21.0/0.7.0/0.2.0]: https://github.com/open-telemetry/opentelemetry-go-contrib/releases/tag/v1.27.0
[1.26.0/0.51.0/0.20.0/0.6.0/0.1.0]: https://github.com/open-telemetry/opentelemetry-go-contrib/releases/tag/v1.26.0
[1.25.0/0.50.0/0.19.0/0.5.0/0.0.1]: https://github.com/open-telemetry/opentelemetry-go-contrib/releases/tag/v1.25.0
[1.24.0/0.49.0/0.18.0/0.4.0]: https://github.com/open-telemetry/opentelemetry-go-contrib/releases/tag/v1.24.0
[1.23.0/0.48.0/0.17.0/0.3.0]: https://github.com/open-telemetry/opentelemetry-go-contrib/releases/tag/v1.23.0
[1.22.0/0.47.0/0.16.0/0.2.0]: https://github.com/open-telemetry/opentelemetry-go-contrib/releases/tag/v1.22.0
[1.21.1/0.46.1/0.15.1/0.1.1]: https://github.com/open-telemetry/opentelemetry-go-contrib/releases/tag/v1.21.1
[1.21.0/0.46.0/0.15.0/0.1.0]: https://github.com/open-telemetry/opentelemetry-go-contrib/releases/tag/v1.21.0
[1.20.0/0.45.0/0.14.0]: https://github.com/open-telemetry/opentelemetry-go-contrib/releases/tag/v1.20.0
[1.19.0/0.44.0/0.13.0]: https://github.com/open-telemetry/opentelemetry-go-contrib/releases/tag/v1.19.0
[1.18.0/0.43.0/0.12.0]: https://github.com/open-telemetry/opentelemetry-go-contrib/releases/tag/v1.18.0
[1.17.0/0.42.0/0.11.0]: https://github.com/open-telemetry/opentelemetry-go-contrib/releases/tag/v1.17.0
[1.17.0-rc.1/0.42.0-rc.1/0.11.0-rc.1]: https://github.com/open-telemetry/opentelemetry-go-contrib/releases/tag/v1.17.0-rc.1
[1.16.1/0.41.1/0.10.1]: https://github.com/open-telemetry/opentelemetry-go-contrib/releases/tag/v1.16.1
[1.16.0/0.41.0/0.10.0]: https://github.com/open-telemetry/opentelemetry-go-contrib/releases/tag/v1.16.0
[1.16.0-rc.2/0.41.0-rc.2/0.10.0-rc.2]: https://github.com/open-telemetry/opentelemetry-go-contrib/releases/tag/v1.16.0-rc.2
[1.16.0-rc.1/0.41.0-rc.1/0.10.0-rc.1]: https://github.com/open-telemetry/opentelemetry-go-contrib/releases/tag/v1.16.0-rc.1
[1.15.0/0.40.0/0.9.0]: https://github.com/open-telemetry/opentelemetry-go-contrib/releases/tag/v1.15.0
[1.14.0/0.39.0/0.8.0]: https://github.com/open-telemetry/opentelemetry-go-contrib/releases/tag/v1.14.0
[1.13.0/0.38.0/0.7.0]: https://github.com/open-telemetry/opentelemetry-go-contrib/releases/tag/v1.13.0
[1.12.0/0.37.0/0.6.0]: https://github.com/open-telemetry/opentelemetry-go-contrib/releases/tag/v1.12.0
[1.11.1/0.36.4/0.5.2]: https://github.com/open-telemetry/opentelemetry-go-contrib/releases/tag/v1.11.1
[1.11.0/0.36.3/0.5.1]: https://github.com/open-telemetry/opentelemetry-go-contrib/releases/tag/v1.11.0
[0.36.2]: https://github.com/open-telemetry/opentelemetry-go-contrib/releases/tag/zpages/v0.36.2
[0.36.1]: https://github.com/open-telemetry/opentelemetry-go-contrib/releases/tag/zpages/v0.36.1
[0.36.0]: https://github.com/open-telemetry/opentelemetry-go-contrib/releases/tag/zpages/v0.36.0
[1.10.0/0.35.0/0.5.0]: https://github.com/open-telemetry/opentelemetry-go-contrib/releases/tag/v1.10.0
[1.9.0/0.34.0/0.4.0]: https://github.com/open-telemetry/opentelemetry-go-contrib/releases/tag/v1.9.0
[1.8.0/0.33.0]: https://github.com/open-telemetry/opentelemetry-go-contrib/releases/tag/v1.8.0
[1.7.0/0.32.0]: https://github.com/open-telemetry/opentelemetry-go-contrib/releases/tag/v1.7.0
[1.6.0/0.31.0]: https://github.com/open-telemetry/opentelemetry-go-contrib/releases/tag/v1.6.0
[1.5.0/0.30.0/0.1.0]: https://github.com/open-telemetry/opentelemetry-go-contrib/releases/tag/v1.5.0
[1.4.0/0.29.0]: https://github.com/open-telemetry/opentelemetry-go-contrib/releases/tag/v1.4.0
[1.3.0/0.28.0]: https://github.com/open-telemetry/opentelemetry-go-contrib/releases/tag/v1.3.0
[1.2.0/0.27.0]: https://github.com/open-telemetry/opentelemetry-go-contrib/releases/tag/v1.2.0
[1.1.1/0.26.1]: https://github.com/open-telemetry/opentelemetry-go-contrib/releases/tag/v1.1.1
[1.1.0/0.26.0]: https://github.com/open-telemetry/opentelemetry-go-contrib/releases/tag/v1.1.0
[1.0.0/0.25.0]: https://github.com/open-telemetry/opentelemetry-go-contrib/releases/tag/v1.0.0
[0.24.0]: https://github.com/open-telemetry/opentelemetry-go-contrib/releases/tag/v0.24.0
[0.23.0]: https://github.com/open-telemetry/opentelemetry-go-contrib/releases/tag/v0.23.0
[0.22.0]: https://github.com/open-telemetry/opentelemetry-go-contrib/releases/tag/v0.22.0
[0.21.0]: https://github.com/open-telemetry/opentelemetry-go-contrib/releases/tag/v0.21.0
[0.20.0]: https://github.com/open-telemetry/opentelemetry-go-contrib/releases/tag/v0.20.0
[0.19.0]: https://github.com/open-telemetry/opentelemetry-go-contrib/releases/tag/v0.19.0
[0.18.0]: https://github.com/open-telemetry/opentelemetry-go-contrib/releases/tag/v0.18.0
[0.17.0]: https://github.com/open-telemetry/opentelemetry-go-contrib/releases/tag/v0.17.0
[0.16.0]: https://github.com/open-telemetry/opentelemetry-go-contrib/releases/tag/v0.16.0
[0.15.1]: https://github.com/open-telemetry/opentelemetry-go-contrib/releases/tag/v0.15.1
[0.15.0]: https://github.com/open-telemetry/opentelemetry-go-contrib/releases/tag/v0.15.0
[0.14.0]: https://github.com/open-telemetry/opentelemetry-go-contrib/releases/tag/v0.14.0
[0.13.0]: https://github.com/open-telemetry/opentelemetry-go-contrib/releases/tag/v0.13.0
[0.12.0]: https://github.com/open-telemetry/opentelemetry-go-contrib/releases/tag/v0.12.0
[0.11.0]: https://github.com/open-telemetry/opentelemetry-go-contrib/releases/tag/v0.11.0
[0.10.1]: https://github.com/open-telemetry/opentelemetry-go-contrib/releases/tag/v0.10.1
[0.10.0]: https://github.com/open-telemetry/opentelemetry-go-contrib/releases/tag/v0.10.0
[0.9.0]: https://github.com/open-telemetry/opentelemetry-go-contrib/releases/tag/v0.9.0
[0.8.0]: https://github.com/open-telemetry/opentelemetry-go-contrib/releases/tag/v0.8.0
[0.7.0]: https://github.com/open-telemetry/opentelemetry-go-contrib/releases/tag/v0.7.0
[0.6.1]: https://github.com/open-telemetry/opentelemetry-go-contrib/releases/tag/v0.6.1

<!-- Released section ended -->

[Go 1.23]: https://go.dev/doc/go1.23
[Go 1.22]: https://go.dev/doc/go1.22
[Go 1.21]: https://go.dev/doc/go1.21
[Go 1.20]: https://go.dev/doc/go1.20
[Go 1.19]: https://go.dev/doc/go1.19
[Go 1.18]: https://go.dev/doc/go1.18

[GO-2024-2687]: https://pkg.go.dev/vuln/GO-2024-2687<|MERGE_RESOLUTION|>--- conflicted
+++ resolved
@@ -23,11 +23,8 @@
 - The `go.opentelemetry.io/contrib/bridges/otelzerolog` module.
   This module provides an OpenTelemetry logging bridge for `github.com/rs/zerolog`. (#5405)
 - Add `WithGinFilter` filter parameter in `go.opentelemetry.io/contrib/instrumentation/github.com/gin-gonic/gin/otelgin` to allow filtering requests with `*gin.Context`. (#5743)
-<<<<<<< HEAD
+- Support [Go 1.23]. (#6017)
 - Add the `WithMetricsAttributesFn` option to allow setting dynamic, per-request metric attributes in `go.opentelemetry.io/contrib/instrumentation/net/http/otelhttp`. (#5876)
-=======
-- Support [Go 1.23]. (#6017)
->>>>>>> 5640b05b
 
 ### Removed
 

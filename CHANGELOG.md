# Changelog

All notable changes to this project will be documented in this file.

The format is based on [Keep a Changelog](https://keepachangelog.com/en/1.0.0/).

This project adheres to [Semantic Versioning](https://semver.org/spec/v2.0.0.html).

## [Unreleased]

## [0.14.0] - 2020-11-20

### Added

- `otelhttp.{Get,Head,Post,PostForm}` convenience wrappers for their `http` counterparts. (#390)
- The AWS detector now adds the cloud zone, host image ID, host type, and host name to the returned `Resource`. (#410)
<<<<<<< HEAD
- A new `gcp.CloudRun` detector for detecting resource from a Cloud Run instance. (#455)

=======
- Add Amazon ECS Resource Detector for AWS X-Ray. (#466)
- Add propagator for AWS X-Ray (#462)
  
>>>>>>> e1c598c1
### Changed

- Add semantic version to `Tracer` / `Meter` created by instrumentation packages `otelsaram`, `otelrestful`, `otelmongo`, `otelhttp` and `otelhttptrace`. (#412)
- Update instrumentation guidelines about tracer / meter semantic version. (#412)
- Replace internal tracer and meter helpers by helpers from `go.opentelemetry.io/otel`. (#414)
- gRPC instrumentation sets span attribute `rpc.grpc.status_code`. (#453)

## Fixed

- `/detectors/aws` no longer fails if instance metadata is not available (e.g. not running in AWS) (#401)
- The AWS detector now returns a partial resource and an appropriate error if it encounters an error part way through determining a `Resource` identity. (#410)
- The `host` instrumentation unit test has been updated to not depend on the system it runs on. (#426)

## [0.13.0] - 2020-10-09

## Added

- A Jaeger propagator. (#375)

## Changed

- The `go.opentelemetry.io/contrib/instrumentation/google.golang.org/grpc/otelgrpc` package instrumentation no longer accepts a `Tracer` as an argument to the interceptor function.
   Instead, a new `WithTracerProvider` option is added to configure the `TracerProvider` used when creating the `Tracer` for the instrumentation. (#373)
- The `go.opentelemetry.io/contrib/instrumentation/gopkg.in/macaron.v1/otelmacaron` instrumentation now accepts a `TracerProvider` rather than a `Tracer`. (#374)
- Remove `go.opentelemetry.io/otel/sdk` dependency from instrumentation. (#381)
- Use `httpsnoop` in `go.opentelemetry.io/contrib/instrumentation/github.com/gorilla/mux/otelmux` to ensure `http.ResponseWriter` additional interfaces are preserved. (#388)

### Fixed

- The `go.opentelemetry.io/contrib/instrumentation/github.com/labstack/echo/otelecho.Middleware` no longer sends duplicate errors to the global `ErrorHandler`. (#377, #364)
- The import comment in `go.opentelemetry.io/contrib/instrumentation/net/http/otelhttp` is now correctly quoted. (#379)
- The B3 propagator sets the sample bitmask when the sampling decision is `debug`. (#369)

## [0.12.0] - 2020-09-25

### Changed

- Replace `WithTracer` with `WithTracerProvider` in the `go.opentelemetry.io/contrib/instrumentation/gopkg.in/macaron.v1/otelmacaron` instrumentation. (#374)

### Added

- Benchmark tests for the gRPC instrumentation. (#296)
- Integration testing for the gRPC instrumentation. (#297)
- Allow custom labels to be added to net/http metrics. (#306)
- Added B3 propagator, moving it out of open.telemetry.io/otel repo. (#344)

### Changed

- Unify instrumentation about provider options for `go.mongodb.org/mongo-driver`, `gin-gonic/gin`, `gorilla/mux`,
  `labstack/echo`, `emicklei/go-restful`, `bradfitz/gomemcache`, `Shopify/sarama`, `net/http` and `beego`. (#303)
- Update instrumentation guidelines about uniform provider options. Also, update style guide. (#303)
- Make config struct of instrumentation unexported. (#303)
- Instrumentations have been updated to adhere to the [configuration style guide's](https://github.com/open-telemetry/opentelemetry-go/blob/master/CONTRIBUTING.md#config)
   updated recommendation to use `newConfig()` instead of `configure()`. (#336)
- A new instrumentation naming scheme is implemented to avoid package name conflicts for instrumented packages while still remaining discoverable. (#359)
  - `google.golang.org/grpc` -> `google.golang.org/grpc/otelgrpc`
  - `go.mongodb.org/mongo-driver` -> `go.mongodb.org/mongo-driver/mongo/otelmongo`
  - `net/http` -> `net/http/otelhttp`
  - `net/http/httptrace` -> `net/http/httptrace/otelhttptrace`
  - `github.com/labstack/echo` -> `github.com/labstack/echo/otelecho`
  - `github.com/bradfitz/gomemcache` -> `github.com/bradfitz/gomemcache/memcache/otelmemcache`
  - `github.com/gin-gonic/gin` -> `github.com/gin-gonic/gin/otelgin`
  - `github.com/gocql/gocql` -> `github.com/gocql/gocql/otelgocql`
  - `github.com/emicklei/go-restful` -> `github.com/emicklei/go-restful/otelrestful`
  - `github.com/Shopify/sarama` -> `github.com/Shopify/sarama/otelsarama`
  - `github.com/gorilla/mux` -> `github.com/gorilla/mux/otelmux`
  - `github.com/astaxie/beego` -> `github.com/astaxie/beego/otelbeego`
  - `gopkg.in/macaron.v1` -> `gopkg.in/macaron.v1/otelmacaron`
- Rename `OTelBeegoHandler` to `Handler` in the `go.opentelemetry.io/contrib/instrumentation/github.com/astaxie/beego/otelbeego` package. (#359)

## [0.11.0] - 2020-08-25

### Added

- Top-level `Version()` and `SemVersion()` functions defining the current version of the contrib package. (#225)
- Instrumentation for the `github.com/astaxie/beego` package. (#200)
- Instrumentation for the `github.com/bradfitz/gomemcache` package. (#204)
- Host metrics instrumentation. (#231)
- Cortex histogram and distribution support. (#237)
- Cortex example project. (#238)
- Cortex HTTP authentication. (#246)

### Changed

- Remove service name as a parameter of Sarama instrumentation. (#221)
- Replace `WithTracer` with `WithTracerProvider` in Sarama instrumentation. (#221)
- Switch to use common top-level module `SemVersion()` when creating versioned tracer in `bradfitz/gomemcache`. (#226)
- Use `IntegrationShouldRun` in `gomemcache_test`. (#254)
- Use Go 1.15 for CI builds. (#236)
- Improved configuration for `runtime` instrumentation. (#224)

### Fixed

- Update dependabot configuration to include newly added `bradfitz/gomemcache` package. (#226)
- Correct `runtime` instrumentation name. (#241)

## [0.10.1] - 2020-08-13

### Added

- The `go.opentelemetry.io/contrib/instrumentation/google.golang.org/grpc` module has been added to replace the instrumentation that had previoiusly existed in the `go.opentelemetry.io/otel/instrumentation/grpctrace` package. (#189)
- Instrumentation for the stdlib `net/http` and `net/http/httptrace` packages. (#190)
- Initial Cortex exporter. (#202, #205, #210, #211, #215)

### Fixed

- Bump google.golang.org/grpc from 1.30.0 to 1.31.0. (#166)
- Bump go.mongodb.org/mongo-driver from 1.3.5 to 1.4.0 in /instrumentation/go.mongodb.org/mongo-driver. (#170)
- Bump google.golang.org/grpc in /instrumentation/github.com/gin-gonic/gin. (#173)
- Bump google.golang.org/grpc in /instrumentation/github.com/labstack/echo. (#176)
- Bump google.golang.org/grpc from 1.30.0 to 1.31.0 in /instrumentation/github.com/Shopify/sarama. (#179)
- Bump cloud.google.com/go from 0.61.0 to 0.63.0 in /detectors/gcp. (#181, #199)
- Bump github.com/aws/aws-sdk-go from 1.33.15 to 1.34.1 in /detectors/aws. (#184, #192, #193, #198, #201, #203)
- Bump github.com/golangci/golangci-lint from 1.29.0 to 1.30.0 in /tools. (#186)
- Setup CI to run tests that require external resources (Cassandra and MongoDB). (#191)
- Bump github.com/Shopify/sarama from 1.26.4 to 1.27.0 in /instrumentation/github.com/Shopify/sarama. (#206)

## [0.10.0] - 2020-07-31

This release upgrades its [go.opentelemetry.io/otel](https://github.com/open-telemetry/opentelemetry-go/releases/tag/v0.10.0) dependency to v0.10.0 and includes new instrumentation for popular Kafka and Cassandra clients.

### Added

- A detector that generate resources from GCE instance. (#132)
- A detector that generate resources from AWS instances. (#139)
- Instrumentation for the Kafka client github.com/Shopify/sarama. (#134, #153)
- Links and status message for mock span in the internal testing library. (#134)
- Instrumentation for the Cassandra client github.com/gocql/gocql. (#137)
- A detector that generate resources from GKE clusters. (#154)

### Fixed

- Bump github.com/aws/aws-sdk-go from 1.33.8 to 1.33.15 in /detectors/aws. (#155, #157, #159, #162)
- Bump github.com/golangci/golangci-lint from 1.28.3 to 1.29.0 in /tools. (#146)

## [0.9.0] - 2020-07-20

This release upgrades its [go.opentelemetry.io/otel](https://github.com/open-telemetry/opentelemetry-go/releases/tag/v0.9.0) dependency to v0.9.0.

### Fixed

- Bump github.com/emicklei/go-restful/v3 from 3.0.0 to 3.2.0 in /instrumentation/github.com/emicklei/go-restful. (#133)
- Update dependabot configuration to correctly check all included packages. (#131)
- Update `RELEASING.md` with correct `tag.sh` command. (#130)

## [0.8.0] - 2020-07-10

This release upgrades its [go.opentelemetry.io/otel](https://github.com/open-telemetry/opentelemetry-go/releases/tag/v0.8.0) dependency to v0.8.0, includes minor fixes, and new instrumentation.

### Added

- Create this `CHANGELOG.md`. (#114)
- Add `emicklei/go-restful/v3` trace instrumentation. (#115)

### Changed

- Update `CONTRIBUTING.md` to ask for updates to `CHANGELOG.md` with each pull request. (#114)
- Move all `github.com` package instrumentation under a `github.com` directory. (#118)

### Fixed

- Update README to include information about external instrumentation.
   To start, this includes native instrumentation found in the `go-redis/redis` package. (#117)
- Bump github.com/golangci/golangci-lint from 1.27.0 to 1.28.2 in /tools. (#122, #123, #125)
- Bump go.mongodb.org/mongo-driver from 1.3.4 to 1.3.5 in /instrumentation/go.mongodb.org/mongo-driver. (#124)

## [0.7.0] - 2020-06-29

This release upgrades its [go.opentelemetry.io/otel](https://github.com/open-telemetry/opentelemetry-go/releases/tag/v0.7.0) dependency to v0.7.0.

### Added

- Create `RELEASING.md` instructions. (#101)
- Apply transitive dependabot go.mod updates as part of a new automatic Github workflow. (#94)
- New dependabot integration to automate package upgrades. (#61)
- Add automatic tag generation script for release. (#60)

### Changed

- Upgrade Datadog metrics exporter to include Resource tags. (#46)
- Added output validation to Datadog example. (#96)
- Move Macaron package to match layout guidelines. (#92)
- Update top-level README and instrumentation README. (#92)
- Bump google.golang.org/grpc from 1.29.1 to 1.30.0. (#99)
- Bump github.com/golangci/golangci-lint from 1.21.0 to 1.27.0 in /tools. (#77)
- Bump go.mongodb.org/mongo-driver from 1.3.2 to 1.3.4 in /instrumentation/go.mongodb.org/mongo-driver. (#76)
- Bump github.com/stretchr/testify from 1.5.1 to 1.6.1. (#74)
- Bump gopkg.in/macaron.v1 from 1.3.5 to 1.3.9 in /instrumentation/macaron. (#68)
- Bump github.com/gin-gonic/gin from 1.6.2 to 1.6.3 in /instrumentation/gin-gonic/gin. (#73)
- Bump github.com/DataDog/datadog-go from 3.5.0+incompatible to 3.7.2+incompatible in /exporters/metric/datadog. (#78)
- Replaced `internal/trace/http.go` helpers with `api/standard` helpers from otel-go repo. (#112)

## [0.6.1] - 2020-06-08

First official tagged release of `contrib` repository.

### Added

- `labstack/echo` trace instrumentation (#42)
- `mongodb` trace instrumentation (#26)
- Go Runtime metrics (#9)
- `gorilla/mux` trace instrumentation (#19)
- `gin-gonic` trace instrumentation (#15)
- `macaron` trace instrumentation (#20)
- `dogstatsd` metrics exporter (#10)
- `datadog` metrics exporter (#22)
- Tags to all modules in repository
- Repository folder structure and automated build (#3)

### Changes

- Prefix support for dogstatsd (#34)
- Update Go Runtime package to use batch observer (#44)

[Unreleased]: https://github.com/open-telemetry/opentelemetry-go-contrib/compare/v0.14.0...HEAD
[0.14.0]: https://github.com/open-telemetry/opentelemetry-go-contrib/releases/tag/v0.14.0
[0.13.0]: https://github.com/open-telemetry/opentelemetry-go-contrib/releases/tag/v0.13.0
[0.12.0]: https://github.com/open-telemetry/opentelemetry-go-contrib/releases/tag/v0.12.0
[0.11.0]: https://github.com/open-telemetry/opentelemetry-go-contrib/releases/tag/v0.11.0
[0.10.1]: https://github.com/open-telemetry/opentelemetry-go-contrib/releases/tag/v0.10.1
[0.10.0]: https://github.com/open-telemetry/opentelemetry-go-contrib/releases/tag/v0.10.0
[0.9.0]: https://github.com/open-telemetry/opentelemetry-go-contrib/releases/tag/v0.9.0
[0.8.0]: https://github.com/open-telemetry/opentelemetry-go-contrib/releases/tag/v0.8.0
[0.7.0]: https://github.com/open-telemetry/opentelemetry-go-contrib/releases/tag/v0.7.0
[0.6.1]: https://github.com/open-telemetry/opentelemetry-go-contrib/releases/tag/v0.6.1<|MERGE_RESOLUTION|>--- conflicted
+++ resolved
@@ -14,14 +14,10 @@
 
 - `otelhttp.{Get,Head,Post,PostForm}` convenience wrappers for their `http` counterparts. (#390)
 - The AWS detector now adds the cloud zone, host image ID, host type, and host name to the returned `Resource`. (#410)
-<<<<<<< HEAD
-- A new `gcp.CloudRun` detector for detecting resource from a Cloud Run instance. (#455)
-
-=======
 - Add Amazon ECS Resource Detector for AWS X-Ray. (#466)
 - Add propagator for AWS X-Ray (#462)
-  
->>>>>>> e1c598c1
+- A new `gcp.CloudRun` detector for detecting resource from a Cloud Run instance. (#455)
+
 ### Changed
 
 - Add semantic version to `Tracer` / `Meter` created by instrumentation packages `otelsaram`, `otelrestful`, `otelmongo`, `otelhttp` and `otelhttptrace`. (#412)

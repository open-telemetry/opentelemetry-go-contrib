--- conflicted
+++ resolved
@@ -12,14 +12,12 @@
 
 - Generate server metrics with semantic conventions v1.26 in `go.opentelemetry.io/contrib/instrumentation/net/http/otelhttp` when `OTEL_SEMCONV_STABILITY_OPT_IN` is set to `http/dup`. (#6411)
 
-<<<<<<< HEAD
+### Fixed
+
+- Fix error logged by Jaeger remote sampler on empty or unset `OTEL_TRACES_SAMPLER_ARG` environment variable (#6511)
+
 <!-- Released section -->
 <!-- Don't change this section unless doing release -->
-=======
-### Fixed
-
-- Fix error logged by Jaeger remote sampler on empty or unset `OTEL_TRACES_SAMPLER_ARG` environment variable (#6511)
->>>>>>> 6ac9f507
 
 ## [1.33.0/0.58.0/0.27.0/0.13.0/0.8.0/0.6.0/0.5.0] - 2024-12-12
 

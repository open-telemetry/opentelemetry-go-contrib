# Changelog

All notable changes to this project will be documented in this file.

The format is based on [Keep a Changelog](https://keepachangelog.com/en/1.0.0/).

This project adheres to [Semantic Versioning](https://semver.org/spec/v2.0.0.html).

## [Unreleased]

### Added

- `ParseYAML` in `go.opentelemetry.io/contrib/otelconf` now supports environment variables substitution in the format `${[env:]VAR_NAME[:-defaultvalue]}`. (#6215)
<<<<<<< HEAD
- WithOnError option for otelecho middleware in `go.opentelemetry.io/contrib/instrumentation/github.com/labstack/echo/otelecho` to specify the behavior when an error occurs. (#4420)
=======
- Introduce v1.0.0-rc.2 model in `go.opentelemetry.io/contrib/otelconf`. (#8031)
>>>>>>> 06747382

### Removed

- Drop support for [Go 1.23]. (#7831)
- Remove deprecated `go.opentelemetry.io/contrib/detectors/aws/ec2` module, please use `go.opentelemetry.io/contrib/detectors/aws/ec2/v2` instead. (#7841)
- Remove the deprecated `Extract` and `Inject` functions from `go.opentelemetry.io/contrib/instrumentation/google.golang.org/grpc/otelgrpc`. (#7952)
- Add the `http.route` metric attribute to `go.opentelemetry.io/contrib/instrumentation/github.com/gorilla/mux/otelmux`. (#7966)

<!-- Released section -->
<!-- Don't change this section unless doing release -->

## [1.38.0/2.0.0/0.63.0/0.32.0/0.18.0/0.13.0/0.11.0/0.10.0] - 2025-08-29

This release is the last to support [Go 1.23].
The next release will require at least [Go 1.24].

### Added

- Add v2 version of AWS EC2 detector `go.opentelemetry.io/contrib/detectors/aws/ec2/v2` due to deprecation of `github.com/aws/aws-sdk-go`. (#6961)
- Add the unit `ns` to deprecated runtime metrics `process.runtime.go.gc.pause_total_ns` and `process.runtime.go.gc.pause_ns` in `go.opentelemetry.io/contrib/instrumentation/runtime`. (#7490)
- The `go.opentelemetry.io/contrib/detectors/autodetect` package is added to automatically compose user defined `resource.Detector`s at runtime. (#7522)
- Add the `WithLoggerProviderOptions`, `WithMeterProviderOptions` and `WithTracerProviderOptions` options to `NewSDK` to allow passing custom options to providers in `go.opentelemetry.io/contrib/otelconf`. (#7552)
- Set `SeverityText` field to logrus hook in `go.opentelemetry.io/contrib/bridges/otellogrus`. (#7553)
- Add the `WithTraceAttributeFn` option to `go.opentelemetry.io/contrib/instrumentation/github.com/aws/aws-lambda-go/otellambda`. (#7556)
- Add support for HTTP server metrics in `go.opentelemetry.io/contrib/instrumentation/github.com/labstack/echo/otelecho`. (#7668)
- Support testing of [Go 1.25]. (#7732)

### Changed

- Change the default span name to be `GET /path` so it complies with the HTTP semantic conventions in `go.opentelemetry.io/contrib/instrumentation/github.com/gorilla/mux/otelmux`. (#7551)
- Transform attribute values of `go.opentelemetry.io/otel/attribute.Value` and `go.opentelemetry.io/otel/log.Value` types to appropriate `go.opentelemetry.io/otel/log.Value` type instead of `log.StringValue` in the modules below. (#7660)
  - `go.opentelemetry.io/contrib/bridges/otellogr`
  - `go.opentelemetry.io/contrib/bridges/otellogrus`
  - `go.opentelemetry.io/contrib/bridges/otelslog`
  - `go.opentelemetry.io/contrib/bridges/otelzap`
- The `Severity` type from `go.opentelemetry.io/contrib/processors/minsev` now implements the `fmt.Stringer`, `encoding.TextMarshaler`, `encoding.TextUnmarshaler`, `encoding.TextAppender`, `json.Marshaler`, and `json.Unmarshaler` interfaces. (#7652)
- The `SeverityVar` type from `go.opentelemetry.io/contrib/processors/minsev` now implements the `fmt.Stringer`, `encoding.TextMarshaler`, `encoding.TextUnmarshaler`, and `encoding.TextAppender` interfaces. (#7652)
- Change the faas.max_memory unit to be bytes instead of MB to comply with the semantic conventions in `go.opentelemetry.io/contrib/detectors/aws/lambda`. (#7745)
- `Severity.Severity()` in `go.opentelemetry.io/contrib/processors/minsev` now returns `log.SeverityTrace1` for severities less than `minsev.SeverityTrace1` and `log.SeverityFatal4` for severities greater than `minsev.SeverityFatal4` instead of `log.SeverityUndefined`.
  All other conversions are the same. (#7748)

### Fixed

- Improve the ECS detector correctness in `go.opentelemetry.io/contrib/detectors/aws/ecs`. (#7607)

### Deprecated

- `WithSpanOptions` in `go.opentelemetry.io/contrib/instrumentation/google.golang.org/grpc/otelgrpc` is deprecated.
  It is only used by the deprecated interceptor, and is unused by `NewClientHandler` and `NewServerHandler`. (#7601)
- `Extract` and `Inject` in `go.opentelemetry.io/contrib/instrumentation/google.golang.org/grpc/otelgrpc` are deprecated.
  These functions were initially exposed in the public API, but are now considered unnecessary. (#7689)
- The `go.opentelemetry.io/contrib/detectors/aws/ec2` package is deprecated, use `go.opentelemetry.io/contrib/detectors/aws/ec2/v2` instead. (#7725)

### Removed

- Remove support for the `OTEL_SEMCONV_STABILITY_OPT_IN` environment variable as well as support for semantic conventions v1.20.0 in the modules below. (#7584)
  - `go.opentelemetry.io/contrib/instrumentation/github.com/emicklei/go-restful/otelrestful`
  - `go.opentelemetry.io/contrib/instrumentation/github.com/gin-gonic/gin/otelgin`
  - `go.opentelemetry.io/contrib/instrumentation/github.com/gorilla/mux/otelmux`
  - `go.opentelemetry.io/contrib/instrumentation/github.com/labstack/echo/otelecho`
  - `go.opentelemetry.io/contrib/instrumentation/net/http/httptrace/otelhttptrace`
  - `go.opentelemetry.io/contrib/instrumentation/net/http/otelhttp`
- The deprecated `StreamClientInterceptor` function from `go.opentelemetry.io/contrib/instrumentation/google.golang.org/grpc/otelgrpc` is removed. (#7646)

## [1.37.0/0.62.0/0.31.0/0.17.0/0.12.0/0.10.0/0.9.0] - 2025-06-25

### Added

- Add the `WithPublicEndpoint` and `WithPublicEndpointFn` options to `go.opentelemetry.io/contrib/instrumentation/google.golang.org/grpc/otelgrpc`. (#7407)

### Changed

- `go.opentelemetry.io/contrib/instrumentation/runtime` now produces the new metrics by default. Set `OTEL_GO_X_DEPRECATED_RUNTIME_METRICS=true` environment variable to additionally produce the deprecated metrics. (#7418)
- The semantic conventions have been upgraded from `v1.30.0` to `v1.34.0` in `go.opentelemetry.io/contrib/instrumentation/google.golang.org/grpc/otelgrpc`. (#7361)
- The semantic conventions have been upgraded from `v1.26.0` to `v1.34.0` in `go.opentelemetry.io/contrib/detectors/aws/ec2`. (#7373, #7484)
- The semantic conventions have been upgraded from `v1.26.0` to `v1.34.0` in `go.opentelemetry.io/contrib/detectors/aws/eks`. (#7375, #7484)
- The semantic conventions have been upgraded from `v1.26.0` to `v1.34.0` in `go.opentelemetry.io/contrib/detectors/aws/ecs`. (#7374, #7484)
- The semantic conventions have been upgraded from `v1.26.0` to `v1.34.0` in `go.opentelemetry.io/contrib/detectors/aws/lambda`. (#7376, #7484)
- The semantic conventions have been upgraded from `v1.26.0` to `v1.34.0` in `go.opentelemetry.io/contrib/detectors/azure/azurevm`. (#7377, #7484)
- The semantic conventions have been upgraded from `v1.26.0` to `v1.34.0` in `go.opentelemetry.io/contrib/bridges/otelslog`. (#7361, #7484)
- The semantic conventions have been upgraded from `v1.27.0` to `v1.34.0` in `go.opentelemetry.io/contrib/bridges/otellogr`. (#7387, #7484)
- The semantic conventions have been upgraded from `v1.26.0` to `v1.34.0` in `go.opentelemetry.io/contrib/bridges/otelzap`. (#7389, #7484)
- The semantic conventions have been upgraded from `v1.26.0` to `v1.34.0` in `go.opentelemetry.io/contrib/detectors/gcp`. (#7378, #7484)
- The semantic conventions have been upgraded from `v1.26.0` to `v1.34.0` in `go.opentelemetry.io/contrib/instrumentation/github.com/emicklei/go-restful/otelrestful`. (#7383, #7484)
- The semantic conventions have been upgraded from `v1.26.0` to `v1.34.0` in `go.opentelemetry.io/contrib/instrumentation/github.com/gin-gonic/gin/otelgin`. (#7383, #7484)
- The semantic conventions have been upgraded from `v1.26.0` to `v1.34.0` in `go.opentelemetry.io/contrib/instrumentation/github.com/gorilla/mux/otelmux`. (#7383, #7484)
- The semantic conventions have been upgraded from `v1.26.0` to `v1.34.0` in `go.opentelemetry.io/contrib/instrumentation/net/http/httptrace/otelhttptrace`. (#7383, #7484)
- The semantic conventions have been upgraded from `v1.26.0` to `v1.34.0` in `go.opentelemetry.io/contrib/instrumentation/net/http/otelhttp`. (#7383, #7484)
- The semantic conventions have been upgraded in `go.opentelemetry.io/contrib/instrumentation/go.mongodb.org/mongo-driver/mongo/otelmongo` to `v1.34.0`. (#7393, #7484)
- The semantic conventions have been upgraded in `go.opentelemetry.io/contrib/instrumentation/go.mongodb.org/mongo-driver/v2/mongo/otelmongo` to `v1.34.0`. (#7393, #7484)
- The semantic conventions have been upgraded in `go.opentelemetry.io/contrib/instrumentation/github.com/aws/aws-sdk-go-v2/otelaws` to `v1.34.0`. (#7394, #7484)
  - The `messaging.system=AmazonSQS` attribute has been corrected to `messaging.system=aws.sqs`.
  - The `net.peer.addr` attribute key has been upgraded to `server.address`.
  - The `http.status_code` attribute key has been upgraded to `http.response.status_code`.
  - The `db.system=dynamodb` attribute has been corrected to `db.system.name=aws.dynamodb`.
  - The deprecated `messaging.operation.type=publish` attribute has been corrected to `messaging.operation.type=send`.
- The semantic conventions have been upgraded from `v1.21.0` to `v1.34.0` in `go.opentelemetry.io/contrib/instrumentation/github.com/aws/aws-lambda-go/otellambda`. (#7400, #7484)
- The semantic conventions in `go.opentelemetry.io/contrib/instrumentation/host` have been upgraded to `v1.34.0`. (#7390, #7484)
  - The description of `process.cpu.time` is updated to comply with semantic conventions.
  - `process.cpu.time` now uses the `state` attribute instead of `cpu.mode`.
  - The `system.cpu.time` metric is renamed to `cpu.time`.
  - `cpu.time` now uses the `state` attribute instead of `cpu.mode`.
  - `system.memory.usage` now uses the `state` attribute instead of `system.memory.state`.
  - `system.memory.utilization` now uses the `state` attribute instead of `system.memory.state`.
  - The `system.memory.state` attribute (now `state`) value of `available` is now `free` instead.

### Deprecated

- `AttributeCPUTimeUser` in `go.opentelemetry.io/contrib/instrumentation/host` is deprecated.
  Use `go.opentelemetry.io/otel/semconv` instead. (#7390)
- `AttributeCPUTimeSystem` in `go.opentelemetry.io/contrib/instrumentation/host` is deprecated.
  Use `go.opentelemetry.io/otel/semconv` instead. (#7390)
- `AttributeCPUTimeOther` in `go.opentelemetry.io/contrib/instrumentation/host` is deprecated.
  Use `go.opentelemetry.io/otel/semconv` instead. (#7390)
- `AttributeCPUTimeIdle` in `go.opentelemetry.io/contrib/instrumentation/host` is deprecated.
  Use `go.opentelemetry.io/otel/semconv` instead. (#7390)
- `AttributeMemoryAvailable` in `go.opentelemetry.io/contrib/instrumentation/host` is deprecated.
  Use `go.opentelemetry.io/otel/semconv` instead. (#7390)
- `AttributeMemoryUsed` in `go.opentelemetry.io/contrib/instrumentation/host` is deprecated.
  Use `go.opentelemetry.io/otel/semconv` instead. (#7390)
- `AttributeNetworkTransmit` in `go.opentelemetry.io/contrib/instrumentation/host` is deprecated.
  Use `go.opentelemetry.io/otel/semconv` instead. (#7390)
- `AttributeNetworkReceive` in `go.opentelemetry.io/contrib/instrumentation/host` is deprecated.
  Use `go.opentelemetry.io/otel/semconv` instead. (#7390)

### Fixed

- Fix EKS detector erroring outside of Kubernetes in `go.opentelemetry.io/contrib/detectors/aws/eks`. (#7483)
- Fix data race when writing log entries with `context.Context` fields in `go.opentelemetry.io/contrib/bridges/otelzap`. (#7368)
- Fix nil pointer dereference when `ClientTracer` did not have a span in `go.opentelemetry.io/contrib/instrumentation/net/http/httptrace/otelhttptrace`. (#7464)
- Record all non-failure metrics on transport round trip errors in `go.opentelemetry.io/contrib/instrumentation/net/http/otelhttp`. (#7146)

### Removed

- The deprecated `StreamServerInterceptor` function from `go.opentelemetry.io/contrib/instrumentation/google.golang.org/grpc/otelgrpc` is removed. (#7362)

## [1.36.0/0.61.0/0.30.0/0.16.0/0.11.0/0.9.0/0.8.0] - 2025-05-21

### Added

- `http.route` attribute to otelhttp server request spans, when `net/http.Request.Pattern` is set in the modules below.  (#6905, #6937)
  - `go.opentelemetry.io/contrib/instrumentation/github.com/emicklei/go-restful/otelrestful`
  - `go.opentelemetry.io/contrib/instrumentation/github.com/gin-gonic/gin/otelgin`
  - `go.opentelemetry.io/contrib/instrumentation/github.com/gorilla/mux/otelmux`
  - `go.opentelemetry.io/contrib/instrumentation/github.com/labstack/echo/otelecho`
  - `go.opentelemetry.io/contrib/instrumentation/net/http/otelhttp`
- Add `WithAttributes` option to set instrumentation scope attributes on the created `log.Logger` in `go.opentelemetry.io/contrib/bridges/otelzap`. (#6962)
- Add `WithAttributes` option to set instrumentation scope attributes on the created `log.Logger` in `go.opentelemetry.io/contrib/bridges/otelslog`. (#6965)
- Add `WithAttributes` option to set instrumentation scope attributes on the created `log.Logger` in `go.opentelemetry.io/contrib/bridges/otellogrus`. (#6966)
- Add `WithAttributes` option to set instrumentation scope attributes on the created `log.Logger` in `go.opentelemetry.io/contrib/bridges/otellogr`. (#6967)
- Add the `WithGinMetricAttributes` option to allow setting dynamic, per-request metric attributes based on `*gin.Context` in `go.opentelemetry.io/contrib/instrumentation/github.com/gin-gonic/gin/otelgin`. (#6932)
- Use Gin's own `ClientIP` method to detect the client's IP, which supports custom proxy headers in `go.opentelemetry.io/contrib/instrumentation/github.com/gin-gonic/gin/otelgin`. (#6095)
- Added test for Fields in `go.opentelemetry.io/contrib/propagators/jaeger`. (#7119)
- Allow configuring samplers in `go.opentelemetry.io/contrib/otelconf`. (#7148)
- Slog log bridge now sets `SeverityText` attribute using source value in `go.opentelemetry.io/contrib/bridges/otelslog`. (#7198)
- Add `http.route` metric attribute in `go.opentelemetry.io/contrib/instrumentation/github.com/gin-gonic/gin/otelgin`. (#7275)
- Add the `WithSpanStartOptions` option to add custom options to new spans `go.opentelemetry.io/contrib/instrumentation/github.com/gin-gonic/gin/otelgin`. (#7261)
- Add instrumentation support for `go.mongodb.org/mongo-driver/v2` in `go.opentelemetry.io/contrib/instrumentation/go.mongodb.org/mongo-driver/v2/mongo/otelmongo`. (#6539)
- Rerun the span name formatter after the request ran if a `req.Pattern` is set, so the span name can include it in `go.opentelemetry.io/contrib/instrumentation/net/http/otelhttp`. (#7192)

### Changed

- Jaeger remote sampler's probabilistic strategy now uses the same sampling algorithm as `trace.TraceIDRatioBased` in `go.opentelemetry.io/contrib/samplers/jaegerremote`. (#6892)
- Switched the default for `OTEL_SEMCONV_STABILITY_OPT_IN` to emit the v1.26.0 semantic conventions by default in the following modules.
  - `go.opentelemetry.io/contrib/instrumentation/github.com/emicklei/go-restful/otelrestful`
  - `go.opentelemetry.io/contrib/instrumentation/github.com/gin-gonic/gin/otelgin`
  - `go.opentelemetry.io/contrib/instrumentation/github.com/gorilla/mux/otelmux`
  - `go.opentelemetry.io/contrib/instrumentation/github.com/labstack/echo/otelecho`
  - `go.opentelemetry.io/contrib/instrumentation/net/http/httptrace/otelhttptrace`
  - `go.opentelemetry.io/contrib/instrumentation/net/http/otelhttp`
  The `OTEL_SEMCONV_STABILITY_OPT_IN=http/dup` environment variable can be still used to emit both the v1.20.0 and v1.26.0 semantic conventions.
  It is however impossible to emit only the 1.20.0 semantic conventions, as the next release will drop support for that environment variable. (#6899)
- Improve performance by reducing allocations for http request when using `OTEL_SEMCONV_STABILITY_OPT_IN=http/dup` in the modules below. (#7180)
  - `go.opentelemetry.io/contrib/instrumentation/github.com/emicklei/go-restful/otelrestful`
  - `go.opentelemetry.io/contrib/instrumentation/github.com/gin-gonic/gin/otelgin`
  - `go.opentelemetry.io/contrib/instrumentation/github.com/gorilla/mux/otelmux`
  - `go.opentelemetry.io/contrib/instrumentation/github.com/labstack/echo/otelecho`
  - `go.opentelemetry.io/contrib/instrumentation/net/http/httptrace/otelhttptrace`
  - `go.opentelemetry.io/contrib/instrumentation/net/http/otelhttp`

- Update the Jaeger remote sampler to use "github.com/jaegertracing/jaeger-idl/proto-gen/api_v2" in  `go.opentelemetry.io/contrib/samplers/jaegerremote`. (#7061)
- Improve performance by reducing allocations in the gRPC stats handler in `go.opentelemetry.io/contrib/instrumentation/google.golang.org/grpc/otelgrpc`. (#7186)
- Update `http.route` attribute to support `request.Pattern` in `go.opentelemetry.io/contrib/instrumentation/github.com/gorilla/mux/otelmux`. (#7108)
- Change the default span name to be `GET /path` so it complies with the HTTP semantic conventions in `go.opentelemetry.io/contrib/instrumentation/github.com/gin-gonic/gin/otelgin`. (#6381)
- Set `url.scheme` attribute to the request URL.Scheme when possible for HTTP client metrics in `go.opentelemetry.io/contrib/instrumentation/net/http/otelhttp`. (#6938)
- The semantic conventions have been upgraded from `v1.17.0` to `v1.30.0` in `go.opentelemetry.io/contrib/instrumentation/google.golang.org/grpc/otelgrpc`. (#7270)
  - All `net.peer.*` and `net.host.*` attributes are now set to correct `server.*` attributes.
  - No `net.socket.*` attributes are set.
- Only sample spans when `Sampled=1` in `go.opentelemetry.io/contrib/propagators/aws/xray`. (#7318)

### Fixed

- Record request duration in seconds rather than milliseconds for semconv v1.26.0, per [the specifications](https://github.com/open-telemetry/semantic-conventions/blob/6533b8a39e03e6925e080d5ca39234035cf87e70/docs/non-normative/http-migration.md#http-client-duration-metric) in the following packages. (#6942)
  - `go.opentelemetry.io/contrib/instrumentation/github.com/emicklei/go-restful/otelrestful`
  - `go.opentelemetry.io/contrib/instrumentation/github.com/gin-gonic/gin/otelgin`
  - `go.opentelemetry.io/contrib/instrumentation/github.com/gorilla/mux/otelmux`
  - `go.opentelemetry.io/contrib/instrumentation/github.com/labstack/echo/otelecho`
  - `go.opentelemetry.io/contrib/instrumentation/net/http/httptrace/otelhttptrace`
  - `go.opentelemetry.io/contrib/instrumentation/net/http/otelhttp`
- Check for TLS related options to be set before creating TLS config in `go.opentelemetry.io/contrib/otelconf`. (#6984)
- Fixed handling of the `OTEL_SEMCONV_STABILITY_OPT_IN` environment variable in `go.opentelemetry.io/contrib/instrumentation/github.com/gin-gonic/gin/otelgin`. (#7215)
- Support mixed categories for `OTEL_SEMCONV_STABILITY_OPT_IN` opt-in in the following packages. (#7246)
  - `go.opentelemetry.io/contrib/instrumentation/github.com/emicklei/go-restful/otelrestful`.
  - `go.opentelemetry.io/contrib/instrumentation/gin-gonic/gin/otelgin`.
  - `go.opentelemetry.io/contrib/instrumentation/gorilla/mux/otelmux`.
  - `go.opentelemetry.io/contrib/instrumentation/go.mongodb.org/mongo-driver/mongo/otelmongo`.
  - `go.opentelemetry.io/contrib/instrumentation/net/http/httptrace/otelhttptrace`.
  - `go.opentelemetry.io/contrib/instrumentation/net/http/otelhttp`.

### Removed

- Drop support for [Go 1.22]. (#6853)
- The deprecated `go.opentelemetry.io/contrib/config` package is removed, use `go.opentelemetry.io/contrib/otelconf` instead. (#6894)
- The deprecated `SemVersion` function is removed in `go.opentelemetry.io/contrib/instrumentation/github.com/aws/aws-lambda-go/otellambda`, use `Version` function instead. (#7058)
- The deprecated `SemVersion` function in `go.opentelemetry.io/contrib/samplers/probability/consistent` is removed, use `Version` instead. (#7072)
- The deprecated `SemVersion` function is removed in `go.opentelemetry.io/contrib/instrumentation/github.com/aws/aws-sdk-go-v2/otelaws/test` package, use `Version` instead. (#7077)
- The deprecated `SemVersion` function is removed in `go.opentelemetry.io/contrib/instrumentation/github.com/gorilla/mux/otelmux`, use `Version` function instead. (#7084)
- The deprecated `SemVersion` function is removed in `go.opentelemetry.io/contrib/instrumentation/github.com/gin-gonic/gin/otelgin`, use `Version` function instead. (#7085)
- The deprecated `SemVersion` function is removed in `go.opentelemetry.io/contrib/instrumentation/go.mongodb.org/mongo-driver/mongo/otelmongo/test`, use `Version` function instead. (#7142)
- The deprecated `SemVersion` function is removed in `go.opentelemetry.io/contrib/instrumentation/github.com/gorilla/mux/otelmux/test`, use `Version` function instead. (#7086)
- The deprecated `SemVersion` function is removed in `go.opentelemetry.io/contrib/instrumentation/go.mongodb.org/mongo-driver/mongo/otelmongo`, use `Version` function instead. (#7140)
- The deprecated `SemVersion` function is removed in `go.opentelemetry.io/contrib/instrumentation/github.com/gin-gonic/gin/otelgin/test`, use `Version` function instead. (#7087)
- The deprecated `SemVersion` function is removed in `go.opentelemetry.io/contrib/instrumentation/github.com/labstack/echo/otelecho`, use `Version` function instead. (#7089)
- The deprecated `SemVersion` function is removed in `go.opentelemetry.io/contrib/instrumentation/github.com/labstack/echo/otelecho/test`, use `Version` function instead. (#7090)
- The deprecated `SemVersion` function is removed in `go.opentelemetry.io/contrib/instrumentation/github.com/emicklei/go-restful/otelrestful`, use `Version` function instead. (#7091)
- The deprecated `SemVersion` function is removed in `go.opentelemetry.io/contrib/instrumentation/github.com/emicklei/go-restful/otelrestful/test`, use `Version` function instead. (#7092)
- The deprecated `UnaryServerInterceptor` in `go.opentelemetry.io/contrib/instrumentation/google.golang.org/grpc/otelgrpc` is removed, use `NewServerHandler` instead. (#7115)
- The deprecated `DynamoDBAttributeSetter` function is removed `opentelemetry-go-contrib/instrumentation/github.com/aws/aws-sdk-go-v2/otelaws/dynamodbattributes.go` , use `Version` function instead.(#7128)
- The deprecated `SNSAttributeSetter` function is removed in `go.opentelemetry.io/contrib/instrumentation/github.com/aws/aws-sdk-go-v2/otelaws`, use `SNSAttributeBuilder` function instead. (#7136)
- The deprecated `AttributeSetter` function is removed in `go.opentelemetry.io/contrib/instrumentation/github.com/aws/aws-sdk-go-v2/otelaws`, use the `AttributeBuilder` function instead. (#7137)
- The deprecated `SemVersion` function is removed in `go.opentelemetry.io/contrib/zpages`, use `Version` function instead. (#7147)
- The deprecated `SemVersion` function is removed in `go.opentelemetry.io/contrib/samplers/jaegerremote`, use `Version` function instead. (#7147)
- The deprecated `SemVersion` function is removed in `go.opentelemetry.io/contrib/propagators/opencensus`, use `Version` function instead. (#7147)
- The deprecated `SemVersion` function is removed in `go.opentelemetry.io/contrib/instrumentation/runtime`, use `Version` function instead. (#7147)
- The deprecated `SemVersion` function is removed in `go.opentelemetry.io/contrib/instrumentation/github.com/aws/aws-sdk-go-v2/otelaws`, use `Version` function instead. (#7154)
- The deprecated `DefaultAttributeSetter` in `go.opentelemetry.io/contrib/instrumentation/github.com/aws/aws-sdk-go-v2/otelaws` is removed, use the `DefaultAttributeBuilder` function instead. (#7127)
- The deprecated `UnaryClientInterceptor` function is removed in `go.opentelemetry.io/contrib/instrumentation/google.golang.org/grpc/otelgrpc` use `NewClientHandler` function instead. (#7125)
- The deprecated `SemVersion` function is removed in `go.opentelemetry.io/contrib/instrumentation/net/http/otelhttp`, use `Version` function instead. (#7167)
- The deprecated `SemVersion` function is removed in `go.opentelemetry.io/contrib/instrumentation/net/http/httptrace/otelhttptrace`, use `Version` function instead. (#7144)
- The deprecated `SemVersion` function is removed in `go.opentelemetry.io/contrib/instrumentation/net/http/httptrace/otelhttptrace/test`, use `Version` function instead. (#7144)
- The deprecated `go.opentelemetry.io/contrib/instrumentation/google.golang.org/grpc/otelgrpc/filters/interceptor` package is removed, use `go.opentelemetry.io/contrib/instrumentation/google.golang.org/grpc/otelgrpc/filters` instead. (#7110)
- The deprecated `SemVersion` function is removed in `go.opentelemetry.io/contrib/instrumentation/google.golang.org/grpc/otelgrpc`, use `Version` function instead. (#7143)
- The deprecated `SemVersion` function is removed in `go.opentelemetry.io/contrib/instrumentation/google.golang.org/grpc/otelgrpc/test`, use `Version` function instead. (#7143)
- The deprecated `SQSAttributeSetter` function is removed in `go.opentelemetry.io/contrib/instrumentation/github.com/aws/aws-sdk-go-v2/otelaws` package, use `SQSAttributeBuilder` instead. (#7145)
- The deprecated `SemVersion` function is removed in `go.opentelemetry.io/contrib/instrumentation/host` package, use `Version` instead. (#7203)
- The `GRPCStatusCodeKey` constant from `go.opentelemetry.io/contrib/instrumentation/google.golang.org/grpc/otelgrpc` is removed.
  Use `semconv.RPCGRPCStatusCodeKey` from `go.opentelemetry.io/otel/semconv/*` instead. (#7270)

## [1.35.0/0.60.0/0.29.0/0.15.0/0.10.0/0.8.0/0.7.0] - 2025-03-05

This release is the last to support [Go 1.22].
The next release will require at least [Go 1.23].

> [!WARNING]
> This is the last version to use Semantic Conventions v1.20.0 for HTTP libraries
by default. The next version (0.61.0) will default to v1.26.0, and the
following one (0.62.0) will drop support for Semantic Conventions v1.20.0
>
> You can switch to the new Semantic Conventions right now by setting the
`OTEL_SEMCONV_STABILITY_OPT_IN=http/dup` environment variable in your
application.
>
> See also the [HTTP semantic conventions stability
migration](https://github.com/open-telemetry/semantic-conventions/blob/main/docs/non-normative/http-migration.md)

### Added

- Add support for configuring `ClientCertificate` and `ClientKey` field for OTLP exporters in `go.opentelemetry.io/contrib/config`. (#6378)
- Add `WithAttributeBuilder`, `AttributeBuilder`, `DefaultAttributeBuilder`, `DynamoDBAttributeBuilder`, `SNSAttributeBuilder` to support adding attributes based on SDK input and output in `go.opentelemetry.io/contrib/instrumentation/github.com/aws/aws-sdk-go-v2/otelaws`. (#6543)
- Support for the `OTEL_SEMCONV_STABILITY_OPT_IN=http/dup` environment variable in `go.opentelemetry.io/contrib/instrumentation/github.com/gorilla/mux/otelmux` to emit attributes for both the v1.20.0 and v1.26.0 semantic conventions. (#6652)
- Added the `WithMeterProvider` option to allow passing a custom meter provider to `go.opentelemetry.io/contrib/instrumentation/github.com/gorilla/mux/otelmux`. (#6648)
- Added the `WithMetricAttributesFn` option to allow setting dynamic, per-request metric attributes in `go.opentelemetry.io/contrib/instrumentation/github.com/gorilla/mux/otelmux`. (#6648)
- Added metrics support, and emit all stable metrics from the [Semantic Conventions](https://github.com/open-telemetry/semantic-conventions/blob/main/docs/http/http-metrics.md) in `go.opentelemetry.io/contrib/instrumentation/github.com/gorilla/mux/otelmux`. (#6648)
- Add support for configuring `Insecure` field for OTLP exporters in `go.opentelemetry.io/contrib/config`. (#6658)
- Support for the `OTEL_SEMCONV_STABILITY_OPT_IN=http/dup` environment variable in `instrumentation/net/http/httptrace/otelhttptrace` to emit attributes for both the v1.20.0 and v1.26.0 semantic conventions. (#6720)
- Support for the `OTEL_SEMCONV_STABILITY_OPT_IN=http/dup` environment variable in `instrumentation/github.com/emicklei/go-restful/otelrestful` to emit attributes for both the v1.20.0 and v1.26.0 semantic conventions. (#6710)
- Added metrics support, and emit all stable metrics from the [Semantic Conventions](https://github.com/open-telemetry/semantic-conventions/blob/main/docs/http/http-metrics.md) in `go.opentelemetry.io/contrib/instrumentation/github.com/gin-gonic/gin/otelgin`. (#6747)
- Support for the `OTEL_SEMCONV_STABILITY_OPT_IN=http/dup` environment variable in `go.opentelemetry.io/contrib/instrumentation/github.com/gin-gonic/gin/otelgin` to emit attributes for both the v1.20.0 and v1.26.0 semantic conventions. (#6778)
- Support `OTEL_SEMCONV_STABILITY_OPT_IN` to emit telemetry following both `go.opentelemetry.io/otel/semconv/v1.21.0` (default) and `go.opentelemetry.io/otel/semconv/v1.26.0` (opt-in) in `go.opentelemetry.io/contrib/instrumentation/go.mongodb.org/mongo-driver/mongo/otelmongo` per the [Database semantic convention stability migration guide](https://github.com/open-telemetry/semantic-conventions/blob/cb11bb9bac24f4b0e95ad0f61ce01813d8ceada8/docs/non-normative/db-migration.md#database-semantic-convention-stability-migration-guide). (#6172)
- Support [Go 1.24]. (#6765)
- Add support for configuring `HeadersList` field for OTLP exporters in `go.opentelemetry.io/contrib/config`. (#6657)
- Add `go.opentelemetry.io/contrib/otelconf` module which is a replacement for `go.opentelemetry.io/contrib/config`. (#6796)
- Added `WithFallbackLogExporter` to allow setting a fallback log exporter when `OTEL_LOGS_EXPORTER` is unset in `go.opentelemetry.io/contrib/exporters/autoexport`. (#6844)

### Changed

- Add custom attribute to the span after execution of the SDK rather than before in `go.opentelemetry.io/contrib/instrumentation/github.com/aws/aws-sdk-go-v2/otelaws`. (#6543)
- The `code.function` attribute emitted by `go.opentelemetry.io/contrib/bridges/otelslog` now stores the package path-qualified function name instead of just the function name.
  The `code.namespace` attribute is no longer added. (#6870)
- The `code.function` attribute emitted by `go.opentelemetry.io/contrib/bridges/otelzap` now stores the package path-qualified function name instead of just the function name.
  The `code.namespace` attribute is no longer added. (#6870)
- Improve performance by reducing allocations for common request protocols in the modules below. (#6845)
  - `go.opentelemetry.io/contrib/instrumentation/github.com/emicklei/go-restful/otelrestful`
  - `go.opentelemetry.io/contrib/instrumentation/github.com/gin-gonic/gin/otelgin`
  - `go.opentelemetry.io/contrib/instrumentation/github.com/gorilla/mux/otelmux`
  - `go.opentelemetry.io/contrib/instrumentation/github.com/labstack/echo/otelecho`
  - `go.opentelemetry.io/contrib/instrumentation/net/http/httptrace/otelhttptrace`
  - `go.opentelemetry.io/contrib/instrumentation/net/http/otelhttp`

### Deprecated

- Deprecate `WithAttributeSetter`, `AttributeSetter`, `DefaultAttributeSetter`, `DynamoDBAttributeSetter`, `SNSAttributeSetter` in favor of `WithAttributeBuilder`, `AttributeBuilder`, `DefaultAttributeBuilder`, `DynamoDBAttributeBuilder`, `SNSAttributeBuilder` in `go.opentelemetry.io/contrib/instrumentation/github.com/aws/aws-sdk-go-v2/otelaws`. (#6543)
- Deprecate `go.opentelemetry.io/contrib/config` module in favor of `go.opentelemetry.io/contrib/otelconf`. This is the last release of this module. (#6796)

### Fixed

- Use `context.Background()` as default context instead of nil in `go.opentelemetry.io/contrib/bridges/otellogr`. (#6527)
- Convert Prometheus histogram buckets to non-cumulative otel histogram buckets in `go.opentelemetry.io/contrib/bridges/prometheus`. (#6685)
- Don't start spans that never end for filtered out gRPC stats handler in `go.opentelemetry.io/contrib/instrumentation/google.golang.org/grpc/otelgrpc`. (#6695)
- Fix a possible nil dereference panic in `NewSDK` of `go.opentelemetry.io/contrib/config/v0.3.0`. (#6752)
- Fix prometheus endpoint with an IPv6 address in `go.opentelemetry.io/contrib/config`. (#6815)

## [1.34.0/0.59.0/0.28.0/0.14.0/0.9.0/0.7.0/0.6.0] - 2025-01-17

### Added

- Generate server metrics with semantic conventions `v1.26.0` in `go.opentelemetry.io/contrib/instrumentation/net/http/otelhttp` when `OTEL_SEMCONV_STABILITY_OPT_IN` is set to `http/dup`. (#6411)
- Generate client metrics with semantic conventions `v1.26.0` in `go.opentelemetry.io/contrib/instrumentation/net/http/otelhttp` when `OTEL_SEMCONV_STABILITY_OPT_IN` is set to `http/dup`. (#6607)

### Fixed

- Fix error logged by Jaeger remote sampler on empty or unset `OTEL_TRACES_SAMPLER_ARG` environment variable (#6511)
- Relax minimum Go version to 1.22.0 in various modules. (#6595)
- `NewSDK` handles empty `OpenTelemetryConfiguration.Resource` properly in `go.opentelemetry.io/contrib/config/v0.3.0`. (#6606)
- Fix a possible nil dereference panic in `NewSDK` of `go.opentelemetry.io/contrib/config/v0.3.0`. (#6606)

## [1.33.0/0.58.0/0.27.0/0.13.0/0.8.0/0.6.0/0.5.0] - 2024-12-12

### Added

- Added support for providing `endpoint`, `pollingIntervalMs` and `initialSamplingRate` using environment variable `OTEL_TRACES_SAMPLER_ARG` in `go.opentelemetry.io/contrib/samples/jaegerremote`. (#6310)
- Added support exporting logs via OTLP over gRPC in `go.opentelemetry.io/contrib/config`. (#6340)
- The `go.opentelemetry.io/contrib/bridges/otellogr` module.
  This module provides an OpenTelemetry logging bridge for `github.com/go-logr/logr`. (#6386)
- Added SNS instrumentation in `go.opentelemetry.io/contrib/instrumentation/github.com/aws/aws-sdk-go-v2/otelaws`. (#6388)
- Use a `sync.Pool` for metric options in `go.opentelemetry.io/contrib/instrumentation/net/http/otelhttp`. (#6394)
- Added support for configuring `Certificate` field when configuring OTLP exporters in `go.opentelemetry.io/contrib/config`. (#6376)
- Added support for the `WithMetricAttributesFn` option to middlewares in `go.opentelemetry.io/contrib/instrumentation/net/http/otelhttp`. (#6542)

### Changed

- Change the span name to be `GET /path` so it complies with the OTel HTTP semantic conventions in `go.opentelemetry.io/contrib/instrumentation/github.com/labstack/echo/otelecho`. (#6365)
- Record errors instead of setting the `gin.errors` attribute in `go.opentelemetry.io/contrib/instrumentation/github.com/gin-gonic/gin/otelgin`. (#6346)
- The `go.opentelemetry.io/contrib/config` now supports multiple schemas in subdirectories (i.e. `go.opentelemetry.io/contrib/config/v0.3.0`) for easier migration. (#6412)

### Fixed

- Fix broken AWS presigned URLs when using instrumentation in `go.opentelemetry.io/contrib/instrumentation/github.com/aws/aws-sdk-go-v2/otelaws`. (#5975)
- Fixed the value for configuring the OTLP exporter to use `grpc` instead of `grpc/protobuf` in `go.opentelemetry.io/contrib/config`. (#6338)
- Allow marshaling types in `go.opentelemetry.io/contrib/config`. (#6347)
- Removed the redundant handling of panic from the `HTML` function in `go.opentelemetry.io/contrib/instrumentation/github.com/gin-gonic/gin/otelgin`. (#6373)
- The `code.function` attribute emitted by `go.opentelemetry.io/contrib/bridges/otelslog` now stores just the function name instead the package path-qualified function name.
  The `code.namespace` attribute now stores the package path. (#6415)
- The `code.function` attribute emitted by `go.opentelemetry.io/contrib/bridges/otelzap` now stores just the function name instead the package path-qualified function name.
  The `code.namespace` attribute now stores the package path. (#6423)
- Return an error for `nil` values when unmarshaling `NameStringValuePair` in `go.opentelemetry.io/contrib/config`. (#6425)

## [1.32.0/0.57.0/0.26.0/0.12.0/0.7.0/0.5.0/0.4.0] - 2024-11-08

### Added

- Add the `WithSource` option to the `go.opentelemetry.io/contrib/bridges/otelslog` log bridge to set the `code.*` attributes in the log record that includes the source location where the record was emitted. (#6253)
- Add `ContextWithStartTime` and `StartTimeFromContext` to `go.opentelemetry.io/contrib/instrumentation/net/http/otelhttp`, which allows setting the start time using go context. (#6137)
- Set the `code.*` attributes in `go.opentelemetry.io/contrib/bridges/otelzap` if the `zap.Logger` was created with the `AddCaller` or `AddStacktrace` option. (#6268)
- Add a `LogProcessor` to `go.opentelemetry.io/contrib/processors/baggagecopy` to copy baggage members to log records. (#6277)
  - Use `baggagecopy.NewLogProcessor` when configuring a Log Provider.
    - `NewLogProcessor` accepts a `Filter` function type that selects which baggage members are added to the log record.

### Changed

- Transform raw (`slog.KindAny`) attribute values to matching `log.Value` types.
  For example, `[]string{"foo", "bar"}` attribute value is now transformed to `log.SliceValue(log.StringValue("foo"), log.StringValue("bar"))` instead of `log.String("[foo bar"])`. (#6254)
- Upgrade `go.opentelemetry.io/otel/semconv/v1.17.0` to `go.opentelemetry.io/otel/semconv/v1.21.0` in `go.opentelemetry.io/contrib/instrumentation/go.mongodb.org/mongo-driver/mongo/otelmongo`. (#6272)
- Resource doesn't merge with defaults if a valid resource is configured in `go.opentelemetry.io/contrib/config`. (#6289)

### Fixed

- Transform nil attribute values to `log.Value` zero value instead of panicking in `go.opentelemetry.io/contrib/bridges/otellogrus`. (#6237)
- Transform nil attribute values to `log.Value` zero value instead of panicking in `go.opentelemetry.io/contrib/bridges/otelzap`. (#6237)
- Transform nil attribute values to `log.Value` zero value instead of `log.StringValue("<nil>")` in `go.opentelemetry.io/contrib/bridges/otelslog`. (#6246)
- Fix `NewClientHandler` so that `rpc.client.request.*` metrics measure requests instead of responses and `rpc.client.responses.*` metrics measure responses instead of requests in `go.opentelemetry.io/contrib/instrumentation/google.golang.org/grpc/otelgrpc`. (#6250)
- Fix issue in `go.opentelemetry.io/contrib/config` causing `otelprom.WithResourceAsConstantLabels` configuration to not be respected. (#6260)
- `otel.Handle` is no longer called on a successful shutdown of the Prometheus exporter in `go.opentelemetry.io/contrib/config`. (#6299)

## [1.31.0/0.56.0/0.25.0/0.11.0/0.6.0/0.4.0/0.3.0] - 2024-10-14

### Added

- The `Severitier` and `SeverityVar` types are added to `go.opentelemetry.io/contrib/processors/minsev` allowing dynamic configuration of the severity used by the `LogProcessor`. (#6116)
- Move examples from `go.opentelemetry.io/otel` to this repository under `examples` directory. (#6158)
- Support yaml/json struct tags for generated code in `go.opentelemetry.io/contrib/config`. (#5433)
- Add support for parsing YAML configuration via `ParseYAML` in `go.opentelemetry.io/contrib/config`. (#5433)
- Add support for temporality preference configuration in `go.opentelemetry.io/contrib/config`. (#5860)

### Changed

- The function signature of `NewLogProcessor` in `go.opentelemetry.io/contrib/processors/minsev` has changed to accept the added `Severitier` interface instead of a `log.Severity`. (#6116)
- Updated `go.opentelemetry.io/contrib/config` to use the [v0.3.0](https://github.com/open-telemetry/opentelemetry-configuration/releases/tag/v0.3.0) release of schema which includes backwards incompatible changes. (#6126)
- `NewSDK` in `go.opentelemetry.io/contrib/config` now returns a no-op SDK if `disabled` is set to `true`. (#6185)
- The deprecated `go.opentelemetry.io/contrib/instrumentation/github.com/labstack/echo/otelecho` package has found a Code Owner.
  The package is no longer deprecated. (#6207)

### Fixed

- Possible nil dereference panic in `go.opentelemetry.io/contrib/instrumentation/net/http/httptrace/otelhttptrace`. (#5965)
- `logrus.Level` transformed to appropriate `log.Severity` in `go.opentelemetry.io/contrib/bridges/otellogrus`. (#6191)

### Removed

- The `Minimum` field of the `LogProcessor` in `go.opentelemetry.io/contrib/processors/minsev` is removed.
  Use `NewLogProcessor` to configure this setting. (#6116)
- The deprecated `go.opentelemetry.io/contrib/instrumentation/gopkg.in/macaron.v1/otelmacaron` package is removed. (#6186)
- The deprecated `go.opentelemetry.io/contrib/samplers/aws/xray` package is removed. (#6187)

## [1.30.0/0.55.0/0.24.0/0.10.0/0.5.0/0.3.0/0.2.0] - 2024-09-10

### Added

- Add `NewProducer` to `go.opentelemetry.io/contrib/instrumentation/runtime`, which allows collecting the `go.schedule.duration` histogram metric from the Go runtime. (#5991)
- Add gRPC protocol support for OTLP log exporter in `go.opentelemetry.io/contrib/exporters/autoexport`. (#6083)

### Removed

- Drop support for [Go 1.21]. (#6046, #6047)

### Fixed

- Superfluous call to `WriteHeader` when flushing after setting a status code in `go.opentelemetry.io/contrib/instrumentation/net/http/otelhttp`. (#6074)
- Superfluous call to `WriteHeader` when writing the response body after setting a status code in `go.opentelemetry.io/contrib/instrumentation/net/http/otelhttp`. (#6055)

## [1.29.0/0.54.0/0.23.0/0.9.0/0.4.0/0.2.0/0.1.0] - 2024-08-23

This release is the last to support [Go 1.21].
The next release will require at least [Go 1.22].

### Added

- Add the `WithSpanAttributes` and `WithMetricAttributes` methods to set custom attributes to the stats handler in `go.opentelemetry.io/contrib/instrumentation/google.golang.org/grpc/otelgrpc`. (#5133)
- The `go.opentelemetry.io/contrib/bridges/otelzap` module.
  This module provides an OpenTelemetry logging bridge for `go.uber.org/zap`. (#5191)
- Support for the `OTEL_SEMCONV_STABILITY_OPT_IN=http/dup` environment variable in `go.opentelemetry.io/contrib/instrumentation/net/http/otelhttp` to emit attributes for both the v1.20.0 and v1.26.0 semantic conventions. (#5401)
- The `go.opentelemetry.io/contrib/bridges/otelzerolog` module.
  This module provides an OpenTelemetry logging bridge for `github.com/rs/zerolog`. (#5405)
- Add `WithGinFilter` filter parameter in `go.opentelemetry.io/contrib/instrumentation/github.com/gin-gonic/gin/otelgin` to allow filtering requests with `*gin.Context`. (#5743)
- Support for stdoutlog exporter in `go.opentelemetry.io/contrib/config`. (#5850)
- Add macOS ARM64 platform to the compatibility testing suite. (#5868)
- Add new runtime metrics to `go.opentelemetry.io/contrib/instrumentation/runtime`, which are still disabled by default. (#5870)
- Add the `WithMetricsAttributesFn` option to allow setting dynamic, per-request metric attributes in `go.opentelemetry.io/contrib/instrumentation/net/http/otelhttp`. (#5876)
- The `go.opentelemetry.io/contrib/config` package supports configuring `with_resource_constant_labels` for the prometheus exporter. (#5890)
- Support [Go 1.23]. (#6017)

### Removed

- The deprecated `go.opentelemetry.io/contrib/processors/baggagecopy` package is removed. (#5853)

### Fixed

- Race condition when reading the HTTP body and writing the response in `go.opentelemetry.io/contrib/instrumentation/net/http/otelhttp`. (#5916)

## [1.28.0/0.53.0/0.22.0/0.8.0/0.3.0/0.1.0] - 2024-07-02

### Added

- Add the new `go.opentelemetry.io/contrib/detectors/azure/azurevm` package to provide a resource detector for Azure VMs. (#5422)
- Add support to configure views when creating MeterProvider using the config package. (#5654)
- The `go.opentelemetry.io/contrib/config` add support to configure periodic reader interval and timeout. (#5661)
- Add log support for the autoexport package. (#5733)
- Add support for disabling the old runtime metrics using the `OTEL_GO_X_DEPRECATED_RUNTIME_METRICS=false` environment variable. (#5747)
- Add support for signal-specific protocols environment variables (`OTEL_EXPORTER_OTLP_TRACES_PROTOCOL`, `OTEL_EXPORTER_OTLP_LOGS_PROTOCOL`, `OTEL_EXPORTER_OTLP_METRICS_PROTOCOL`) in `go.opentelemetry.io/contrib/exporters/autoexport`. (#5816)
- The `go.opentelemetry.io/contrib/processors/minsev` module is added.
  This module provides and experimental logging processor with a configurable threshold for the minimum severity records must have to be recorded. (#5817)
- The `go.opentelemetry.io/contrib/processors/baggagecopy` module.
  This module is a replacement of `go.opentelemetry.io/contrib/processors/baggage/baggagetrace`. (#5824)

### Changed

- Improve performance of `go.opentelemetry.io/contrib/instrumentation/google.golang.org/grpc/otelgrpc` with the usage of `WithAttributeSet()` instead of `WithAttribute()`. (#5664)
- Improve performance of `go.opentelemetry.io/contrib/instrumentation/net/http/otelhttp` with the usage of `WithAttributeSet()` instead of `WithAttribute()`. (#5664)
- Update `go.opentelemetry.io/contrib/config` to latest released configuration schema which introduces breaking changes where `Attributes` is now a `map[string]interface{}`. (#5758)
- Upgrade all dependencies of `go.opentelemetry.io/otel/semconv/v1.25.0` to `go.opentelemetry.io/otel/semconv/v1.26.0`. (#5847)

### Fixed

- Custom attributes targeting metrics recorded by the `go.opentelemetry.io/contrib/instrumentation/net/http/otelhttp` are not ignored anymore. (#5129)
- The double setup in `go.opentelemetry.io/contrib/instrumentation/net/http/httptrace/otelhttptrace/example` that caused duplicate traces. (#5564)
- The superfluous `response.WriteHeader` call in `go.opentelemetry.io/contrib/instrumentation/net/http/otelhttp` when the response writer is flushed. (#5634)
- Use `c.FullPath()` method to set `http.route` attribute in `go.opentelemetry.io/contrib/instrumentation/github.com/gin-gonic/gin/otelgin`. (#5734)
- Out-of-bounds panic in case of invalid span ID in `go.opentelemetry.io/contrib/propagators/b3`. (#5754)

### Deprecated

- The `go.opentelemetry.io/contrib/instrumentation/github.com/labstack/echo/otelecho` package is deprecated.
  If you would like to become a Code Owner of this module and prevent it from being removed, see [#5550]. (#5645)
- The `go.opentelemetry.io/contrib/instrumentation/gopkg.in/macaron.v1/otelmacaron` package is deprecated.
  If you would like to become a Code Owner of this module and prevent it from being removed, see [#5552]. (#5646)
- The `go.opentelemetry.io/contrib/samplers/aws/xray` package is deprecated.
  If you would like to become a Code Owner of this module and prevent it from being removed, see [#5554]. (#5647)
- The `go.opentelemetry.io/contrib/processors/baggage/baggagetrace` package is deprecated.
  Use the added `go.opentelemetry.io/contrib/processors/baggagecopy` package instead. (#5824)
  - Use `baggagecopy.NewSpanProcessor` as a replacement for `baggagetrace.New`.
    - `NewSpanProcessor` accepts a `Filter` function type that selects which baggage members are added to a span.
    - `NewSpanProcessor` returns a `*baggagecopy.SpanProcessor` instead of a `trace.SpanProcessor` interface.
      The returned type still implements the interface.

[#5550]: https://github.com/open-telemetry/opentelemetry-go-contrib/issues/5550
[#5552]: https://github.com/open-telemetry/opentelemetry-go-contrib/issues/5552
[#5554]: https://github.com/open-telemetry/opentelemetry-go-contrib/issues/5554

## [1.27.0/0.52.0/0.21.0/0.7.0/0.2.0] - 2024-05-21

### Added

- Add an experimental `OTEL_METRICS_PRODUCERS` environment variable to `go.opentelemetry.io/contrib/autoexport` to be set metrics producers. (#5281)
  - `prometheus` and `none` are supported values. You can specify multiple producers separated by a comma.
  - Add `WithFallbackMetricProducer` option that adds a fallback if the `OTEL_METRICS_PRODUCERS` is not set or empty.
- The `go.opentelemetry.io/contrib/processors/baggage/baggagetrace` module. This module provides a Baggage Span Processor. (#5404)
- Add gRPC trace `Filter` for stats handler to `go.opentelemetry.io/contrib/instrumentation/google.golang.org/grpc/otelgrpc`. (#5196)
- Add a repository Code Ownership Policy. (#5555)
- The `go.opentelemetry.io/contrib/bridges/otellogrus` module.
  This module provides an OpenTelemetry logging bridge for `github.com/sirupsen/logrus`. (#5355)
- The `WithVersion` option function in `go.opentelemetry.io/contrib/bridges/otelslog`.
  This option function is used as a replacement of `WithInstrumentationScope` to specify the logged package version. (#5588)
- The `WithSchemaURL` option function in `go.opentelemetry.io/contrib/bridges/otelslog`.
  This option function is used as a replacement of `WithInstrumentationScope` to specify the semantic convention schema URL for the logged records. (#5588)
- Add support for Cloud Run jobs in `go.opentelemetry.io/contrib/detectors/gcp`. (#5559)

### Changed

- The gRPC trace `Filter` for interceptor is renamed to `InterceptorFilter`. (#5196)
- The gRPC trace filter functions `Any`, `All`, `None`, `Not`, `MethodName`, `MethodPrefix`, `FullMethodName`, `ServiceName`, `ServicePrefix` and `HealthCheck` for interceptor are moved to `go.opentelemetry.io/contrib/instrumentation/google.golang.org/grpc/otelgrpc/filters/interceptor`.
  With this change, the filters in `go.opentelemetry.io/contrib/instrumentation/google.golang.org/grpc/otelgrpc` are now working for stats handler. (#5196)
- `NewSDK` in `go.opentelemetry.io/contrib/config` now returns a configured SDK with a valid `LoggerProvider`. (#5427)

- `NewLogger` now accepts a `name` `string` as the first argument.
  This parameter is used as a replacement of `WithInstrumentationScope` to specify the name of the logger backing the underlying `Handler`. (#5588)
- `NewHandler` now accepts a `name` `string` as the first argument.
  This parameter is used as a replacement of `WithInstrumentationScope` to specify the name of the logger backing the returned `Handler`. (#5588)
- Upgrade all dependencies of `go.opentelemetry.io/otel/semconv/v1.24.0` to `go.opentelemetry.io/otel/semconv/v1.25.0`. (#5605)

### Removed

- The `WithInstrumentationScope` option function in `go.opentelemetry.io/contrib/bridges/otelslog` is removed.
  Use the `name` parameter added to `NewHandler` and `NewLogger` as well as `WithVersion` and `WithSchema` as replacements. (#5588)

### Deprecated

- The `InterceptorFilter` type in `go.opentelemetry.io/contrib/instrumentation/google.golang.org/grpc/otelgrpc` is deprecated. (#5196)

## [1.26.0/0.51.0/0.20.0/0.6.0/0.1.0] - 2024-04-24

### Added

- `NewSDK` in `go.opentelemetry.io/contrib/config` now returns a configured SDK with a valid `MeterProvider`. (#4804)

### Changed

- Change the scope name for the prometheus bridge to `go.opentelemetry.io/contrib/bridges/prometheus` to match the package. (#5396)
- Add support for settings additional properties for resource configuration in `go.opentelemetry.io/contrib/config`. (#4832)

### Fixed

- Fix bug where an empty exemplar was added to counters in `go.opentelemetry.io/contrib/bridges/prometheus`. (#5395)
- Fix bug where the last histogram bucket was missing in `go.opentelemetry.io/contrib/bridges/prometheus`. (#5395)

## [1.25.0/0.50.0/0.19.0/0.5.0/0.0.1] - 2024-04-05

### Added

- Implemented setting the `cloud.resource_id` resource attribute in `go.opentelemetry.io/detectors/aws/ecs` based on the ECS Metadata v4 endpoint. (#5091)
- The `go.opentelemetry.io/contrib/bridges/otelslog` module.
  This module provides an OpenTelemetry logging bridge for "log/slog". (#5335)

### Fixed

- Update all dependencies to address [GO-2024-2687]. (#5359)

### Removed

- Drop support for [Go 1.20]. (#5163)

## [1.24.0/0.49.0/0.18.0/0.4.0] - 2024-02-23

This release is the last to support [Go 1.20].
The next release will require at least [Go 1.21].

### Added

- Support [Go 1.22]. (#5082)
- Add support for Summary metrics to `go.opentelemetry.io/contrib/bridges/prometheus`. (#5089)
- Add support for Exponential (native) Histograms in `go.opentelemetry.io/contrib/bridges/prometheus`. (#5093)

### Removed

- The deprecated `RequestCount` constant in `go.opentelemetry.io/contrib/instrumentation/net/http/otelhttp` is removed. (#4894)
- The deprecated `RequestContentLength` constant in `go.opentelemetry.io/contrib/instrumentation/net/http/otelhttp` is removed. (#4894)
- The deprecated `ResponseContentLength` constant in `go.opentelemetry.io/contrib/instrumentation/net/http/otelhttp` is removed. (#4894)
- The deprecated `ServerLatency` constant in `go.opentelemetry.io/contrib/instrumentation/net/http/otelhttp` is removed. (#4894)

### Fixed

- Retrieving the body bytes count in `go.opentelemetry.io/contrib/instrumentation/net/http/otelhttp` does not cause a data race anymore. (#5080)

## [1.23.0/0.48.0/0.17.0/0.3.0] - 2024-02-06

### Added

- Add client metric support to `go.opentelemetry.io/contrib/instrumentation/net/http/otelhttp`. (#4707)
- Add peer attributes to spans recorded by `NewClientHandler`, `NewServerHandler` in `go.opentelemetry.io/contrib/instrumentation/google.golang.org/grpc/otelgrpc`. (#4873)
- Add support for `cloud.account.id`, `cloud.availability_zone` and `cloud.region` in the AWS ECS detector. (#4860)

### Changed

- The fallback options in  `go.opentelemetry.io/contrib/exporters/autoexport` now accept factory functions. (#4891)
  - `WithFallbackMetricReader(metric.Reader) MetricOption` is replaced with `func WithFallbackMetricReader(func(context.Context) (metric.Reader, error)) MetricOption`.
  - `WithFallbackSpanExporter(trace.SpanExporter) SpanOption` is replaced with `WithFallbackSpanExporter(func(context.Context) (trace.SpanExporter, error)) SpanOption`.
- The `http.server.request_content_length` metric in `go.opentelemetry.io/contrib/instrumentation/net/http/otelhttp` is changed to `http.server.request.size`.(#4707)
- The `http.server.response_content_length` metric in `go.opentelemetry.io/contrib/instrumentation/net/http/otelhttp` is changed to `http.server.response.size`.(#4707)

### Deprecated

- The `RequestCount`, `RequestContentLength`, `ResponseContentLength`, `ServerLatency` constants in `go.opentelemetry.io/contrib/instrumentation/net/http/otelhttp` are deprecated. (#4707)

### Fixed

- Do not panic in `go.opentelemetry.io/contrib/instrumentation/google.golang.org/grpc/otelgrpc` if `MeterProvider` returns a `nil` instrument. (#4875)

## [1.22.0/0.47.0/0.16.0/0.2.0] - 2024-01-18

### Added

- Add `SDK.Shutdown` method in `"go.opentelemetry.io/contrib/config"`. (#4583)
- `NewSDK` in `go.opentelemetry.io/contrib/config` now returns a configured SDK with a valid `TracerProvider`. (#4741)

### Changed

- The semantic conventions used by `go.opentelemetry.io/contrib/instrumentation/github.com/emicklei/go-restful/otelrestful` are upgraded to v1.20.0. (#4320)
- The semantic conventions used by `go.opentelemetry.io/contrib/instrumentation/github.com/gin-gonic/gin/otelgin` are upgraded to v1.20.0. (#4320)
- The semantic conventions used by `go.opentelemetry.io/contrib/instrumentation/github.com/gorilla/mux/otelmux` are upgraded to v1.20.0. (#4320)
- The semantic conventions used by `go.opentelemetry.io/contrib/instrumentation/github.com/labstack/echo/otelecho` are upgraded to v1.20.0. (#4320)
- The semantic conventions used by `go.opentelemetry.io/contrib/instrumentation/gopkg.in/macaron.v1/otelmacaron` are upgraded to v1.20.0. (#4320)
- The semantic conventions used by `go.opentelemetry.io/contrib/instrumentation/net/http/httptrace/otelhttptrace` are upgraded to v1.20.0. (#4320)
- The semantic conventions used by `go.opentelemetry.io/contrib/instrumentation/net/http/httptrace/otelhttptrace/example` are upgraded to v1.20.0. (#4320)
- The semantic conventions used by `go.opentelemetry.io/contrib/instrumentation/net/http/otelhttp/example` are upgraded to v1.20.0. (#4320)
- The semantic conventions used by `go.opentelemetry.io/contrib/instrumentation/net/http/otelhttp`are upgraded to v1.20.0. (#4320)
- Updated configuration schema to include `schema_url` for resource definition and `without_type_suffix` and `without_units` for the Prometheus exporter. (#4727)
- The semantic conventions used by the `go.opentelemetry.io/contrib/detectors/aws/ecs` resource detector are upgraded to v1.24.0. (#4803)
- The semantic conventions used by the `go.opentelemetry.io/contrib/detectors/aws/lambda` resource detector are upgraded to v1.24.0. (#4803)
- The semantic conventions used by the `go.opentelemetry.io/contrib/detectors/aws/ec2` resource detector are upgraded to v1.24.0. (#4803)
- The semantic conventions used by the `go.opentelemetry.io/contrib/detectors/aws/eks` resource detector are upgraded to v1.24.0. (#4803)
- The semantic conventions used by the `go.opentelemetry.io/contrib/detectors/gcp` resource detector are upgraded to v1.24.0. (#4803)
- The semantic conventions used in `go.opentelemetry.io/contrib/instrumentation/github.com/aws/aws-lambda-go/otellambda/test` are upgraded to v1.24.0. (#4803)

### Fixed

- Fix `NewServerHandler` in `go.opentelemetry.io/contrib/instrumentation/google.golang.org/grpc/otelgrpc` to correctly set the span status depending on the gRPC status. (#4587)
- The `stats.Handler` from `go.opentelemetry.io/contrib/instrumentation/google.golang.org/grpc/otelgrpc` now does not crash when receiving an unexpected context. (#4825)
- Update `go.opentelemetry.io/contrib/detectors/aws/ecs` to fix the task ARN when it is not valid. (#3583)
- Do not panic in `go.opentelemetry.io/contrib/detectors/aws/ecs` when the container ARN is not valid. (#3583)

## [1.21.1/0.46.1/0.15.1/0.1.1] - 2023-11-16

### Changed

- Upgrade dependencies of OpenTelemetry Go to use the new [`v1.21.0`/`v0.44.0` release](https://github.com/open-telemetry/opentelemetry-go/releases/tag/v1.21.0). (#4582)

### Fixed

- Fix `StreamClientInterceptor` in `go.opentelemetry.io/contrib/instrumentation/google.golang.org/grpc/otelgrpc` to end the spans synchronously. (#4537)
- Fix data race in stats handlers when processing messages received and sent metrics in `go.opentelemetry.io/contrib/instrumentation/google.golang.org/grpc/otelgrpc`. (#4577)
- The stats handlers `NewClientHandler`, `NewServerHandler` in `go.opentelemetry.io/contrib/instrumentation/google.golang.org/grpc/otelgrpc` now record RPC durations in `ms` instead of `ns`. (#4548)

## [1.21.0/0.46.0/0.15.0/0.1.0] - 2023-11-10

### Added

- Add `"go.opentelemetry.io/contrib/samplers/jaegerremote".WithSamplingStrategyFetcher` which sets custom fetcher implementation. (#4045)
- Add `"go.opentelemetry.io/contrib/config"` package that includes configuration models generated via go-jsonschema. (#4376)
- Add `NewSDK` function to `"go.opentelemetry.io/contrib/config"`. The initial implementation only returns noop providers. (#4414)
- Add metrics support (No-op, OTLP and Prometheus) to `go.opentelemetry.io/contrib/exporters/autoexport`. (#4229, #4479)
- Add support for `console` span exporter and metrics exporter in `go.opentelemetry.io/contrib/exporters/autoexport`. (#4486)
- Set unit and description on all instruments in `go.opentelemetry.io/contrib/instrumentation/net/http/otelhttp`. (#4500)
- Add metric support for `grpc.StatsHandler` in `go.opentelemetry.io/contrib/instrumentation/google.golang.org/grpc/otelgrpc`. (#4356)
- Expose the name of the scopes in all instrumentation libraries as `ScopeName`. (#4448)

### Changed

- Dropped compatibility testing for [Go 1.19].
  The project no longer guarantees support for this version of Go. (#4352)
- Upgrade dependencies of OpenTelemetry Go to use the new [`v1.20.0`/`v0.43.0` release](https://github.com/open-telemetry/opentelemetry-go/releases/tag/v1.20.0). (#4546)
- In `go.opentelemetry.io/contrib/exporters/autoexport`, `Option` was renamed to `SpanOption`. The old name is deprecated but continues to be supported as an alias. (#4229)

### Deprecated

- The interceptors (`UnaryClientInterceptor`, `StreamClientInterceptor`, `UnaryServerInterceptor`, `StreamServerInterceptor`, `WithInterceptorFilter`) are deprecated. Use stats handlers (`NewClientHandler`, `NewServerHandler`) instead. (#4534)

### Fixed

- The `go.opentelemetry.io/contrib/samplers/jaegerremote` sampler does not panic when the default HTTP round-tripper (`http.DefaultTransport`) is not `*http.Transport`. (#4045)
- The `UnaryServerInterceptor` in `go.opentelemetry.io/contrib/instrumentation/google.golang.org/grpc/otelgrpc` now sets gRPC status code correctly for the `rpc.server.duration` metric. (#4481)
- The `NewClientHandler`, `NewServerHandler` in `go.opentelemetry.io/contrib/instrumentation/google.golang.org/grpc/otelgrpc` now honor `otelgrpc.WithMessageEvents` options. (#4536)
- The `net.sock.peer.*` and `net.peer.*` high cardinality attributes are removed from the metrics generated by `go.opentelemetry.io/contrib/instrumentation/google.golang.org/grpc/otelgrpc`. (#4322)

## [1.20.0/0.45.0/0.14.0] - 2023-09-28

### Added

- Set the description for the `rpc.server.duration` metric in `go.opentelemetry.io/contrib/instrumentation/google.golang.org/grpc/otelgrpc`. (#4302)
- Add `NewServerHandler` and `NewClientHandler` that return a `grpc.StatsHandler` used for gRPC instrumentation in `go.opentelemetry.io/contrib/instrumentation/google.golang.org/grpc/otelgrpc`. (#3002)
- Add new Prometheus bridge module in `go.opentelemetry.io/contrib/bridges/prometheus`. (#4227)

### Changed

- Upgrade dependencies of OpenTelemetry Go to use the new [`v1.19.0`/`v0.42.0`/`v0.0.7` release](https://github.com/open-telemetry/opentelemetry-go/releases/tag/v1.19.0).
- Use `grpc.StatsHandler` for gRPC instrumentation in `go.opentelemetry.io/contrib/instrumentation/google.golang.org/grpc/otelgrpc/example`. (#4325)

## [1.19.0/0.44.0/0.13.0] - 2023-09-12

### Added

- Add `gcp.gce.instance.name` and `gcp.gce.instance.hostname` resource attributes to `go.opentelemetry.io/contrib/detectors/gcp`. (#4263)

### Changed

- The semantic conventions used by `go.opentelemetry.io/contrib/detectors/aws/ec2` have been upgraded to v1.21.0. (#4265)
- The semantic conventions used by `go.opentelemetry.io/contrib/detectors/aws/ecs` have been upgraded to v1.21.0. (#4265)
- The semantic conventions used by `go.opentelemetry.io/contrib/detectors/aws/eks` have been upgraded to v1.21.0. (#4265)
- The semantic conventions used by `go.opentelemetry.io/contrib/detectors/aws/lambda` have been upgraded to v1.21.0. (#4265)
- The semantic conventions used by `go.opentelemetry.io/contrib/instrumentation/github.com/aws/aws-lambda-go/otellambda` have been upgraded to v1.21.0. (#4265)
  - The `faas.execution` attribute is now `faas.invocation_id`.
  - The `faas.id` attribute is now `aws.lambda.invoked_arn`.
- The semantic conventions used by `go.opentelemetry.io/contrib/instrumentation/github.com/aws/aws-sdk-go-v2/otelaws` have been upgraded to v1.21.0. (#4265)
- The `http.request.method` attribute will only allow known HTTP methods from the metrics generated by `go.opentelemetry.io/contrib/instrumentation/net/http/otelhttp`. (#4277)

### Removed

- The high cardinality attributes `net.sock.peer.addr`, `net.sock.peer.port`, `http.user_agent`, `enduser.id`, and `http.client_ip` were removed from the metrics generated by `go.opentelemetry.io/contrib/instrumentation/net/http/otelhttp`. (#4277)
- The deprecated `go.opentelemetry.io/contrib/instrumentation/github.com/astaxie/beego/otelbeego` module is removed. (#4295)
- The deprecated `go.opentelemetry.io/contrib/instrumentation/github.com/go-kit/kit/otelkit` module is removed. (#4295)
- The deprecated `go.opentelemetry.io/contrib/instrumentation/github.com/Shopify/sarama/otelsarama` module is removed. (#4295)
- The deprecated `go.opentelemetry.io/contrib/instrumentation/github.com/bradfitz/gomemcache/memcache/otelmemcache` module is removed. (#4295)
- The deprecated `go.opentelemetry.io/contrib/instrumentation/github.com/gocql/gocql/otelgocql` module is removed. (#4295)

## [1.18.0/0.43.0/0.12.0] - 2023-08-28

### Added

- Add `NewMiddleware` function in `go.opentelemetry.io/contrib/instrumentation/net/http/otelhttp`. (#2964)
- The `go.opentelemetry.io/contrib/exporters/autoexport` package to provide configuration of trace exporters with useful defaults and environment variable support. (#2753, #4100, #4130, #4132, #4134)
- `WithRouteTag` in `go.opentelemetry.io/contrib/instrumentation/net/http/otelhttp` adds HTTP route attribute to metrics. (#615)
- Add `WithSpanOptions` option in `go.opentelemetry.io/contrib/instrumentation/google.golang.org/grpc/otelgrpc`. (#3768)
- Add testing support for Go 1.21. (#4233)
- Add `WithFilter` option to `go.opentelemetry.io/contrib/instrumentation/github.com/gorilla/mux/otelmux`. (#4230)

### Changed

- Change interceptors in `go.opentelemetry.io/contrib/instrumentation/google.golang.org/grpc/otelgrpc` to disable `SENT`/`RECEIVED` events.
  Use `WithMessageEvents()` to turn back on. (#3964)
- `go.opentelemetry.io/contrib/detectors/gcp`: Detect `faas.instance` instead of `faas.id`, since `faas.id` is being removed. (#4198)

### Fixed

- AWS XRay Remote Sampling to cap `quotaBalance` to 1x quota in `go.opentelemetry.io/contrib/samplers/aws/xray`. (#3651, #3652)
- Do not panic when the HTTP request has the "Expect: 100-continue" header in `go.opentelemetry.io/contrib/instrumentation/net/http/httptrace/otelhttptrace`. (#3892)
- Fix span status value set for non-standard HTTP status codes in modules listed below. (#3966)
  - `go.opentelemetry.io/contrib/instrumentation/github.com/emicklei/go-restful/otelrestful`
  - `go.opentelemetry.io/contrib/instrumentation/github.com/gin-gonic/gin/otelgin`
  - `go.opentelemetry.io/contrib/instrumentation/github.com/gorilla/mux/otelmux`
  - `go.opentelemetry.io/contrib/instrumentation/github.com/labstack/echo/otelecho`
  - `go.opentelemetry.io/contrib/instrumentation/gopkg.in/macaron.v1/otelmacaron`
  - `go.opentelemetry.io/contrib/instrumentation/net/http/httptrace/otelhttptrace`
  - `go.opentelemetry.io/contrib/instrumentation/net/http/otelhttp`
- Do not modify the origin request in `RoundTripper` in `go.opentelemetry.io/contrib/instrumentation/net/http/otelhttp`. (#4033)
- Handle empty value of `OTEL_PROPAGATORS` environment variable the same way as when the variable is unset in `go.opentelemetry.io/contrib/propagators/autoprop`. (#4101)
- Fix gRPC service/method URL path parsing discrepancies in `go.opentelemetry.io/contrib/instrumentation/google.golang.org/grpc/otelgrpc`. (#4135)

### Deprecated

- The `go.opentelemetry.io/contrib/instrumentation/github.com/astaxie/beego/otelbeego` module is deprecated. (#4092, #4104)
- The `go.opentelemetry.io/contrib/instrumentation/github.com/go-kit/kit/otelkit` module is deprecated. (#4093, #4104)
- The `go.opentelemetry.io/contrib/instrumentation/github.com/Shopify/sarama/otelsarama` module is deprecated. (#4099)
- The `go.opentelemetry.io/contrib/instrumentation/github.com/bradfitz/gomemcache/memcache/otelmemcache` module is deprecated. (#4164)
- The `go.opentelemetry.io/contrib/instrumentation/github.com/gocql/gocql/otelgocql` module is deprecated. (#4164)

### Removed

- Remove `Handler` type in `go.opentelemetry.io/contrib/instrumentation/net/http/otelhttp`. (#2964)

## [1.17.0/0.42.0/0.11.0] - 2023-05-23

### Changed

- Use `strings.Cut()` instead of `string.SplitN()` for better readability and memory use. (#3822)

## [1.17.0-rc.1/0.42.0-rc.1/0.11.0-rc.1] - 2023-05-17

### Changed

- Upgrade dependencies of OpenTelemetry Go to use the new [`v1.16.0-rc.1`/`v0.39.0-rc.1` release](https://github.com/open-telemetry/opentelemetry-go/releases/tag/v1.16.0-rc.1).
- Remove `semver:` prefix from instrumentation version. (#3681, #3798)

### Deprecated

- `SemVersion` functions in instrumentation packages are deprecated, use `Version` instead. (#3681, #3798)

## [1.16.1/0.41.1/0.10.1] - 2023-05-02

### Added

- The `WithPublicEndpoint` and `WithPublicEndpointFn` options in `go.opentelemetry.io/contrib/instrumentation/github.com/gorilla/mux/otelmux`. (#3661)

### Changed

- Upgrade dependencies of OpenTelemetry Go to use the new [`v1.15.1`/`v0.38.1` release](https://github.com/open-telemetry/opentelemetry-go/releases/tag/v1.15.1)

### Fixed

- AWS XRay Remote Sampling to preserve previous rule if updated rule property has not changed in `go.opentelemetry.io/contrib/samplers/aws/xray`. (#3619, #3620)

## [1.16.0/0.41.0/0.10.0] - 2023-04-28

### Added

- AWS SDK add `rpc.system` attribute in `go.opentelemetry.io/contrib/instrumentation/github.com/aws/aws-sdk-go-v2/otelaws`. (#3582, #3617)

### Changed

- Update `go.opentelemetry.io/contrib/instrumentation/google.golang.org/grpc/otelgrpc` to align gRPC server span status with the changes in the OpenTelemetry specification. (#3685)
- Adding the `db.statement` tag to spans in `go.opentelemetry.io/contrib/instrumentation/go.mongodb.org/mongo-driver/mongo/otelmongo` is now disabled by default. (#3519)

### Fixed

- The error received by `otelecho` middleware is then passed back to upstream middleware instead of being swallowed. (#3656)
- Prevent taking from reservoir in AWS XRay Remote Sampler when there is zero capacity in `go.opentelemetry.io/contrib/samplers/aws/xray`. (#3684)
- Fix `otelhttp.Handler` in `go.opentelemetry.io/contrib/instrumentation/net/http/otelhttp` to propagate multiple `WriteHeader` calls while persisting the initial `statusCode`. (#3580)

## [1.16.0-rc.2/0.41.0-rc.2/0.10.0-rc.2] - 2023-03-23

### Added

- The `WithPublicEndpoint` and `WithPublicEndpointFn` options in `go.opentelemetry.io/contrib/instrumentation/github.com/emicklei/go-restful/otelrestful`. (#3563)

### Fixed

- AWS SDK rename attributes `aws.operation`, `aws.service` to `rpc.method`,`rpc.service` in `go.opentelemetry.io/contrib/instrumentation/github.com/aws/aws-sdk-go-v2/otelaws`. (#3582, #3617)
- AWS SDK span name to be of the format `Service.Operation` in `go.opentelemetry.io/contrib/instrumentation/github.com/aws/aws-sdk-go-v2/otelaws`. (#3582, #3521)
- Prevent sampler configuration reset from erroneously sampling first span in `go.opentelemetry.io/contrib/samplers/jaegerremote`. (#3603, #3604)

## [1.16.0-rc.1/0.41.0-rc.1/0.10.0-rc.1] - 2023-03-02

### Changed

- Dropped compatibility testing for [Go 1.18].
  The project no longer guarantees support for this version of Go. (#3516)

## [1.15.0/0.40.0/0.9.0] - 2023-02-27

This release is the last to support [Go 1.18].
The next release will require at least [Go 1.19].

### Added

- Support [Go 1.20]. (#3372)
- Add `SpanNameFormatter` option to package `go.opentelemetry.io/contrib/instrumentation/github.com/gin-gonic/gin/otelgin`. (#3343)

### Changed

- Change to use protobuf parser instead of encoding/json to accept enums as strings in `go.opentelemetry.io/contrib/samplers/jaegerremote`. (#3183)

### Fixed

- Remove use of deprecated `"math/rand".Seed` in `go.opentelemetry.io/contrib/instrumentation/github.com/Shopify/sarama/otelsarama/example/producer`. (#3396)
- Do not assume "aws" partition in ecs detector to prevent panic in `go.opentelemetry.io/contrib/detectors/aws/ecs`. (#3167)
- The span name of producer spans from `go.opentelemetry.io/contrib/instrumentation/github.com/Shopify/sarama/otelsarama` is corrected to use `publish` instead of `send`. (#3369)
- Attribute types are corrected in `go.opentelemetry.io/contrib/instrumentation/github.com/aws/aws-sdk-go-v2/otelaws`. (#3369)
  - `aws.dynamodb.table_names` is now a string slice value.
  - `aws.dynamodb.global_secondary_indexes` is now a string slice value.
  - `aws.dynamodb.local_secondary_indexes` is now a string slice value.
  - `aws.dynamodb.attribute_definitions` is now a string slice value.
  - `aws.dynamodb.global_secondary_index_updates` is now a string slice value.
  - `aws.dynamodb.provisioned_read_capacity` is now a `float64` value.
  - `aws.dynamodb.provisioned_write_capacity` is now a `float64` value.

## [1.14.0/0.39.0/0.8.0] - 2023-02-07

### Changed

- Change `runtime.uptime` instrument in `go.opentelemetry.io/contrib/instrumentation/runtime` from `Int64ObservableUpDownCounter` to `Int64ObservableCounter`,
 since the value is monotonic. (#3347)
- `samplers/jaegerremote`: change to use protobuf parser instead of encoding/json to accept enums as strings. (#3183)

### Fixed

- The GCE detector in `go.opentelemetry.io/contrib/detectors/gcp` includes the "cloud.region" attribute when appropriate. (#3367)

## [1.13.0/0.38.0/0.7.0] - 2023-01-30

### Added

- Add `WithSpanNameFormatter` to `go.opentelemetry.io/contrib/instrumentation/github.com/gorilla/mux/otelmux` to allow customizing span names. (#3041)
- Add missing recommended AWS Lambda resource attributes `faas.instance` and `faas.max_memory` in `go.opentelemetry.io/contrib/detectors/aws/lambda`. (#3148)
- Improve documentation for `go.opentelemetry.io/contrib/samplers/jaegerremote` by providing examples of sampling endpoints. (#3147)
- Add `WithServerName` to `go.opentelemetry.io/contrib/instrumentation/net/http/otelhttp` to set the primary server name of a `Handler`. (#3182)

### Changed

- Remove expensive calculation of uncompressed message size attribute in `go.opentelemetry.io/contrib/instrumentation/google.golang.org/grpc/otelgrpc`. (#3168)
- Upgrade all `semconv` packages to use `v1.17.0`. (#3182)
- Upgrade dependencies of OpenTelemetry Go to use the new [`v1.12.0`/`v0.35.0` release](https://github.com/open-telemetry/opentelemetry-go/releases/tag/v1.12.0). (#3190, #3170)

## [1.12.0/0.37.0/0.6.0]

### Added

- Implemented retrieving the [`aws.ecs.*` resource attributes](https://opentelemetry.io/docs/reference/specification/resource/semantic_conventions/cloud_provider/aws/ecs/) in `go.opentelemetry.io/detectors/aws/ecs` based on the ECS Metadata v4 endpoint. (#2626)
- The `WithLogger` option to `go.opentelemetry.io/contrib/samplers/jaegerremote` to allow users to pass a `logr.Logger` and have operations logged. (#2566)
- Add the `messaging.url` & `messaging.system` attributes to all appropriate SQS operations in the `go.opentelemetry.io/contrib/instrumentation/github.com/aws/aws-sdk-go-v2/otelaws` package. (#2879)
- Add example use of the metrics signal to `go.opentelemetry.io/contrib/instrumentation/net/http/otelhttp/example`. (#2610)
- [otelgin] Add support for filters to the `go.opentelemetry.io/contrib/instrumentation/github.com/gin-gonic/gin/otelgin` package to provide the way to control which inbound requests are traced. (#2965, #2963)

### Fixed

- Set the status_code span attribute even if the HTTP handler hasn't written anything. (#2822)
- Do not wrap http.NoBody in `go.opentelemetry.io/contrib/instrumentation/net/http/otelhttp`, which fixes handling of that special request body. (#2983)

## [1.11.1/0.36.4/0.5.2]

### Added

- Add trace context propagation support to `instrumentation/github.com/aws/aws-sdk-go-v2/otelaws` (#2856).
- [otelgrpc] Add `WithMeterProvider` function to enable metric and add metric `rpc.server.duration` to otelgrpc instrumentation library. (#2700)

### Changed

- Upgrade dependencies of OpenTelemetry Go to use the new [`v1.11.1`/`v0.33.0` release](https://github.com/open-telemetry/opentelemetry-go/releases/tag/v1.11.1)

## [1.11.0/0.36.3/0.5.1]

### Changed

- Upgrade dependencies of the OpenTelemetry Go Metric SDK to use the new [`v1.11.0`/`v0.32.3` release](https://github.com/open-telemetry/opentelemetry-go/releases/tag/v1.11.0)

## [0.36.2]

### Changed

- Upgrade dependencies of the OpenTelemetry Go Metric SDK to use the new [`v0.32.2` release](https://github.com/open-telemetry/opentelemetry-go/releases/tag/sdk%2Fmetric%2Fv0.32.2)
- Avoid getting a new Tracer for every RPC in `go.opentelemetry.io/contrib/instrumentation/google.golang.org/grpc/otelgrpc`. (#2835)
- Conditionally compute message size for tracing events using proto v2 API rather than legacy v1 API in `go.opentelemetry.io/contrib/instrumentation/google.golang.org/grpc/otelgrpc`. (#2647)

### Deprecated

- The `Inject` function in `go.opentelemetry.io/contrib/instrumentation/google.golang.org/grpc/otelgrpc` is deprecated. (#2838)
- The `Extract` function in `go.opentelemetry.io/contrib/instrumentation/google.golang.org/grpc/otelgrpc` is deprecated. (#2838)

## [0.36.1]

### Changed

- Upgrade dependencies of the OpenTelemetry Go Metric SDK to use the new [`v0.32.1` release](https://github.com/open-telemetry/opentelemetry-go/releases/tag/sdk%2Fmetric%2Fv0.32.1)

### Removed

- Drop support for Go 1.17.
  The project currently only supports Go 1.18 and above. (#2785)

## [0.36.0]

### Changed

- Upgrade dependencies of the OpenTelemetry Go Metric SDK to use the new [`v0.32.0` release](https://github.com/open-telemetry/opentelemetry-go/releases/tag/sdk%2Fmetric%2Fv0.32.0). (#2781, #2756, #2758, #2760, #2762)

## [1.10.0/0.35.0/0.5.0]

### Changed

- Rename the `Typ` field of `"go.opentelemetry.io/contrib/instrumentation/google.golang.org/grpc/otelgrpc".InterceptorInfo` to `Type`. (#2688)
- Use Go 1.19 as the default version for CI testing/linting. (#2675)

### Fixed

- Fix the Jaeger propagator rejecting trace IDs that are both shorter than 128 bits and not exactly 64 bits long (while not being 0).
  Also fix the propagator rejecting span IDs shorter than 64 bits.
  This fixes compatibility with Jaeger clients encoding trace and span IDs as variable-length hex strings, [as required by the Jaeger propagation format](https://www.jaegertracing.io/docs/1.37/client-libraries/#value). (#2731)

## [1.9.0/0.34.0/0.4.0] - 2022-08-02

### Added

- Add gRPC trace `Filter` to the `go.opentelemetry.io/contrib/instrumentation/google.golang.org/grpc/otelgrpc` package to provide the way to filter the traces automatically generated in interceptors. (#2572)
- The `TextMapPropagator` function to `go.opentelemetry.io/contrib/propagators/autoprop`.
  This function is used to return a composite `TextMapPropagator` from registered names (instead of having to specify with an environment variable). (#2593)

### Changed

- Upgraded all `semconv` package use to `v1.12.0`. (#2589)

## [1.8.0/0.33.0] - 2022-07-08

### Added

- The `go.opentelemetry.io/contrib/propagators/autoprop` package to provide configuration of propagators with useful defaults and envar support. (#2258)
- `WithPublicEndpointFn` hook to dynamically detect public HTTP requests and set their trace parent as a link. (#2342)

### Fixed

- Fix the `otelhttp`, `otelgin`, `otelmacaron`, `otelrestful` middlewares
  by using `SpanKindServer` when deciding the `SpanStatus`.
  This makes `4xx` response codes to not be an error anymore. (#2427)

## [1.7.0/0.32.0] - 2022-04-28

### Added

- Consistent probability sampler implementation. (#1379)

### Changed

- Upgraded all `semconv` package use to `v1.10.0`.
  This includes a backwards incompatible change for the `otelgocql` package to conform with the specification [change](https://github.com/open-telemetry/opentelemetry-specification/pull/1973).
  The `db.cassandra.keyspace` attribute is now transmitted as the `db.name` attribute. (#2222)

### Fixed

- Fix the `otelmux` middleware by using `SpanKindServer` when deciding the `SpanStatus`.
  This makes `4xx` response codes to not be an error anymore. (#1973)
- Fixed jaegerremote sampler not behaving properly with per operation strategy set. (#2137)
- Stopped injecting propagation context into response headers in otelhttp. (#2180)
- Fix issue where attributes for DynamoDB were not added because of a string miss match. (#2272)

### Removed

- Drop support for Go 1.16.
  The project currently only supports Go 1.17 and above. (#2314)

## [1.6.0/0.31.0] - 2022-03-28

### Added

- The project is now tested against Go 1.18 (in addition to the existing 1.16 and 1.17) (#1976)

### Changed

- Upgraded all dependencies on stable modules from `go.opentelemetry.io/otel` from v1.5.0 to v1.6.1. (#2134)
- Upgraded all dependencies on metric modules from `go.opentelemetry.io/otel` from v0.27.0 to v0.28.0. (#1977)

### Fixed

- otelhttp: Avoid panic by adding nil check to `wrappedBody.Close` (#2164)

## [1.5.0/0.30.0/0.1.0] - 2022-03-16

### Added

- Added the `go.opentelemetry.io/contrib/samplers/jaegerremote` package.
  This package implements the Jaeger remote sampler for OpenTelemetry Go. (#936)
- DynamoDB spans created with the `go.opentelemetry.io/contrib/instrumentation/github.com/aws/aws-sdk-go-v2/otelaws` package now have the appropriate database attributes added for the operation being performed.
  These attributes are detected automatically, but it is also now possible to provide a custom function to set attributes using `WithAttributeSetter`. (#1582)
- Add resource detector for GCP cloud function. (#1584)
- Add OpenTracing baggage extraction to the OpenTracing propagator in `go.opentelemetry.io/contrib/propagators/ot`. (#1880)

### Fixed

- Fix the `echo` middleware by using `SpanKind.SERVER` when deciding the `SpanStatus`.
  This makes `4xx` response codes to not be an error anymore. (#1848)

### Removed

- The deprecated `go.opentelemetry.io/contrib/exporters/metric/datadog` module is removed. (#1920)
- The deprecated `go.opentelemetry.io/contrib/exporters/metric/dogstatsd` module is removed. (#1920)
- The deprecated `go.opentelemetry.io/contrib/exporters/metric/cortex` module is removed.
  Use the `go.opentelemetry.io/otel/exporters/otlp/otlpmetric` exporter as a replacement to send data to a collector which can then export with its PRW exporter. (#1920)

## [1.4.0/0.29.0] - 2022-02-14

### Added

- Add `WithClientTrace` option to `go.opentelemetry.io/contrib/instrumentation/net/http/otelhttp`. (#875)

### Changed

- All metric instruments from the `go.opentelemetry.io/contrib/instrumentation/runtime` package have been renamed from `runtime.go.*` to `process.runtime.go.*` so as to comply with OpenTelemetry semantic conventions. (#1549)

### Fixed

- Change the `http-server-duration` instrument in `go.opentelemetry.io/contrib/instrumentation/net/http/otelhttp` to record milliseconds instead of microseconds.
  This changes fixes the code to comply with the OpenTelemetry specification. (#1414, #1537)
- Fixed the region reported by the `"go.opentelemetry.io/contrib/detectors/gcp".CloudRun` detector to comply with the OpenTelemetry specification.
  It no longer includes the project scoped region path, instead just the region. (#1546)
- The `"go.opentelemetry.io/contrib/instrumentation/net/http/otelhttp".Transport` type now correctly handles protocol switching responses.
  The returned response body implements the `io.ReadWriteCloser` interface if the underlying one does.
  This ensures that protocol switching requests receive a response body that they can write to. (#1329, #1628)

### Deprecated

- The `go.opentelemetry.io/contrib/exporters/metric/datadog` module is deprecated. (#1639)
- The `go.opentelemetry.io/contrib/exporters/metric/dogstatsd` module is deprecated. (#1639)
- The `go.opentelemetry.io/contrib/exporters/metric/cortex` module is deprecated.
  Use the go.opentelemetry.io/otel/exporters/otlp/otlpmetric exporter as a replacement to send data to a collector which can then export with its PRW exporter. (#1639)

### Removed

- Remove the `MinMaxSumCount` from cortex and datadog exporter. (#1554)
- The `go.opentelemetry.io/contrib/exporters/metric/dogstatsd` exporter no longer support exporting histogram or exact data points. (#1639)
- The `go.opentelemetry.io/contrib/exporters/metric/datadog` exporter no longer support exporting exact data points. (#1639)

## [1.3.0/0.28.0] - 2021-12-10

### ⚠️ Notice ⚠️

We have updated the project minimum supported Go version to 1.16

### Changed

- `otelhttptrace.NewClientTrace` now uses `TracerProvider` from the parent context if one exists and none was set with `WithTracerProvider` (#874)

### Fixed

- The `"go.opentelemetry.io/contrib/detector/aws/ecs".Detector` no longer errors if not running in ECS. (#1428)
- `go.opentelemetry.io/contrib/instrumentation/github.com/gorilla/mux/otelmux`
  does not require instrumented HTTP handlers to call `Write` nor
  `WriteHeader` anymore. (#1443)

## [1.2.0/0.27.0] - 2021-11-15

### Changed

- Update dependency on the `go.opentelemetry.io/otel` project to `v1.2.0`.
- `go.opentelemetry.io/contrib/instrumentation/github.com/aws/aws-lambda-go/otellambda/xrayconfig`
  updated to ensure access to the `TracerProvider`.
  - A `NewTracerProvider()` function is available to construct a recommended
    `TracerProvider` configuration.
  - `AllRecommendedOptions()` has been renamed to `WithRecommendedOptions()`
    and takes a `TracerProvider` as an argument.
  - `EventToCarrier()` and `Propagator()` are now `WithEventToCarrier()` and
    `WithPropagator()` to reflect that they return `Option` implementations.

## [1.1.1/0.26.1] - 2021-11-04

### Changed

- The `Transport`, `Handler`, and HTTP client convenience wrappers in the `go.opentelemetry.io/contrib/instrumentation/net/http/otelhttp` package now use the `TracerProvider` from the parent context if one exists and none was explicitly set when configuring the instrumentation. (#873)
- Semantic conventions now use `go.opentelemetry.io/otel/semconv/v1.7.0"`. (#1385)

## [1.1.0/0.26.0] - 2021-10-28

Update dependency on the `go.opentelemetry.io/otel` project to `v1.1.0`.

### Added

- Add instrumentation for the `github.com/aws/aws-lambda-go` package. (#983)
- Add resource detector for AWS Lambda. (#983)
- Add `WithTracerProvider` option for `otelhttptrace.NewClientTrace`. (#1128)
- Add optional AWS X-Ray configuration module for AWS Lambda Instrumentation. (#984)

### Fixed

- The `go.opentelemetry.io/contrib/propagators/ot` propagator returns the words `true` or `false` for the `ot-tracer-sampled` header instead of numerical `0` and `1`. (#1358)

## [1.0.0/0.25.0] - 2021-10-06

- Resource detectors and propagators (with the exception of `go.
  opentelemetry.io/contrib/propagators/opencensus`) are now stable and
  released at v1.0.0.
- Update dependency on the `go.opentelemetry.io/otel` project to `v1.0.1`.
- Update dependency on `go.opentelemetry.io/otel/metric` to `v0.24.0`.

## [0.24.0] - 2021-09-21

- Update dependency on the `go.opentelemetry.io/otel` project to `v1.0.0`.

## [0.23.0] - 2021-09-08

### Added

- Add `WithoutSubSpans`, `WithRedactedHeaders`, `WithoutHeaders`, and `WithInsecureHeaders` options for `otelhttptrace.NewClientTrace`. (#879)

### Changed

- Split `go.opentelemetry.io/contrib/propagators` module into `b3`, `jaeger`, `ot` modules. (#985)
- `otelmongodb` span attributes, name and span status now conform to specification. (#769)
- Migrated EC2 resource detector support from root module `go.opentelemetry.io/contrib/detectors/aws` to a separate EC2 resource detector module `go.opentelemetry.io/contrib/detectors/aws/ec2` (#1017)
- Add `cloud.provider` and `cloud.platform` to AWS detectors. (#1043)
- `otelhttptrace.NewClientTrace` now redacts known sensitive headers by default. (#879)

### Fixed

- Fix span not marked as error in `otelhttp.Transport` when `RoundTrip` fails with an error. (#950)

## [0.22.0] - 2021-07-26

### Added

- Add the `zpages` span processor. (#894)

### Changed

- The `b3.B3` type has been removed.
  `b3.New()` and `b3.WithInjectEncoding(encoding)` are added to replace it. (#868)

### Fixed

- Fix deadlocks and race conditions in `otelsarama.WrapAsyncProducer`.
  The `messaging.message_id` and `messaging.kafka.partition` attributes are now not set if a message was not processed. (#754) (#755) (#881)
- Fix `otelsarama.WrapAsyncProducer` so that the messages from the `Errors` channel contain the original `Metadata`. (#754)

## [0.21.0] - 2021-06-18

### Fixed

- Dockerfile based examples for `otelgin` and `otelmacaron`. (#767)

### Changed

- Supported minimum version of Go bumped from 1.14 to 1.15. (#787)
- EKS Resource Detector now use the Kubernetes Go client to obtain the ConfigMap. (#813)

### Removed

- Remove service name from `otelmongodb` configuration and span attributes. (#763)

## [0.20.0] - 2021-04-23

### Changed

- The `go.opentelemetry.io/contrib/instrumentation/go.mongodb.org/mongo-driver/mongo/otelmongo` instrumentation now accepts a `WithCommandAttributeDisabled`,
   so the caller can specify whether to opt-out of tracing the mongo command. (#712)
- Upgrade to v0.20.0 of `go.opentelemetry.io/otel`. (#758)
- The B3 and Jaeger propagators now store their debug or deferred state in the context.Context instead of the SpanContext. (#758)

## [0.19.0] - 2021-03-19

### Changed

- Upgrade to v0.19.0 of `go.opentelemetry.io/otel`.
- Fix Span names created in HTTP Instrumentation package to conform with guidelines. (#757)

## [0.18.0] - 2021-03-04

### Fixed

- `otelmemcache` no longer sets span status to OK instead of leaving it unset. (#477)
- Fix goroutine leak in gRPC `StreamClientInterceptor`. (#581)

### Removed

- Remove service name from `otelmemcache` configuration and span attributes. (#477)

## [0.17.0] - 2021-02-15

### Added

- Add `ot-tracer` propagator (#562)

### Changed

- Rename project default branch from `master` to `main`.

### Fixed

- Added failure message for AWS ECS resource detector for better debugging (#568)
- Goroutine leak in gRPC StreamClientInterceptor while streamer returns an error. (#581)

## [0.16.0] - 2021-01-13

### Fixed

- Fix module path for AWS ECS resource detector (#517)

## [0.15.1] - 2020-12-14

### Added

- Add registry link check to `Makefile` and pre-release script. (#446)
- A new AWS X-Ray ID Generator (#459)
- Migrate CircleCI jobs to GitHub Actions (#476)
- Add CodeQL GitHub Action (#506)
- Add gosec workflow to GitHub Actions (#507)

### Fixed

- Fixes the body replacement in otelhttp to not to mutate a nil body. (#484)

## [0.15.0] - 2020-12-11

### Added

- A new Amazon EKS resource detector. (#465)
- A new `gcp.CloudRun` detector for detecting resource from a Cloud Run instance. (#455)

## [0.14.0] - 2020-11-20

### Added

- `otelhttp.{Get,Head,Post,PostForm}` convenience wrappers for their `http` counterparts. (#390)
- The AWS detector now adds the cloud zone, host image ID, host type, and host name to the returned `Resource`. (#410)
- Add Amazon ECS Resource Detector for AWS X-Ray. (#466)
- Add propagator for AWS X-Ray (#462)

### Changed

- Add semantic version to `Tracer` / `Meter` created by instrumentation packages `otelsaram`, `otelrestful`, `otelmongo`, `otelhttp` and `otelhttptrace`. (#412)
- Update instrumentation guidelines about tracer / meter semantic version. (#412)
- Replace internal tracer and meter helpers by helpers from `go.opentelemetry.io/otel`. (#414)
- gRPC instrumentation sets span attribute `rpc.grpc.status_code`. (#453)

## Fixed

- `/detectors/aws` no longer fails if instance metadata is not available (e.g. not running in AWS) (#401)
- The AWS detector now returns a partial resource and an appropriate error if it encounters an error part way through determining a `Resource` identity. (#410)
- The `host` instrumentation unit test has been updated to not depend on the system it runs on. (#426)

## [0.13.0] - 2020-10-09

## Added

- A Jaeger propagator. (#375)

## Changed

- The `go.opentelemetry.io/contrib/instrumentation/google.golang.org/grpc/otelgrpc` package instrumentation no longer accepts a `Tracer` as an argument to the interceptor function.
   Instead, a new `WithTracerProvider` option is added to configure the `TracerProvider` used when creating the `Tracer` for the instrumentation. (#373)
- The `go.opentelemetry.io/contrib/instrumentation/gopkg.in/macaron.v1/otelmacaron` instrumentation now accepts a `TracerProvider` rather than a `Tracer`. (#374)
- Remove `go.opentelemetry.io/otel/sdk` dependency from instrumentation. (#381)
- Use `httpsnoop` in `go.opentelemetry.io/contrib/instrumentation/github.com/gorilla/mux/otelmux` to ensure `http.ResponseWriter` additional interfaces are preserved. (#388)

### Fixed

- The `go.opentelemetry.io/contrib/instrumentation/github.com/labstack/echo/otelecho.Middleware` no longer sends duplicate errors to the global `ErrorHandler`. (#377, #364)
- The import comment in `go.opentelemetry.io/contrib/instrumentation/net/http/otelhttp` is now correctly quoted. (#379)
- The B3 propagator sets the sample bitmask when the sampling decision is `debug`. (#369)

## [0.12.0] - 2020-09-25

### Added

- Benchmark tests for the gRPC instrumentation. (#296)
- Integration testing for the gRPC instrumentation. (#297)
- Allow custom labels to be added to net/http metrics. (#306)
- Added B3 propagator, moving it out of open.telemetry.io/otel repo. (#344)

### Changed

- Unify instrumentation about provider options for `go.mongodb.org/mongo-driver`, `gin-gonic/gin`, `gorilla/mux`,
  `labstack/echo`, `emicklei/go-restful`, `bradfitz/gomemcache`, `Shopify/sarama`, `net/http` and `beego`. (#303)
- Update instrumentation guidelines about uniform provider options. Also, update style guide. (#303)
- Make config struct of instrumentation unexported. (#303)
- Instrumentations have been updated to adhere to the [configuration style guide's](https://github.com/open-telemetry/opentelemetry-go/blob/master/CONTRIBUTING.md#config)
   updated recommendation to use `newConfig()` instead of `configure()`. (#336)
- A new instrumentation naming scheme is implemented to avoid package name conflicts for instrumented packages while still remaining discoverable. (#359)
  - `google.golang.org/grpc` -> `google.golang.org/grpc/otelgrpc`
  - `go.mongodb.org/mongo-driver` -> `go.mongodb.org/mongo-driver/mongo/otelmongo`
  - `net/http` -> `net/http/otelhttp`
  - `net/http/httptrace` -> `net/http/httptrace/otelhttptrace`
  - `github.com/labstack/echo` -> `github.com/labstack/echo/otelecho`
  - `github.com/bradfitz/gomemcache` -> `github.com/bradfitz/gomemcache/memcache/otelmemcache`
  - `github.com/gin-gonic/gin` -> `github.com/gin-gonic/gin/otelgin`
  - `github.com/gocql/gocql` -> `github.com/gocql/gocql/otelgocql`
  - `github.com/emicklei/go-restful` -> `github.com/emicklei/go-restful/otelrestful`
  - `github.com/Shopify/sarama` -> `github.com/Shopify/sarama/otelsarama`
  - `github.com/gorilla/mux` -> `github.com/gorilla/mux/otelmux`
  - `github.com/astaxie/beego` -> `github.com/astaxie/beego/otelbeego`
  - `gopkg.in/macaron.v1` -> `gopkg.in/macaron.v1/otelmacaron`
- Rename `OTelBeegoHandler` to `Handler` in the `go.opentelemetry.io/contrib/instrumentation/github.com/astaxie/beego/otelbeego` package. (#359)
- Replace `WithTracer` with `WithTracerProvider` in the `go.opentelemetry.io/contrib/instrumentation/gopkg.in/macaron.v1/otelmacaron` instrumentation. (#374)

## [0.11.0] - 2020-08-25

### Added

- Top-level `Version()` and `SemVersion()` functions defining the current version of the contrib package. (#225)
- Instrumentation for the `github.com/astaxie/beego` package. (#200)
- Instrumentation for the `github.com/bradfitz/gomemcache` package. (#204)
- Host metrics instrumentation. (#231)
- Cortex histogram and distribution support. (#237)
- Cortex example project. (#238)
- Cortex HTTP authentication. (#246)

### Changed

- Remove service name as a parameter of Sarama instrumentation. (#221)
- Replace `WithTracer` with `WithTracerProvider` in Sarama instrumentation. (#221)
- Switch to use common top-level module `SemVersion()` when creating versioned tracer in `bradfitz/gomemcache`. (#226)
- Use `IntegrationShouldRun` in `gomemcache_test`. (#254)
- Use Go 1.15 for CI builds. (#236)
- Improved configuration for `runtime` instrumentation. (#224)

### Fixed

- Update dependabot configuration to include newly added `bradfitz/gomemcache` package. (#226)
- Correct `runtime` instrumentation name. (#241)

## [0.10.1] - 2020-08-13

### Added

- The `go.opentelemetry.io/contrib/instrumentation/google.golang.org/grpc` module has been added to replace the instrumentation that had previoiusly existed in the `go.opentelemetry.io/otel/instrumentation/grpctrace` package. (#189)
- Instrumentation for the stdlib `net/http` and `net/http/httptrace` packages. (#190)
- Initial Cortex exporter. (#202, #205, #210, #211, #215)

### Fixed

- Bump google.golang.org/grpc from 1.30.0 to 1.31.0. (#166)
- Bump go.mongodb.org/mongo-driver from 1.3.5 to 1.4.0 in /instrumentation/go.mongodb.org/mongo-driver. (#170)
- Bump google.golang.org/grpc in /instrumentation/github.com/gin-gonic/gin. (#173)
- Bump google.golang.org/grpc in /instrumentation/github.com/labstack/echo. (#176)
- Bump google.golang.org/grpc from 1.30.0 to 1.31.0 in /instrumentation/github.com/Shopify/sarama. (#179)
- Bump cloud.google.com/go from 0.61.0 to 0.63.0 in /detectors/gcp. (#181, #199)
- Bump github.com/aws/aws-sdk-go from 1.33.15 to 1.34.1 in /detectors/aws. (#184, #192, #193, #198, #201, #203)
- Bump github.com/golangci/golangci-lint from 1.29.0 to 1.30.0 in /tools. (#186)
- Setup CI to run tests that require external resources (Cassandra and MongoDB). (#191)
- Bump github.com/Shopify/sarama from 1.26.4 to 1.27.0 in /instrumentation/github.com/Shopify/sarama. (#206)

## [0.10.0] - 2020-07-31

This release upgrades its [go.opentelemetry.io/otel](https://github.com/open-telemetry/opentelemetry-go/releases/tag/v0.10.0) dependency to v0.10.0 and includes new instrumentation for popular Kafka and Cassandra clients.

### Added

- A detector that generate resources from GCE instance. (#132)
- A detector that generate resources from AWS instances. (#139)
- Instrumentation for the Kafka client github.com/Shopify/sarama. (#134, #153)
- Links and status message for mock span in the internal testing library. (#134)
- Instrumentation for the Cassandra client github.com/gocql/gocql. (#137)
- A detector that generate resources from GKE clusters. (#154)

### Fixed

- Bump github.com/aws/aws-sdk-go from 1.33.8 to 1.33.15 in /detectors/aws. (#155, #157, #159, #162)
- Bump github.com/golangci/golangci-lint from 1.28.3 to 1.29.0 in /tools. (#146)

## [0.9.0] - 2020-07-20

This release upgrades its [go.opentelemetry.io/otel](https://github.com/open-telemetry/opentelemetry-go/releases/tag/v0.9.0) dependency to v0.9.0.

### Fixed

- Bump github.com/emicklei/go-restful/v3 from 3.0.0 to 3.2.0 in /instrumentation/github.com/emicklei/go-restful. (#133)
- Update dependabot configuration to correctly check all included packages. (#131)
- Update `RELEASING.md` with correct `tag.sh` command. (#130)

## [0.8.0] - 2020-07-10

This release upgrades its [go.opentelemetry.io/otel](https://github.com/open-telemetry/opentelemetry-go/releases/tag/v0.8.0) dependency to v0.8.0, includes minor fixes, and new instrumentation.

### Added

- Create this `CHANGELOG.md`. (#114)
- Add `emicklei/go-restful/v3` trace instrumentation. (#115)

### Changed

- Update `CONTRIBUTING.md` to ask for updates to `CHANGELOG.md` with each pull request. (#114)
- Move all `github.com` package instrumentation under a `github.com` directory. (#118)

### Fixed

- Update README to include information about external instrumentation.
   To start, this includes native instrumentation found in the `go-redis/redis` package. (#117)
- Bump github.com/golangci/golangci-lint from 1.27.0 to 1.28.2 in /tools. (#122, #123, #125)
- Bump go.mongodb.org/mongo-driver from 1.3.4 to 1.3.5 in /instrumentation/go.mongodb.org/mongo-driver. (#124)

## [0.7.0] - 2020-06-29

This release upgrades its [go.opentelemetry.io/otel](https://github.com/open-telemetry/opentelemetry-go/releases/tag/v0.7.0) dependency to v0.7.0.

### Added

- Create `RELEASING.md` instructions. (#101)
- Apply transitive dependabot go.mod updates as part of a new automatic Github workflow. (#94)
- New dependabot integration to automate package upgrades. (#61)
- Add automatic tag generation script for release. (#60)

### Changed

- Upgrade Datadog metrics exporter to include Resource tags. (#46)
- Added output validation to Datadog example. (#96)
- Move Macaron package to match layout guidelines. (#92)
- Update top-level README and instrumentation README. (#92)
- Bump google.golang.org/grpc from 1.29.1 to 1.30.0. (#99)
- Bump github.com/golangci/golangci-lint from 1.21.0 to 1.27.0 in /tools. (#77)
- Bump go.mongodb.org/mongo-driver from 1.3.2 to 1.3.4 in /instrumentation/go.mongodb.org/mongo-driver. (#76)
- Bump github.com/stretchr/testify from 1.5.1 to 1.6.1. (#74)
- Bump gopkg.in/macaron.v1 from 1.3.5 to 1.3.9 in /instrumentation/macaron. (#68)
- Bump github.com/gin-gonic/gin from 1.6.2 to 1.6.3 in /instrumentation/gin-gonic/gin. (#73)
- Bump github.com/DataDog/datadog-go from 3.5.0+incompatible to 3.7.2+incompatible in /exporters/metric/datadog. (#78)
- Replaced `internal/trace/http.go` helpers with `api/standard` helpers from otel-go repo. (#112)

## [0.6.1] - 2020-06-08

First official tagged release of `contrib` repository.

### Added

- `labstack/echo` trace instrumentation (#42)
- `mongodb` trace instrumentation (#26)
- Go Runtime metrics (#9)
- `gorilla/mux` trace instrumentation (#19)
- `gin-gonic` trace instrumentation (#15)
- `macaron` trace instrumentation (#20)
- `dogstatsd` metrics exporter (#10)
- `datadog` metrics exporter (#22)
- Tags to all modules in repository
- Repository folder structure and automated build (#3)

### Changes

- Prefix support for dogstatsd (#34)
- Update Go Runtime package to use batch observer (#44)

[Unreleased]: https://github.com/open-telemetry/opentelemetry-go-contrib/compare/v1.38.0...HEAD
[1.38.0/2.0.0/0.63.0/0.32.0/0.18.0/0.13.0/0.11.0/0.10.0]: https://github.com/open-telemetry/opentelemetry-go-contrib/releases/tag/v1.38.0
[1.37.0/0.62.0/0.31.0/0.17.0/0.12.0/0.10.0/0.9.0]: https://github.com/open-telemetry/opentelemetry-go-contrib/releases/tag/v1.37.0
[1.36.0/0.61.0/0.30.0/0.16.0/0.11.0/0.9.0/0.8.0]: https://github.com/open-telemetry/opentelemetry-go-contrib/releases/tag/v1.36.0
[1.35.0/0.60.0/0.29.0/0.15.0/0.10.0/0.8.0/0.7.0]: https://github.com/open-telemetry/opentelemetry-go-contrib/releases/tag/v1.35.0
[1.34.0/0.59.0/0.28.0/0.14.0/0.9.0/0.7.0/0.6.0]: https://github.com/open-telemetry/opentelemetry-go-contrib/releases/tag/v1.34.0
[1.33.0/0.58.0/0.27.0/0.13.0/0.8.0/0.6.0/0.5.0]: https://github.com/open-telemetry/opentelemetry-go-contrib/releases/tag/v1.33.0
[1.32.0/0.57.0/0.26.0/0.12.0/0.7.0/0.5.0/0.4.0]: https://github.com/open-telemetry/opentelemetry-go-contrib/releases/tag/v1.32.0
[1.31.0/0.56.0/0.25.0/0.11.0/0.6.0/0.4.0/0.3.0]: https://github.com/open-telemetry/opentelemetry-go-contrib/releases/tag/v1.31.0
[1.30.0/0.55.0/0.24.0/0.10.0/0.5.0/0.3.0/0.2.0]: https://github.com/open-telemetry/opentelemetry-go-contrib/releases/tag/v1.30.0
[1.29.0/0.54.0/0.23.0/0.9.0/0.4.0/0.2.0/0.1.0]: https://github.com/open-telemetry/opentelemetry-go-contrib/releases/tag/v1.29.0
[1.28.0/0.53.0/0.22.0/0.8.0/0.3.0/0.1.0]: https://github.com/open-telemetry/opentelemetry-go-contrib/releases/tag/v1.28.0
[1.27.0/0.52.0/0.21.0/0.7.0/0.2.0]: https://github.com/open-telemetry/opentelemetry-go-contrib/releases/tag/v1.27.0
[1.26.0/0.51.0/0.20.0/0.6.0/0.1.0]: https://github.com/open-telemetry/opentelemetry-go-contrib/releases/tag/v1.26.0
[1.25.0/0.50.0/0.19.0/0.5.0/0.0.1]: https://github.com/open-telemetry/opentelemetry-go-contrib/releases/tag/v1.25.0
[1.24.0/0.49.0/0.18.0/0.4.0]: https://github.com/open-telemetry/opentelemetry-go-contrib/releases/tag/v1.24.0
[1.23.0/0.48.0/0.17.0/0.3.0]: https://github.com/open-telemetry/opentelemetry-go-contrib/releases/tag/v1.23.0
[1.22.0/0.47.0/0.16.0/0.2.0]: https://github.com/open-telemetry/opentelemetry-go-contrib/releases/tag/v1.22.0
[1.21.1/0.46.1/0.15.1/0.1.1]: https://github.com/open-telemetry/opentelemetry-go-contrib/releases/tag/v1.21.1
[1.21.0/0.46.0/0.15.0/0.1.0]: https://github.com/open-telemetry/opentelemetry-go-contrib/releases/tag/v1.21.0
[1.20.0/0.45.0/0.14.0]: https://github.com/open-telemetry/opentelemetry-go-contrib/releases/tag/v1.20.0
[1.19.0/0.44.0/0.13.0]: https://github.com/open-telemetry/opentelemetry-go-contrib/releases/tag/v1.19.0
[1.18.0/0.43.0/0.12.0]: https://github.com/open-telemetry/opentelemetry-go-contrib/releases/tag/v1.18.0
[1.17.0/0.42.0/0.11.0]: https://github.com/open-telemetry/opentelemetry-go-contrib/releases/tag/v1.17.0
[1.17.0-rc.1/0.42.0-rc.1/0.11.0-rc.1]: https://github.com/open-telemetry/opentelemetry-go-contrib/releases/tag/v1.17.0-rc.1
[1.16.1/0.41.1/0.10.1]: https://github.com/open-telemetry/opentelemetry-go-contrib/releases/tag/v1.16.1
[1.16.0/0.41.0/0.10.0]: https://github.com/open-telemetry/opentelemetry-go-contrib/releases/tag/v1.16.0
[1.16.0-rc.2/0.41.0-rc.2/0.10.0-rc.2]: https://github.com/open-telemetry/opentelemetry-go-contrib/releases/tag/v1.16.0-rc.2
[1.16.0-rc.1/0.41.0-rc.1/0.10.0-rc.1]: https://github.com/open-telemetry/opentelemetry-go-contrib/releases/tag/v1.16.0-rc.1
[1.15.0/0.40.0/0.9.0]: https://github.com/open-telemetry/opentelemetry-go-contrib/releases/tag/v1.15.0
[1.14.0/0.39.0/0.8.0]: https://github.com/open-telemetry/opentelemetry-go-contrib/releases/tag/v1.14.0
[1.13.0/0.38.0/0.7.0]: https://github.com/open-telemetry/opentelemetry-go-contrib/releases/tag/v1.13.0
[1.12.0/0.37.0/0.6.0]: https://github.com/open-telemetry/opentelemetry-go-contrib/releases/tag/v1.12.0
[1.11.1/0.36.4/0.5.2]: https://github.com/open-telemetry/opentelemetry-go-contrib/releases/tag/v1.11.1
[1.11.0/0.36.3/0.5.1]: https://github.com/open-telemetry/opentelemetry-go-contrib/releases/tag/v1.11.0
[0.36.2]: https://github.com/open-telemetry/opentelemetry-go-contrib/releases/tag/zpages/v0.36.2
[0.36.1]: https://github.com/open-telemetry/opentelemetry-go-contrib/releases/tag/zpages/v0.36.1
[0.36.0]: https://github.com/open-telemetry/opentelemetry-go-contrib/releases/tag/zpages/v0.36.0
[1.10.0/0.35.0/0.5.0]: https://github.com/open-telemetry/opentelemetry-go-contrib/releases/tag/v1.10.0
[1.9.0/0.34.0/0.4.0]: https://github.com/open-telemetry/opentelemetry-go-contrib/releases/tag/v1.9.0
[1.8.0/0.33.0]: https://github.com/open-telemetry/opentelemetry-go-contrib/releases/tag/v1.8.0
[1.7.0/0.32.0]: https://github.com/open-telemetry/opentelemetry-go-contrib/releases/tag/v1.7.0
[1.6.0/0.31.0]: https://github.com/open-telemetry/opentelemetry-go-contrib/releases/tag/v1.6.0
[1.5.0/0.30.0/0.1.0]: https://github.com/open-telemetry/opentelemetry-go-contrib/releases/tag/v1.5.0
[1.4.0/0.29.0]: https://github.com/open-telemetry/opentelemetry-go-contrib/releases/tag/v1.4.0
[1.3.0/0.28.0]: https://github.com/open-telemetry/opentelemetry-go-contrib/releases/tag/v1.3.0
[1.2.0/0.27.0]: https://github.com/open-telemetry/opentelemetry-go-contrib/releases/tag/v1.2.0
[1.1.1/0.26.1]: https://github.com/open-telemetry/opentelemetry-go-contrib/releases/tag/v1.1.1
[1.1.0/0.26.0]: https://github.com/open-telemetry/opentelemetry-go-contrib/releases/tag/v1.1.0
[1.0.0/0.25.0]: https://github.com/open-telemetry/opentelemetry-go-contrib/releases/tag/v1.0.0
[0.24.0]: https://github.com/open-telemetry/opentelemetry-go-contrib/releases/tag/v0.24.0
[0.23.0]: https://github.com/open-telemetry/opentelemetry-go-contrib/releases/tag/v0.23.0
[0.22.0]: https://github.com/open-telemetry/opentelemetry-go-contrib/releases/tag/v0.22.0
[0.21.0]: https://github.com/open-telemetry/opentelemetry-go-contrib/releases/tag/v0.21.0
[0.20.0]: https://github.com/open-telemetry/opentelemetry-go-contrib/releases/tag/v0.20.0
[0.19.0]: https://github.com/open-telemetry/opentelemetry-go-contrib/releases/tag/v0.19.0
[0.18.0]: https://github.com/open-telemetry/opentelemetry-go-contrib/releases/tag/v0.18.0
[0.17.0]: https://github.com/open-telemetry/opentelemetry-go-contrib/releases/tag/v0.17.0
[0.16.0]: https://github.com/open-telemetry/opentelemetry-go-contrib/releases/tag/v0.16.0
[0.15.1]: https://github.com/open-telemetry/opentelemetry-go-contrib/releases/tag/v0.15.1
[0.15.0]: https://github.com/open-telemetry/opentelemetry-go-contrib/releases/tag/v0.15.0
[0.14.0]: https://github.com/open-telemetry/opentelemetry-go-contrib/releases/tag/v0.14.0
[0.13.0]: https://github.com/open-telemetry/opentelemetry-go-contrib/releases/tag/v0.13.0
[0.12.0]: https://github.com/open-telemetry/opentelemetry-go-contrib/releases/tag/v0.12.0
[0.11.0]: https://github.com/open-telemetry/opentelemetry-go-contrib/releases/tag/v0.11.0
[0.10.1]: https://github.com/open-telemetry/opentelemetry-go-contrib/releases/tag/v0.10.1
[0.10.0]: https://github.com/open-telemetry/opentelemetry-go-contrib/releases/tag/v0.10.0
[0.9.0]: https://github.com/open-telemetry/opentelemetry-go-contrib/releases/tag/v0.9.0
[0.8.0]: https://github.com/open-telemetry/opentelemetry-go-contrib/releases/tag/v0.8.0
[0.7.0]: https://github.com/open-telemetry/opentelemetry-go-contrib/releases/tag/v0.7.0
[0.6.1]: https://github.com/open-telemetry/opentelemetry-go-contrib/releases/tag/v0.6.1

<!-- Released section ended -->

[Go 1.25]: https://go.dev/doc/go1.25
[Go 1.24]: https://go.dev/doc/go1.24
[Go 1.23]: https://go.dev/doc/go1.23
[Go 1.22]: https://go.dev/doc/go1.22
[Go 1.21]: https://go.dev/doc/go1.21
[Go 1.20]: https://go.dev/doc/go1.20
[Go 1.19]: https://go.dev/doc/go1.19
[Go 1.18]: https://go.dev/doc/go1.18

[GO-2024-2687]: https://pkg.go.dev/vuln/GO-2024-2687<|MERGE_RESOLUTION|>--- conflicted
+++ resolved
@@ -11,11 +11,8 @@
 ### Added
 
 - `ParseYAML` in `go.opentelemetry.io/contrib/otelconf` now supports environment variables substitution in the format `${[env:]VAR_NAME[:-defaultvalue]}`. (#6215)
-<<<<<<< HEAD
 - WithOnError option for otelecho middleware in `go.opentelemetry.io/contrib/instrumentation/github.com/labstack/echo/otelecho` to specify the behavior when an error occurs. (#4420)
-=======
 - Introduce v1.0.0-rc.2 model in `go.opentelemetry.io/contrib/otelconf`. (#8031)
->>>>>>> 06747382
 
 ### Removed
 

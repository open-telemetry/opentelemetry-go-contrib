--- conflicted
+++ resolved
@@ -20,16 +20,13 @@
 - The `go.opentelemetry.io/contrib/exporters/autoexport` package to provide configuration of trace exporters with useful defaults and environment variable support. (#2753, #4100, #4130, #4132, #4134)
 - `WithRouteTag` in `go.opentelemetry.io/contrib/instrumentation/net/http/otelhttp` adds HTTP route attribute to metrics. (#615)
 - Add `WithSpanOptions` option in `go.opentelemetry.io/contrib/instrumentation/google.golang.org/grpc/otelgrpc`. (#3768)
-<<<<<<< HEAD
+- Add testing support for Go 1.21. (#4233)
 - Add `WithFilter` option to `go.opentelemetry.io/contrib/instrumentation/github.com/gorilla/mux/otelmux`. (#4230)
-=======
-- Add testing support for Go 1.21. (#4233)
 
 ### Changed
 
 - Change interceptors in `go.opentelemetry.io/contrib/instrumentation/google.golang.org/grpc/otelgrpc` to disable `SENT`/`RECEIVED` events.
   Use `WithMessageEvents()` to turn back on. (#3964)
->>>>>>> b1ea1d9a
 
 ### Fixed
 

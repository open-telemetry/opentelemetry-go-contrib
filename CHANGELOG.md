--- conflicted
+++ resolved
@@ -8,18 +8,16 @@
 
 ## [Unreleased]
 
-<<<<<<< HEAD
 ### Fixed
 
 - Fix the `otelmux` middleware by using `SpanKindServer` when deciding the `SpanStatus`.
   This makes `4xx` response codes to not be an error anymore. (#1973)
-=======
+
 ## [1.6.0/0.31.0] - 2022-03-28
 
 ### Added
 
 - The project is now tested against Go 1.18 (in addition to the existing 1.16 and 1.17) (#1976)
->>>>>>> 8cf7954c
 
 ### Changed
 

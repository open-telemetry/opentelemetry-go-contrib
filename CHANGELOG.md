--- conflicted
+++ resolved
@@ -13,21 +13,19 @@
 - Added support for providing `endpoint`, `pollingIntervalMs` and `initialSamplingRate` using environment variable `OTEL_TRACES_SAMPLER_ARG` in `go.opentelemetry.io/contrib/samples/jaegerremote`. (#6310)
 - Added support exporting logs via OTLP over gRPC in `go.opentelemetry.io/contrib/config`. (#6340)
 
-<<<<<<< HEAD
-### Removed
-
-- Removed the redundant handling of panic from the `HTML` function in `go.opentelemetry.io/contrib/instrumentation/github.com/gin-gonic/gin/otelgin`. (#6373)
-=======
 ### Changed
 
 - Record errors instead of setting the `gin.errors` attribute in `go.opentelemetry.io/contrib/instrumentation/github.com/gin-gonic/gin/otelgin`. (#6346)
->>>>>>> dfd6b168
 
 ### Fixed
 
 - Fix broken AWS presigned URLs when using instrumentation in `go.opentelemetry.io/contrib/instrumentation/github.com/aws/aws-sdk-go-v2/otelaws`. (#5975)
 - Fixed the value for configuring the OTLP exporter to use `grpc` instead of `grpc/protobuf` in `go.opentelemetry.io/contrib/config`. (#6338)
 - Allow marshaling types in `go.opentelemetry.io/contrib/config`. (#6347)
+
+### Removed
+
+- Removed the redundant handling of panic from the `HTML` function in `go.opentelemetry.io/contrib/instrumentation/github.com/gin-gonic/gin/otelgin`. (#6373)
 
 <!-- Released section -->
 <!-- Don't change this section unless doing release -->

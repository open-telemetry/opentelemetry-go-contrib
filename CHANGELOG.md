--- conflicted
+++ resolved
@@ -14,11 +14,8 @@
 
 ### Fixed
 
-<<<<<<< HEAD
 - Use `context.Background()` as default context instead of nil in `go.opentelemetry.io/contrib/bridges/otellogr`. (#6527)
-=======
 - Fix error logged by Jaeger remote sampler on empty or unset `OTEL_TRACES_SAMPLER_ARG` environment variable (#6511)
->>>>>>> 96acbc0e
 
 ## [1.33.0/0.58.0/0.27.0/0.13.0/0.8.0/0.6.0/0.5.0] - 2024-12-12
 

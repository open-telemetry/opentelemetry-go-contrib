--- conflicted
+++ resolved
@@ -7,6 +7,10 @@
 This project adheres to [Semantic Versioning](https://semver.org/spec/v2.0.0.html).
 
 ## [Unreleased]
+
+### Added
+
+- Add `ContextWithStartTime` and `StartTimeFromContext` to `go.opentelemetry.io/contrib/instrumentation/net/http/otelhttp`, which allows setting the start time using go context. (#6137)
 
 ### Fixed
 
@@ -25,11 +29,7 @@
 - Move examples from `go.opentelemetry.io/otel` to this repository under `examples` directory. (#6158)
 - Support yaml/json struct tags for generated code in `go.opentelemetry.io/contrib/config`. (#5433)
 - Add support for parsing YAML configuration via `ParseYAML` in `go.opentelemetry.io/contrib/config`. (#5433)
-<<<<<<< HEAD
-- Add `ContextWithStartTime` and `StartTimeFromContext` to `go.opentelemetry.io/contrib/instrumentation/net/http/otelhttp`, which allows setting the start time using go context. (#6137)
-=======
 - Add support for temporality preference configuration in `go.opentelemetry.io/contrib/config`. (#5860)
->>>>>>> 856523b4
 
 ### Changed
 

--- conflicted
+++ resolved
@@ -8,11 +8,10 @@
 
 ## [Unreleased]
 
-<<<<<<< HEAD
 ### Additions
 
 - Create a detector that collects resources from GCE machines. (#132)
-=======
+
 ## [0.9.0] - 2020-07-20
 
 This release upgrades its [go.opentelemetry.io/otel](https://github.com/open-telemetry/opentelemetry-go/releases/tag/v0.9.0) dependency to v0.9.0.
@@ -22,7 +21,7 @@
 - Bump github.com/emicklei/go-restful/v3 from 3.0.0 to 3.2.0 in /instrumentation/github.com/emicklei/go-restful. (#133)
 - Update dependabot configuration to correctly check all included packages. (#131)
 - Update `RELEASING.md` with correct `tag.sh` command. (#130)
->>>>>>> bb438f89
+
 
 ## [0.8.0] - 2020-07-10
 

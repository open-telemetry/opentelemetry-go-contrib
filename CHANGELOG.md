# Changelog

All notable changes to this project will be documented in this file.

The format is based on [Keep a Changelog](https://keepachangelog.com/en/1.0.0/).

This project adheres to [Semantic Versioning](https://semver.org/spec/v2.0.0.html).

## [Unreleased]

<<<<<<< HEAD
### Fixed

- Record all non-failure metrics on transport round trip errors in `go.opentelemetry.io/contrib/instrumentation/net/http/otelhttp` (#7146)
=======
### Added

- Add the `WithPublicEndpoint` and `WithPublicEndpointFn` options to `go.opentelemetry.io/contrib/instrumentation/google.golang.org/grpc/otelgrpc`. (#7407)

### Removed

- The deprecated `StreamServerInterceptor` function from `go.opentelemetry.io/contrib/instrumentation/google.golang.org/grpc/otelgrpc` is removed. (#7362)

### Changed

- `go.opentelemetry.io/contrib/instrumentation/runtime` now produces the new metrics by default. Set `OTEL_GO_X_DEPRECATED_RUNTIME_METRICS=true` environment variable to additionally produce the deprecated metrics. (#7418)
- The semantic conventions have been upgraded from `v1.30.0` to `v1.32.0` in `go.opentelemetry.io/contrib/instrumentation/google.golang.org/grpc/otelgrpc`. (#7361)
- The semantic conventions have been upgraded from `v1.26.0` to `v1.32.0` in `go.opentelemetry.io/contrib/detectors/aws/ec2`. (#7373)
- The semantic conventions have been upgraded from `v1.26.0` to `v1.32.0` in `go.opentelemetry.io/contrib/detectors/aws/eks`. (#7375)
- The semantic conventions have been upgraded from `v1.26.0` to `v1.32.0` in `go.opentelemetry.io/contrib/detectors/aws/ecs`. (#7374)
- The semantic conventions have been upgraded from `v1.26.0` to `v1.32.0` in `go.opentelemetry.io/contrib/detectors/aws/lambda`. (#7376)
- The semantic conventions have been upgraded from `v1.26.0` to `v1.32.0` in `go.opentelemetry.io/contrib/detectors/azure/azurevm`. (#7377)
- The semantic conventions have been upgraded from `v1.26.0` to `v1.32.0` in `go.opentelemetry.io/contrib/bridges/otelslog`. (#7361)
- The semantic conventions have been upgraded from `v1.27.0` to `v1.32.0` in `go.opentelemetry.io/contrib/bridges/otellogr`. (#7387)
- The semantic conventions have been upgraded from `v1.26.0` to `v1.32.0` in `go.opentelemetry.io/contrib/bridges/otelzap`. (#7389)
- The semantic conventions have been upgraded from `v1.26.0` to `v1.32.0` in `go.opentelemetry.io/contrib/detectors/gcp`. (#7378)
- The semantic conventions have been upgraded from `v1.26.0` to `v1.32.0` in `go.opentelemetry.io/contrib/instrumentation/github.com/emicklei/go-restful/otelrestful`. (#7383)
- The semantic conventions have been upgraded from `v1.26.0` to `v1.32.0` in `go.opentelemetry.io/contrib/instrumentation/github.com/gin-gonic/gin/otelgin`. (#7383)
- The semantic conventions have been upgraded from `v1.26.0` to `v1.32.0` in `go.opentelemetry.io/contrib/instrumentation/github.com/gorilla/mux/otelmux`. (#7383)
- The semantic conventions have been upgraded from `v1.26.0` to `v1.32.0` in `go.opentelemetry.io/contrib/instrumentation/net/http/httptrace/otelhttptrace`. (#7383)
- The semantic conventions have been upgraded from `v1.26.0` to `v1.32.0` in `go.opentelemetry.io/contrib/instrumentation/net/http/otelhttp`. (#7383)
- The semantic conventions have been upgraded in `go.opentelemetry.io/contrib/instrumentation/go.mongodb.org/mongo-driver/mongo/otelmongo` to `v1.32.0`. (#7393)
- The semantic conventions have been upgraded in `go.opentelemetry.io/contrib/instrumentation/go.mongodb.org/mongo-driver/v2/mongo/otelmongo` to `v1.32.0`. (#7393)
- The semantic conventions have been upgraded in `go.opentelemetry.io/contrib/instrumentation/github.com/aws/aws-sdk-go-v2/otelaws` to `v1.32.0`. (#7394)
  - The `messaging.system=AmazonSQS` attribute has been corrected to `messaging.system=aws.sqs`.
  - The `net.peer.addr` attribute key has been upgraded to `server.address`.
  - The `http.status_code` attribute key has been upgraded to `http.response.status_code`.
  - The `db.system=dynamodb` attribute has been corrected to `db.system.name=aws.dynamodb`.
  - The deprecated `messaging.operation.type=publish` attribute has been corrected to `messaging.operation.type=send`.
- The semantic conventions have been upgraded from `v1.21.0` to `v1.32.0` in `go.opentelemetry.io/contrib/instrumentation/github.com/aws/aws-lambda-go/otellambda`. (#7400)
- The semantic conventions in `go.opentelemetry.io/contrib/instrumentation/host` have been upgraded to `v1.32.0`. (#7390)
  - The description of `process.cpu.time` is updated to comply with semantic conventions.
  - `process.cpu.time` now uses the `state` attribute instead of `cpu.mode`.
  - The `system.cpu.time` metric is renamed to `cpu.time`.
  - `cpu.time` now uses the `state` attribute instead of `cpu.mode`.
  - `system.memory.usage` now uses the `state` attribute instead of `system.memory.state`.
  - `system.memory.utilization` now uses the `state` attribute instead of `system.memory.state`.
  - The `system.memory.state` attribute (now `state`) value of `available` is now `free` instead.

### Deprecated

- `AttributeCPUTimeUser` in `go.opentelemetry.io/contrib/instrumentation/host` is deprecated.
  Use `go.opentelemetry.io/otel/semconv` instead. (#7390)
- `AttributeCPUTimeSystem` in `go.opentelemetry.io/contrib/instrumentation/host` is deprecated.
  Use `go.opentelemetry.io/otel/semconv` instead. (#7390)
- `AttributeCPUTimeOther` in `go.opentelemetry.io/contrib/instrumentation/host` is deprecated.
  Use `go.opentelemetry.io/otel/semconv` instead. (#7390)
- `AttributeCPUTimeIdle` in `go.opentelemetry.io/contrib/instrumentation/host` is deprecated.
  Use `go.opentelemetry.io/otel/semconv` instead. (#7390)
- `AttributeMemoryAvailable` in `go.opentelemetry.io/contrib/instrumentation/host` is deprecated.
  Use `go.opentelemetry.io/otel/semconv` instead. (#7390)
- `AttributeMemoryUsed` in `go.opentelemetry.io/contrib/instrumentation/host` is deprecated.
  Use `go.opentelemetry.io/otel/semconv` instead. (#7390)
- `AttributeNetworkTransmit` in `go.opentelemetry.io/contrib/instrumentation/host` is deprecated.
  Use `go.opentelemetry.io/otel/semconv` instead. (#7390)
- `AttributeNetworkReceive` in `go.opentelemetry.io/contrib/instrumentation/host` is deprecated.
  Use `go.opentelemetry.io/otel/semconv` instead. (#7390)

### Fixed

- Fix data race when writing log entries with `context.Context` fields in `go.opentelemetry.io/contrib/bridges/otelzap`. (#7368)
- Fix nil pointer dereference when `ClientTracer` did not have a span in `go.opentelemetry.io/contrib/instrumentation/net/http/httptrace/otelhttptrace`. (#7464)
>>>>>>> 46530a23

<!-- Released section -->
<!-- Don't change this section unless doing release -->

## [1.36.0/0.61.0/0.30.0/0.16.0/0.11.0/0.9.0/0.8.0] - 2025-05-21

### Added

- `http.route` attribute to otelhttp server request spans, when `net/http.Request.Pattern` is set in the modules below.  (#6905, #6937)
  - `go.opentelemetry.io/contrib/instrumentation/github.com/emicklei/go-restful/otelrestful`
  - `go.opentelemetry.io/contrib/instrumentation/github.com/gin-gonic/gin/otelgin`
  - `go.opentelemetry.io/contrib/instrumentation/github.com/gorilla/mux/otelmux`
  - `go.opentelemetry.io/contrib/instrumentation/github.com/labstack/echo/otelecho`
  - `go.opentelemetry.io/contrib/instrumentation/net/http/otelhttp`
- Add `WithAttributes` option to set instrumentation scope attributes on the created `log.Logger` in `go.opentelemetry.io/contrib/bridges/otelzap`. (#6962)
- Add `WithAttributes` option to set instrumentation scope attributes on the created `log.Logger` in `go.opentelemetry.io/contrib/bridges/otelslog`. (#6965)
- Add `WithAttributes` option to set instrumentation scope attributes on the created `log.Logger` in `go.opentelemetry.io/contrib/bridges/otellogrus`. (#6966)
- Add `WithAttributes` option to set instrumentation scope attributes on the created `log.Logger` in `go.opentelemetry.io/contrib/bridges/otellogr`. (#6967)
- Add the `WithGinMetricAttributes` option to allow setting dynamic, per-request metric attributes based on `*gin.Context` in `go.opentelemetry.io/contrib/instrumentation/github.com/gin-gonic/gin/otelgin`. (#6932)
- Use Gin's own `ClientIP` method to detect the client's IP, which supports custom proxy headers in `go.opentelemetry.io/contrib/instrumentation/github.com/gin-gonic/gin/otelgin`. (#6095)
- Added test for Fields in `go.opentelemetry.io/contrib/propagators/jaeger`. (#7119)
- Allow configuring samplers in `go.opentelemetry.io/contrib/otelconf`. (#7148)
- Slog log bridge now sets `SeverityText` attribute using source value in `go.opentelemetry.io/contrib/bridges/otelslog`. (#7198)
- Add `http.route` metric attribute in `go.opentelemetry.io/contrib/instrumentation/github.com/gin-gonic/gin/otelgin`. (#7275)
- Add the `WithSpanStartOptions` option to add custom options to new spans `go.opentelemetry.io/contrib/instrumentation/github.com/gin-gonic/gin/otelgin`. (#7261)
- Add instrumentation support for `go.mongodb.org/mongo-driver/v2` in `go.opentelemetry.io/contrib/instrumentation/go.mongodb.org/mongo-driver/v2/mongo/otelmongo`. (#6539)
- Rerun the span name formatter after the request ran if a `req.Pattern` is set, so the span name can include it in `go.opentelemetry.io/contrib/instrumentation/net/http/otelhttp`. (#7192)

### Changed

- Jaeger remote sampler's probabilistic strategy now uses the same sampling algorithm as `trace.TraceIDRatioBased` in `go.opentelemetry.io/contrib/samplers/jaegerremote`. (#6892)
- Switched the default for `OTEL_SEMCONV_STABILITY_OPT_IN` to emit the v1.26.0 semantic conventions by default in the following modules.
  - `go.opentelemetry.io/contrib/instrumentation/github.com/emicklei/go-restful/otelrestful`
  - `go.opentelemetry.io/contrib/instrumentation/github.com/gin-gonic/gin/otelgin`
  - `go.opentelemetry.io/contrib/instrumentation/github.com/gorilla/mux/otelmux`
  - `go.opentelemetry.io/contrib/instrumentation/github.com/labstack/echo/otelecho`
  - `go.opentelemetry.io/contrib/instrumentation/net/http/httptrace/otelhttptrace`
  - `go.opentelemetry.io/contrib/instrumentation/net/http/otelhttp`
  The `OTEL_SEMCONV_STABILITY_OPT_IN=http/dup` environment variable can be still used to emit both the v1.20.0 and v1.26.0 semantic conventions.
  It is however impossible to emit only the 1.20.0 semantic conventions, as the next release will drop support for that environment variable. (#6899)
- Improve performance by reducing allocations for http request when using `OTEL_SEMCONV_STABILITY_OPT_IN=http/dup` in the modules below. (#7180)
  - `go.opentelemetry.io/contrib/instrumentation/github.com/emicklei/go-restful/otelrestful`
  - `go.opentelemetry.io/contrib/instrumentation/github.com/gin-gonic/gin/otelgin`
  - `go.opentelemetry.io/contrib/instrumentation/github.com/gorilla/mux/otelmux`
  - `go.opentelemetry.io/contrib/instrumentation/github.com/labstack/echo/otelecho`
  - `go.opentelemetry.io/contrib/instrumentation/net/http/httptrace/otelhttptrace`
  - `go.opentelemetry.io/contrib/instrumentation/net/http/otelhttp`

- Update the Jaeger remote sampler to use "github.com/jaegertracing/jaeger-idl/proto-gen/api_v2" in  `go.opentelemetry.io/contrib/samplers/jaegerremote`. (#7061)
- Improve performance by reducing allocations in the gRPC stats handler in `go.opentelemetry.io/contrib/instrumentation/google.golang.org/grpc/otelgrpc`. (#7186)
- Update `http.route` attribute to support `request.Pattern` in `go.opentelemetry.io/contrib/instrumentation/github.com/gorilla/mux/otelmux`. (#7108)
- Change the default span name to be `GET /path` so it complies with the HTTP semantic conventions in `go.opentelemetry.io/contrib/instrumentation/github.com/gin-gonic/gin/otelgin`. (#6381)
- Set `url.scheme` attribute to the request URL.Scheme when possible for HTTP client metrics in `go.opentelemetry.io/contrib/instrumentation/net/http/otelhttp`. (#6938)
- The semantic conventions have been upgraded from `v1.17.0` to `v1.30.0` in `go.opentelemetry.io/contrib/instrumentation/google.golang.org/grpc/otelgrpc`. (#7270)
  - All `net.peer.*` and `net.host.*` attributes are now set to correct `server.*` attributes.
  - No `net.socket.*` attributes are set.
- Only sample spans when `Sampled=1` in `go.opentelemetry.io/contrib/propagators/aws/xray`. (#7318)

### Fixed

- Record request duration in seconds rather than milliseconds for semconv v1.26.0, per [the specifications](https://github.com/open-telemetry/semantic-conventions/blob/6533b8a39e03e6925e080d5ca39234035cf87e70/docs/non-normative/http-migration.md#http-client-duration-metric) in the following packages. (#6942)
  - `go.opentelemetry.io/contrib/instrumentation/github.com/emicklei/go-restful/otelrestful`
  - `go.opentelemetry.io/contrib/instrumentation/github.com/gin-gonic/gin/otelgin`
  - `go.opentelemetry.io/contrib/instrumentation/github.com/gorilla/mux/otelmux`
  - `go.opentelemetry.io/contrib/instrumentation/github.com/labstack/echo/otelecho`
  - `go.opentelemetry.io/contrib/instrumentation/net/http/httptrace/otelhttptrace`
  - `go.opentelemetry.io/contrib/instrumentation/net/http/otelhttp`
- Cleaned up indentations under `Unreleased/Fixed` of `./CHANGELOG.md`. (#7163)
- Removed a duplicate instance of the `Changed` subheader under `1.18.0/0.43.0/0.12.0` in `./CHANGELOG.md`. (#7163)
- Check for TLS related options to be set before creating TLS config `go.opentelemetry.io/contrib/otelconf`. (#6984)
- Fixed handling of the `OTEL_SEMCONV_STABILITY_OPT_IN` environment variable in `go.opentelemetry.io/contrib/instrumentation/github.com/gin-gonic/gin/otelgin`. (#7215)
- Support mixed categories for `OTEL_SEMCONV_STABILITY_OPT_IN` opt-in in the following packages. (#7246)
  - `go.opentelemetry.io/contrib/instrumentation/github.com/emicklei/go-restful/otelrestful`.
  - `go.opentelemetry.io/contrib/instrumentation/gin-gonic/gin/otelgin`.
  - `go.opentelemetry.io/contrib/instrumentation/gorilla/mux/otelmux`.
  - `go.opentelemetry.io/contrib/instrumentation/go.mongodb.org/mongo-driver/mongo/otelmongo`.
  - `go.opentelemetry.io/contrib/instrumentation/net/http/httptrace/otelhttptrace`.
  - `go.opentelemetry.io/contrib/instrumentation/net/http/otelhttp`.

### Removed

- Drop support for [Go 1.22]. (#6853)
- The deprecated `go.opentelemetry.io/contrib/config` package is removed, use `go.opentelemetry.io/contrib/otelconf` instead. (#6894)
- The deprecated `SemVersion` function is removed in `go.opentelemetry.io/contrib/instrumentation/github.com/aws/aws-lambda-go/otellambda`, use `Version` function instead. (#7058)
- The deprecated `SemVersion` function in `go.opentelemetry.io/contrib/samplers/probability/consistent` is removed, use `Version` instead. (#7072)
- The deprecated `SemVersion` function is removed in `go.opentelemetry.io/contrib/instrumentation/github.com/aws/aws-sdk-go-v2/otelaws/test` package, use `Version` instead. (#7077)
- The deprecated `SemVersion` function is removed in `go.opentelemetry.io/contrib/instrumentation/github.com/gorilla/mux/otelmux`, use `Version` function instead. (#7084)
- The deprecated `SemVersion` function is removed in `go.opentelemetry.io/contrib/instrumentation/github.com/gin-gonic/gin/otelgin`, use `Version` function instead. (#7085)
- The deprecated `SemVersion` function is removed in `go.opentelemetry.io/contrib/instrumentation/go.mongodb.org/mongo-driver/mongo/otelmongo/test`, use `Version` function instead. (#7142)
- The deprecated `SemVersion` function is removed in `go.opentelemetry.io/contrib/instrumentation/github.com/gorilla/mux/otelmux/test`, use `Version` function instead. (#7086)
- The deprecated `SemVersion` function is removed in `go.opentelemetry.io/contrib/instrumentation/go.mongodb.org/mongo-driver/mongo/otelmongo`, use `Version` function instead. (#7140)
- The deprecated `SemVersion` function is removed in `go.opentelemetry.io/contrib/instrumentation/github.com/gin-gonic/gin/otelgin/test`, use `Version` function instead. (#7087)
- The deprecated `SemVersion` function is removed in `go.opentelemetry.io/contrib/instrumentation/github.com/labstack/echo/otelecho`, use `Version` function instead. (#7089)
- The deprecated `SemVersion` function is removed in `go.opentelemetry.io/contrib/instrumentation/github.com/labstack/echo/otelecho/test`, use `Version` function instead. (#7090)
- The deprecated `SemVersion` function is removed in `go.opentelemetry.io/contrib/instrumentation/github.com/emicklei/go-restful/otelrestful`, use `Version` function instead. (#7091)
- The deprecated `SemVersion` function is removed in `go.opentelemetry.io/contrib/instrumentation/github.com/emicklei/go-restful/otelrestful/test`, use `Version` function instead. (#7092)
- The deprecated `UnaryServerInterceptor` in `go.opentelemetry.io/contrib/instrumentation/google.golang.org/grpc/otelgrpc` is removed, use `NewServerHandler` instead. (#7115)
- The deprecated `DynamoDBAttributeSetter` function is removed `opentelemetry-go-contrib/instrumentation/github.com/aws/aws-sdk-go-v2/otelaws/dynamodbattributes.go` , use `Version` function instead.(#7128)
- The deprecated `SNSAttributeSetter` function is removed in `go.opentelemetry.io/contrib/instrumentation/github.com/aws/aws-sdk-go-v2/otelaws`, use `SNSAttributeBuilder` function instead. (#7136)
- The deprecated `AttributeSetter` function is removed in `go.opentelemetry.io/contrib/instrumentation/github.com/aws/aws-sdk-go-v2/otelaws`, use the `AttributeBuilder` function instead. (#7137)
- The deprecated `SemVersion` function is removed in `go.opentelemetry.io/contrib/zpages`, use `Version` function instead. (#7147)
- The deprecated `SemVersion` function is removed in `go.opentelemetry.io/contrib/samplers/jaegerremote`, use `Version` function instead. (#7147)
- The deprecated `SemVersion` function is removed in `go.opentelemetry.io/contrib/propagators/opencensus`, use `Version` function instead. (#7147)
- The deprecated `SemVersion` function is removed in `go.opentelemetry.io/contrib/instrumentation/runtime`, use `Version` function instead. (#7147)
- The deprecated `SemVersion` function is removed in `go.opentelemetry.io/contrib/instrumentation/github.com/aws/aws-sdk-go-v2/otelaws`, use `Version` function instead. (#7154)
- The deprecated `DefaultAttributeSetter` in `go.opentelemetry.io/contrib/instrumentation/github.com/aws/aws-sdk-go-v2/otelaws` is removed, use the `DefaultAttributeBuilder` function instead. (#7127)
- The deprecated `UnaryClientInterceptor` function is removed in `go.opentelemetry.io/contrib/instrumentation/google.golang.org/grpc/otelgrpc` use `NewClientHandler` function instead. (#7125)
- The deprecated `SemVersion` function is removed in `go.opentelemetry.io/contrib/instrumentation/net/http/otelhttp`, use `Version` function instead. (#7167)
- The deprecated `SemVersion` function is removed in `go.opentelemetry.io/contrib/instrumentation/net/http/httptrace/otelhttptrace`, use `Version` function instead. (#7144)
- The deprecated `SemVersion` function is removed in `go.opentelemetry.io/contrib/instrumentation/net/http/httptrace/otelhttptrace/test`, use `Version` function instead. (#7144)
- The deprecated `go.opentelemetry.io/contrib/instrumentation/google.golang.org/grpc/otelgrpc/filters/interceptor` package is removed, use `go.opentelemetry.io/contrib/instrumentation/google.golang.org/grpc/otelgrpc/filters` instead. (#7110)
- The deprecated `SemVersion` function is removed in `go.opentelemetry.io/contrib/instrumentation/google.golang.org/grpc/otelgrpc`, use `Version` function instead. (#7143)
- The deprecated `SemVersion` function is removed in `go.opentelemetry.io/contrib/instrumentation/google.golang.org/grpc/otelgrpc/test`, use `Version` function instead. (#7143)
- The deprecated `SQSAttributeSetter` function is removed in `go.opentelemetry.io/contrib/instrumentation/github.com/aws/aws-sdk-go-v2/otelaws` package, use `SQSAttributeBuilder` instead. (#7145)
- The deprecated `SemVersion` function is removed in `go.opentelemetry.io/contrib/instrumentation/host` package, use `Version` instead. (#7203)
- The `GRPCStatusCodeKey` constant from `go.opentelemetry.io/contrib/instrumentation/google.golang.org/grpc/otelgrpc` is removed.
  Use `semconv.RPCGRPCStatusCodeKey` from `go.opentelemetry.io/otel/semconv/*` instead. (#7270)

## [1.35.0/0.60.0/0.29.0/0.15.0/0.10.0/0.8.0/0.7.0] - 2025-03-05

This release is the last to support [Go 1.22].
The next release will require at least [Go 1.23].

> [!WARNING]
> This is the last version to use Semantic Conventions v1.20.0 for HTTP libraries
by default. The next version (0.61.0) will default to v1.26.0, and the
following one (0.62.0) will drop support for Semantic Conventions v1.20.0
>
> You can switch to the new Semantic Conventions right now by setting the
`OTEL_SEMCONV_STABILITY_OPT_IN=http/dup` environment variable in your
application.
>
> See also the [HTTP semantic conventions stability
migration](https://github.com/open-telemetry/semantic-conventions/blob/main/docs/non-normative/http-migration.md)

### Added

- Add support for configuring `ClientCertificate` and `ClientKey` field for OTLP exporters in `go.opentelemetry.io/contrib/config`. (#6378)
- Add `WithAttributeBuilder`, `AttributeBuilder`, `DefaultAttributeBuilder`, `DynamoDBAttributeBuilder`, `SNSAttributeBuilder` to support adding attributes based on SDK input and output in `go.opentelemetry.io/contrib/instrumentation/github.com/aws/aws-sdk-go-v2/otelaws`. (#6543)
- Support for the `OTEL_SEMCONV_STABILITY_OPT_IN=http/dup` environment variable in `go.opentelemetry.io/contrib/instrumentation/github.com/gorilla/mux/otelmux` to emit attributes for both the v1.20.0 and v1.26.0 semantic conventions. (#6652)
- Added the `WithMeterProvider` option to allow passing a custom meter provider to `go.opentelemetry.io/contrib/instrumentation/github.com/gorilla/mux/otelmux`. (#6648)
- Added the `WithMetricAttributesFn` option to allow setting dynamic, per-request metric attributes in `go.opentelemetry.io/contrib/instrumentation/github.com/gorilla/mux/otelmux`. (#6648)
- Added metrics support, and emit all stable metrics from the [Semantic Conventions](https://github.com/open-telemetry/semantic-conventions/blob/main/docs/http/http-metrics.md) in `go.opentelemetry.io/contrib/instrumentation/github.com/gorilla/mux/otelmux`. (#6648)
- Add support for configuring `Insecure` field for OTLP exporters in `go.opentelemetry.io/contrib/config`. (#6658)
- Support for the `OTEL_SEMCONV_STABILITY_OPT_IN=http/dup` environment variable in `instrumentation/net/http/httptrace/otelhttptrace` to emit attributes for both the v1.20.0 and v1.26.0 semantic conventions. (#6720)
- Support for the `OTEL_SEMCONV_STABILITY_OPT_IN=http/dup` environment variable in `instrumentation/github.com/emicklei/go-restful/otelrestful` to emit attributes for both the v1.20.0 and v1.26.0 semantic conventions. (#6710)
- Added metrics support, and emit all stable metrics from the [Semantic Conventions](https://github.com/open-telemetry/semantic-conventions/blob/main/docs/http/http-metrics.md) in `go.opentelemetry.io/contrib/instrumentation/github.com/gin-gonic/gin/otelgin`. (#6747)
- Support for the `OTEL_SEMCONV_STABILITY_OPT_IN=http/dup` environment variable in `go.opentelemetry.io/contrib/instrumentation/github.com/gin-gonic/gin/otelgin` to emit attributes for both the v1.20.0 and v1.26.0 semantic conventions. (#6778)
- Support `OTEL_SEMCONV_STABILITY_OPT_IN` to emit telemetry following both `go.opentelemetry.io/otel/semconv/v1.21.0` (default) and `go.opentelemetry.io/otel/semconv/v1.26.0` (opt-in) in `go.opentelemetry.io/contrib/instrumentation/go.mongodb.org/mongo-driver/mongo/otelmongo` per the [Database semantic convention stability migration guide](https://github.com/open-telemetry/semantic-conventions/blob/cb11bb9bac24f4b0e95ad0f61ce01813d8ceada8/docs/non-normative/db-migration.md#database-semantic-convention-stability-migration-guide). (#6172)
- Support [Go 1.24]. (#6765)
- Add support for configuring `HeadersList` field for OTLP exporters in `go.opentelemetry.io/contrib/config`. (#6657)
- Add `go.opentelemetry.io/contrib/otelconf` module which is a replacement for `go.opentelemetry.io/contrib/config`. (#6796)
- Added `WithFallbackLogExporter` to allow setting a fallback log exporter when `OTEL_LOGS_EXPORTER` is unset in `go.opentelemetry.io/contrib/exporters/autoexport`. (#6844)

### Changed

- Add custom attribute to the span after execution of the SDK rather than before in `go.opentelemetry.io/contrib/instrumentation/github.com/aws/aws-sdk-go-v2/otelaws`. (#6543)
- The `code.function` attribute emitted by `go.opentelemetry.io/contrib/bridges/otelslog` now stores the package path-qualified function name instead of just the function name.
  The `code.namespace` attribute is no longer added. (#6870)
- The `code.function` attribute emitted by `go.opentelemetry.io/contrib/bridges/otelzap` now stores the package path-qualified function name instead of just the function name.
  The `code.namespace` attribute is no longer added. (#6870)
- Improve performance by reducing allocations for common request protocols in the modules below. (#6845)
  - `go.opentelemetry.io/contrib/instrumentation/github.com/emicklei/go-restful/otelrestful`
  - `go.opentelemetry.io/contrib/instrumentation/github.com/gin-gonic/gin/otelgin`
  - `go.opentelemetry.io/contrib/instrumentation/github.com/gorilla/mux/otelmux`
  - `go.opentelemetry.io/contrib/instrumentation/github.com/labstack/echo/otelecho`
  - `go.opentelemetry.io/contrib/instrumentation/net/http/httptrace/otelhttptrace`
  - `go.opentelemetry.io/contrib/instrumentation/net/http/otelhttp`

### Deprecated

- Deprecate `WithAttributeSetter`, `AttributeSetter`, `DefaultAttributeSetter`, `DynamoDBAttributeSetter`, `SNSAttributeSetter` in favor of `WithAttributeBuilder`, `AttributeBuilder`, `DefaultAttributeBuilder`, `DynamoDBAttributeBuilder`, `SNSAttributeBuilder` in `go.opentelemetry.io/contrib/instrumentation/github.com/aws/aws-sdk-go-v2/otelaws`. (#6543)
- Deprecate `go.opentelemetry.io/contrib/config` module in favor of `go.opentelemetry.io/contrib/otelconf`. This is the last release of this module. (#6796)

### Fixed

- Use `context.Background()` as default context instead of nil in `go.opentelemetry.io/contrib/bridges/otellogr`. (#6527)
- Convert Prometheus histogram buckets to non-cumulative otel histogram buckets in `go.opentelemetry.io/contrib/bridges/prometheus`. (#6685)
- Don't start spans that never end for filtered out gRPC stats handler in `go.opentelemetry.io/contrib/instrumentation/google.golang.org/grpc/otelgrpc`. (#6695)
- Fix a possible nil dereference panic in `NewSDK` of `go.opentelemetry.io/contrib/config/v0.3.0`. (#6752)
- Fix prometheus endpoint with an IPv6 address in `go.opentelemetry.io/contrib/config`. (#6815)

## [1.34.0/0.59.0/0.28.0/0.14.0/0.9.0/0.7.0/0.6.0] - 2025-01-17

### Added

- Generate server metrics with semantic conventions `v1.26.0` in `go.opentelemetry.io/contrib/instrumentation/net/http/otelhttp` when `OTEL_SEMCONV_STABILITY_OPT_IN` is set to `http/dup`. (#6411)
- Generate client metrics with semantic conventions `v1.26.0` in `go.opentelemetry.io/contrib/instrumentation/net/http/otelhttp` when `OTEL_SEMCONV_STABILITY_OPT_IN` is set to `http/dup`. (#6607)

### Fixed

- Fix error logged by Jaeger remote sampler on empty or unset `OTEL_TRACES_SAMPLER_ARG` environment variable (#6511)
- Relax minimum Go version to 1.22.0 in various modules. (#6595)
- `NewSDK` handles empty `OpenTelemetryConfiguration.Resource` properly in `go.opentelemetry.io/contrib/config/v0.3.0`. (#6606)
- Fix a possible nil dereference panic in `NewSDK` of `go.opentelemetry.io/contrib/config/v0.3.0`. (#6606)

## [1.33.0/0.58.0/0.27.0/0.13.0/0.8.0/0.6.0/0.5.0] - 2024-12-12

### Added

- Added support for providing `endpoint`, `pollingIntervalMs` and `initialSamplingRate` using environment variable `OTEL_TRACES_SAMPLER_ARG` in `go.opentelemetry.io/contrib/samples/jaegerremote`. (#6310)
- Added support exporting logs via OTLP over gRPC in `go.opentelemetry.io/contrib/config`. (#6340)
- The `go.opentelemetry.io/contrib/bridges/otellogr` module.
  This module provides an OpenTelemetry logging bridge for `github.com/go-logr/logr`. (#6386)
- Added SNS instrumentation in `go.opentelemetry.io/contrib/instrumentation/github.com/aws/aws-sdk-go-v2/otelaws`. (#6388)
- Use a `sync.Pool` for metric options in `go.opentelemetry.io/contrib/instrumentation/net/http/otelhttp`. (#6394)
- Added support for configuring `Certificate` field when configuring OTLP exporters in `go.opentelemetry.io/contrib/config`. (#6376)
- Added support for the `WithMetricAttributesFn` option to middlewares in `go.opentelemetry.io/contrib/instrumentation/net/http/otelhttp`. (#6542)

### Changed

- Change the span name to be `GET /path` so it complies with the OTel HTTP semantic conventions in `go.opentelemetry.io/contrib/instrumentation/github.com/labstack/echo/otelecho`. (#6365)
- Record errors instead of setting the `gin.errors` attribute in `go.opentelemetry.io/contrib/instrumentation/github.com/gin-gonic/gin/otelgin`. (#6346)
- The `go.opentelemetry.io/contrib/config` now supports multiple schemas in subdirectories (i.e. `go.opentelemetry.io/contrib/config/v0.3.0`) for easier migration. (#6412)

### Fixed

- Fix broken AWS presigned URLs when using instrumentation in `go.opentelemetry.io/contrib/instrumentation/github.com/aws/aws-sdk-go-v2/otelaws`. (#5975)
- Fixed the value for configuring the OTLP exporter to use `grpc` instead of `grpc/protobuf` in `go.opentelemetry.io/contrib/config`. (#6338)
- Allow marshaling types in `go.opentelemetry.io/contrib/config`. (#6347)
- Removed the redundant handling of panic from the `HTML` function in `go.opentelemetry.io/contrib/instrumentation/github.com/gin-gonic/gin/otelgin`. (#6373)
- The `code.function` attribute emitted by `go.opentelemetry.io/contrib/bridges/otelslog` now stores just the function name instead the package path-qualified function name.
  The `code.namespace` attribute now stores the package path. (#6415)
- The `code.function` attribute emitted by `go.opentelemetry.io/contrib/bridges/otelzap` now stores just the function name instead the package path-qualified function name.
  The `code.namespace` attribute now stores the package path. (#6423)
- Return an error for `nil` values when unmarshaling `NameStringValuePair` in `go.opentelemetry.io/contrib/config`. (#6425)

## [1.32.0/0.57.0/0.26.0/0.12.0/0.7.0/0.5.0/0.4.0] - 2024-11-08

### Added

- Add the `WithSource` option to the `go.opentelemetry.io/contrib/bridges/otelslog` log bridge to set the `code.*` attributes in the log record that includes the source location where the record was emitted. (#6253)
- Add `ContextWithStartTime` and `StartTimeFromContext` to `go.opentelemetry.io/contrib/instrumentation/net/http/otelhttp`, which allows setting the start time using go context. (#6137)
- Set the `code.*` attributes in `go.opentelemetry.io/contrib/bridges/otelzap` if the `zap.Logger` was created with the `AddCaller` or `AddStacktrace` option. (#6268)
- Add a `LogProcessor` to `go.opentelemetry.io/contrib/processors/baggagecopy` to copy baggage members to log records. (#6277)
  - Use `baggagecopy.NewLogProcessor` when configuring a Log Provider.
    - `NewLogProcessor` accepts a `Filter` function type that selects which baggage members are added to the log record.

### Changed

- Transform raw (`slog.KindAny`) attribute values to matching `log.Value` types.
  For example, `[]string{"foo", "bar"}` attribute value is now transformed to `log.SliceValue(log.StringValue("foo"), log.StringValue("bar"))` instead of `log.String("[foo bar"])`. (#6254)
- Upgrade `go.opentelemetry.io/otel/semconv/v1.17.0` to `go.opentelemetry.io/otel/semconv/v1.21.0` in `go.opentelemetry.io/contrib/instrumentation/go.mongodb.org/mongo-driver/mongo/otelmongo`. (#6272)
- Resource doesn't merge with defaults if a valid resource is configured in `go.opentelemetry.io/contrib/config`. (#6289)

### Fixed

- Transform nil attribute values to `log.Value` zero value instead of panicking in `go.opentelemetry.io/contrib/bridges/otellogrus`. (#6237)
- Transform nil attribute values to `log.Value` zero value instead of panicking in `go.opentelemetry.io/contrib/bridges/otelzap`. (#6237)
- Transform nil attribute values to `log.Value` zero value instead of `log.StringValue("<nil>")` in `go.opentelemetry.io/contrib/bridges/otelslog`. (#6246)
- Fix `NewClientHandler` so that `rpc.client.request.*` metrics measure requests instead of responses and `rpc.client.responses.*` metrics measure responses instead of requests in `go.opentelemetry.io/contrib/instrumentation/google.golang.org/grpc/otelgrpc`. (#6250)
- Fix issue in `go.opentelemetry.io/contrib/config` causing `otelprom.WithResourceAsConstantLabels` configuration to not be respected. (#6260)
- `otel.Handle` is no longer called on a successful shutdown of the Prometheus exporter in `go.opentelemetry.io/contrib/config`. (#6299)

## [1.31.0/0.56.0/0.25.0/0.11.0/0.6.0/0.4.0/0.3.0] - 2024-10-14

### Added

- The `Severitier` and `SeverityVar` types are added to `go.opentelemetry.io/contrib/processors/minsev` allowing dynamic configuration of the severity used by the `LogProcessor`. (#6116)
- Move examples from `go.opentelemetry.io/otel` to this repository under `examples` directory. (#6158)
- Support yaml/json struct tags for generated code in `go.opentelemetry.io/contrib/config`. (#5433)
- Add support for parsing YAML configuration via `ParseYAML` in `go.opentelemetry.io/contrib/config`. (#5433)
- Add support for temporality preference configuration in `go.opentelemetry.io/contrib/config`. (#5860)

### Changed

- The function signature of `NewLogProcessor` in `go.opentelemetry.io/contrib/processors/minsev` has changed to accept the added `Severitier` interface instead of a `log.Severity`. (#6116)
- Updated `go.opentelemetry.io/contrib/config` to use the [v0.3.0](https://github.com/open-telemetry/opentelemetry-configuration/releases/tag/v0.3.0) release of schema which includes backwards incompatible changes. (#6126)
- `NewSDK` in `go.opentelemetry.io/contrib/config` now returns a no-op SDK if `disabled` is set to `true`. (#6185)
- The deprecated `go.opentelemetry.io/contrib/instrumentation/github.com/labstack/echo/otelecho` package has found a Code Owner.
  The package is no longer deprecated. (#6207)

### Fixed

- Possible nil dereference panic in `go.opentelemetry.io/contrib/instrumentation/net/http/httptrace/otelhttptrace`. (#5965)
- `logrus.Level` transformed to appropriate `log.Severity` in `go.opentelemetry.io/contrib/bridges/otellogrus`. (#6191)

### Removed

- The `Minimum` field of the `LogProcessor` in `go.opentelemetry.io/contrib/processors/minsev` is removed.
  Use `NewLogProcessor` to configure this setting. (#6116)
- The deprecated `go.opentelemetry.io/contrib/instrumentation/gopkg.in/macaron.v1/otelmacaron` package is removed. (#6186)
- The deprecated `go.opentelemetry.io/contrib/samplers/aws/xray` package is removed. (#6187)

## [1.30.0/0.55.0/0.24.0/0.10.0/0.5.0/0.3.0/0.2.0] - 2024-09-10

### Added

- Add `NewProducer` to `go.opentelemetry.io/contrib/instrumentation/runtime`, which allows collecting the `go.schedule.duration` histogram metric from the Go runtime. (#5991)
- Add gRPC protocol support for OTLP log exporter in `go.opentelemetry.io/contrib/exporters/autoexport`. (#6083)

### Removed

- Drop support for [Go 1.21]. (#6046, #6047)

### Fixed

- Superfluous call to `WriteHeader` when flushing after setting a status code in `go.opentelemetry.io/contrib/instrumentation/net/http/otelhttp`. (#6074)
- Superfluous call to `WriteHeader` when writing the response body after setting a status code in `go.opentelemetry.io/contrib/instrumentation/net/http/otelhttp`. (#6055)

## [1.29.0/0.54.0/0.23.0/0.9.0/0.4.0/0.2.0/0.1.0] - 2024-08-23

This release is the last to support [Go 1.21].
The next release will require at least [Go 1.22].

### Added

- Add the `WithSpanAttributes` and `WithMetricAttributes` methods to set custom attributes to the stats handler in `go.opentelemetry.io/contrib/instrumentation/google.golang.org/grpc/otelgrpc`. (#5133)
- The `go.opentelemetry.io/contrib/bridges/otelzap` module.
  This module provides an OpenTelemetry logging bridge for `go.uber.org/zap`. (#5191)
- Support for the `OTEL_SEMCONV_STABILITY_OPT_IN=http/dup` environment variable in `go.opentelemetry.io/contrib/instrumentation/net/http/otelhttp` to emit attributes for both the v1.20.0 and v1.26.0 semantic conventions. (#5401)
- The `go.opentelemetry.io/contrib/bridges/otelzerolog` module.
  This module provides an OpenTelemetry logging bridge for `github.com/rs/zerolog`. (#5405)
- Add `WithGinFilter` filter parameter in `go.opentelemetry.io/contrib/instrumentation/github.com/gin-gonic/gin/otelgin` to allow filtering requests with `*gin.Context`. (#5743)
- Support for stdoutlog exporter in `go.opentelemetry.io/contrib/config`. (#5850)
- Add macOS ARM64 platform to the compatibility testing suite. (#5868)
- Add new runtime metrics to `go.opentelemetry.io/contrib/instrumentation/runtime`, which are still disabled by default. (#5870)
- Add the `WithMetricsAttributesFn` option to allow setting dynamic, per-request metric attributes in `go.opentelemetry.io/contrib/instrumentation/net/http/otelhttp`. (#5876)
- The `go.opentelemetry.io/contrib/config` package supports configuring `with_resource_constant_labels` for the prometheus exporter. (#5890)
- Support [Go 1.23]. (#6017)

### Removed

- The deprecated `go.opentelemetry.io/contrib/processors/baggagecopy` package is removed. (#5853)

### Fixed

- Race condition when reading the HTTP body and writing the response in `go.opentelemetry.io/contrib/instrumentation/net/http/otelhttp`. (#5916)

## [1.28.0/0.53.0/0.22.0/0.8.0/0.3.0/0.1.0] - 2024-07-02

### Added

- Add the new `go.opentelemetry.io/contrib/detectors/azure/azurevm` package to provide a resource detector for Azure VMs. (#5422)
- Add support to configure views when creating MeterProvider using the config package. (#5654)
- The `go.opentelemetry.io/contrib/config` add support to configure periodic reader interval and timeout. (#5661)
- Add log support for the autoexport package. (#5733)
- Add support for disabling the old runtime metrics using the `OTEL_GO_X_DEPRECATED_RUNTIME_METRICS=false` environment variable. (#5747)
- Add support for signal-specific protocols environment variables (`OTEL_EXPORTER_OTLP_TRACES_PROTOCOL`, `OTEL_EXPORTER_OTLP_LOGS_PROTOCOL`, `OTEL_EXPORTER_OTLP_METRICS_PROTOCOL`) in `go.opentelemetry.io/contrib/exporters/autoexport`. (#5816)
- The `go.opentelemetry.io/contrib/processors/minsev` module is added.
  This module provides and experimental logging processor with a configurable threshold for the minimum severity records must have to be recorded. (#5817)
- The `go.opentelemetry.io/contrib/processors/baggagecopy` module.
  This module is a replacement of `go.opentelemetry.io/contrib/processors/baggage/baggagetrace`. (#5824)

### Changed

- Improve performance of `go.opentelemetry.io/contrib/instrumentation/google.golang.org/grpc/otelgrpc` with the usage of `WithAttributeSet()` instead of `WithAttribute()`. (#5664)
- Improve performance of `go.opentelemetry.io/contrib/instrumentation/net/http/otelhttp` with the usage of `WithAttributeSet()` instead of `WithAttribute()`. (#5664)
- Update `go.opentelemetry.io/contrib/config` to latest released configuration schema which introduces breaking changes where `Attributes` is now a `map[string]interface{}`. (#5758)
- Upgrade all dependencies of `go.opentelemetry.io/otel/semconv/v1.25.0` to `go.opentelemetry.io/otel/semconv/v1.26.0`. (#5847)

### Fixed

- Custom attributes targeting metrics recorded by the `go.opentelemetry.io/contrib/instrumentation/net/http/otelhttp` are not ignored anymore. (#5129)
- The double setup in `go.opentelemetry.io/contrib/instrumentation/net/http/httptrace/otelhttptrace/example` that caused duplicate traces. (#5564)
- The superfluous `response.WriteHeader` call in `go.opentelemetry.io/contrib/instrumentation/net/http/otelhttp` when the response writer is flushed. (#5634)
- Use `c.FullPath()` method to set `http.route` attribute in `go.opentelemetry.io/contrib/instrumentation/github.com/gin-gonic/gin/otelgin`. (#5734)
- Out-of-bounds panic in case of invalid span ID in `go.opentelemetry.io/contrib/propagators/b3`. (#5754)

### Deprecated

- The `go.opentelemetry.io/contrib/instrumentation/github.com/labstack/echo/otelecho` package is deprecated.
  If you would like to become a Code Owner of this module and prevent it from being removed, see [#5550]. (#5645)
- The `go.opentelemetry.io/contrib/instrumentation/gopkg.in/macaron.v1/otelmacaron` package is deprecated.
  If you would like to become a Code Owner of this module and prevent it from being removed, see [#5552]. (#5646)
- The `go.opentelemetry.io/contrib/samplers/aws/xray` package is deprecated.
  If you would like to become a Code Owner of this module and prevent it from being removed, see [#5554]. (#5647)
- The `go.opentelemetry.io/contrib/processors/baggage/baggagetrace` package is deprecated.
  Use the added `go.opentelemetry.io/contrib/processors/baggagecopy` package instead. (#5824)
  - Use `baggagecopy.NewSpanProcessor` as a replacement for `baggagetrace.New`.
    - `NewSpanProcessor` accepts a `Filter` function type that selects which baggage members are added to a span.
    - `NewSpanProcessor` returns a `*baggagecopy.SpanProcessor` instead of a `trace.SpanProcessor` interface.
      The returned type still implements the interface.

[#5550]: https://github.com/open-telemetry/opentelemetry-go-contrib/issues/5550
[#5552]: https://github.com/open-telemetry/opentelemetry-go-contrib/issues/5552
[#5554]: https://github.com/open-telemetry/opentelemetry-go-contrib/issues/5554

## [1.27.0/0.52.0/0.21.0/0.7.0/0.2.0] - 2024-05-21

### Added

- Add an experimental `OTEL_METRICS_PRODUCERS` environment variable to `go.opentelemetry.io/contrib/autoexport` to be set metrics producers. (#5281)
  - `prometheus` and `none` are supported values. You can specify multiple producers separated by a comma.
  - Add `WithFallbackMetricProducer` option that adds a fallback if the `OTEL_METRICS_PRODUCERS` is not set or empty.
- The `go.opentelemetry.io/contrib/processors/baggage/baggagetrace` module. This module provides a Baggage Span Processor. (#5404)
- Add gRPC trace `Filter` for stats handler to `go.opentelemetry.io/contrib/instrumentation/google.golang.org/grpc/otelgrpc`. (#5196)
- Add a repository Code Ownership Policy. (#5555)
- The `go.opentelemetry.io/contrib/bridges/otellogrus` module.
  This module provides an OpenTelemetry logging bridge for `github.com/sirupsen/logrus`. (#5355)
- The `WithVersion` option function in `go.opentelemetry.io/contrib/bridges/otelslog`.
  This option function is used as a replacement of `WithInstrumentationScope` to specify the logged package version. (#5588)
- The `WithSchemaURL` option function in `go.opentelemetry.io/contrib/bridges/otelslog`.
  This option function is used as a replacement of `WithInstrumentationScope` to specify the semantic convention schema URL for the logged records. (#5588)
- Add support for Cloud Run jobs in `go.opentelemetry.io/contrib/detectors/gcp`. (#5559)

### Changed

- The gRPC trace `Filter` for interceptor is renamed to `InterceptorFilter`. (#5196)
- The gRPC trace filter functions `Any`, `All`, `None`, `Not`, `MethodName`, `MethodPrefix`, `FullMethodName`, `ServiceName`, `ServicePrefix` and `HealthCheck` for interceptor are moved to `go.opentelemetry.io/contrib/instrumentation/google.golang.org/grpc/otelgrpc/filters/interceptor`.
  With this change, the filters in `go.opentelemetry.io/contrib/instrumentation/google.golang.org/grpc/otelgrpc` are now working for stats handler. (#5196)
- `NewSDK` in `go.opentelemetry.io/contrib/config` now returns a configured SDK with a valid `LoggerProvider`. (#5427)

- `NewLogger` now accepts a `name` `string` as the first argument.
  This parameter is used as a replacement of `WithInstrumentationScope` to specify the name of the logger backing the underlying `Handler`. (#5588)
- `NewHandler` now accepts a `name` `string` as the first argument.
  This parameter is used as a replacement of `WithInstrumentationScope` to specify the name of the logger backing the returned `Handler`. (#5588)
- Upgrade all dependencies of `go.opentelemetry.io/otel/semconv/v1.24.0` to `go.opentelemetry.io/otel/semconv/v1.25.0`. (#5605)

### Removed

- The `WithInstrumentationScope` option function in `go.opentelemetry.io/contrib/bridges/otelslog` is removed.
  Use the `name` parameter added to `NewHandler` and `NewLogger` as well as `WithVersion` and `WithSchema` as replacements. (#5588)

### Deprecated

- The `InterceptorFilter` type in `go.opentelemetry.io/contrib/instrumentation/google.golang.org/grpc/otelgrpc` is deprecated. (#5196)

## [1.26.0/0.51.0/0.20.0/0.6.0/0.1.0] - 2024-04-24

### Added

- `NewSDK` in `go.opentelemetry.io/contrib/config` now returns a configured SDK with a valid `MeterProvider`. (#4804)

### Changed

- Change the scope name for the prometheus bridge to `go.opentelemetry.io/contrib/bridges/prometheus` to match the package. (#5396)
- Add support for settings additional properties for resource configuration in `go.opentelemetry.io/contrib/config`. (#4832)

### Fixed

- Fix bug where an empty exemplar was added to counters in `go.opentelemetry.io/contrib/bridges/prometheus`. (#5395)
- Fix bug where the last histogram bucket was missing in `go.opentelemetry.io/contrib/bridges/prometheus`. (#5395)

## [1.25.0/0.50.0/0.19.0/0.5.0/0.0.1] - 2024-04-05

### Added

- Implemented setting the `cloud.resource_id` resource attribute in `go.opentelemetry.io/detectors/aws/ecs` based on the ECS Metadata v4 endpoint. (#5091)
- The `go.opentelemetry.io/contrib/bridges/otelslog` module.
  This module provides an OpenTelemetry logging bridge for "log/slog". (#5335)

### Fixed

- Update all dependencies to address [GO-2024-2687]. (#5359)

### Removed

- Drop support for [Go 1.20]. (#5163)

## [1.24.0/0.49.0/0.18.0/0.4.0] - 2024-02-23

This release is the last to support [Go 1.20].
The next release will require at least [Go 1.21].

### Added

- Support [Go 1.22]. (#5082)
- Add support for Summary metrics to `go.opentelemetry.io/contrib/bridges/prometheus`. (#5089)
- Add support for Exponential (native) Histograms in `go.opentelemetry.io/contrib/bridges/prometheus`. (#5093)

### Removed

- The deprecated `RequestCount` constant in `go.opentelemetry.io/contrib/instrumentation/net/http/otelhttp` is removed. (#4894)
- The deprecated `RequestContentLength` constant in `go.opentelemetry.io/contrib/instrumentation/net/http/otelhttp` is removed. (#4894)
- The deprecated `ResponseContentLength` constant in `go.opentelemetry.io/contrib/instrumentation/net/http/otelhttp` is removed. (#4894)
- The deprecated `ServerLatency` constant in `go.opentelemetry.io/contrib/instrumentation/net/http/otelhttp` is removed. (#4894)

### Fixed

- Retrieving the body bytes count in `go.opentelemetry.io/contrib/instrumentation/net/http/otelhttp` does not cause a data race anymore. (#5080)

## [1.23.0/0.48.0/0.17.0/0.3.0] - 2024-02-06

### Added

- Add client metric support to `go.opentelemetry.io/contrib/instrumentation/net/http/otelhttp`. (#4707)
- Add peer attributes to spans recorded by `NewClientHandler`, `NewServerHandler` in `go.opentelemetry.io/contrib/instrumentation/google.golang.org/grpc/otelgrpc`. (#4873)
- Add support for `cloud.account.id`, `cloud.availability_zone` and `cloud.region` in the AWS ECS detector. (#4860)

### Changed

- The fallback options in  `go.opentelemetry.io/contrib/exporters/autoexport` now accept factory functions. (#4891)
  - `WithFallbackMetricReader(metric.Reader) MetricOption` is replaced with `func WithFallbackMetricReader(func(context.Context) (metric.Reader, error)) MetricOption`.
  - `WithFallbackSpanExporter(trace.SpanExporter) SpanOption` is replaced with `WithFallbackSpanExporter(func(context.Context) (trace.SpanExporter, error)) SpanOption`.
- The `http.server.request_content_length` metric in `go.opentelemetry.io/contrib/instrumentation/net/http/otelhttp` is changed to `http.server.request.size`.(#4707)
- The `http.server.response_content_length` metric in `go.opentelemetry.io/contrib/instrumentation/net/http/otelhttp` is changed to `http.server.response.size`.(#4707)

### Deprecated

- The `RequestCount`, `RequestContentLength`, `ResponseContentLength`, `ServerLatency` constants in `go.opentelemetry.io/contrib/instrumentation/net/http/otelhttp` are deprecated. (#4707)

### Fixed

- Do not panic in `go.opentelemetry.io/contrib/instrumentation/google.golang.org/grpc/otelgrpc` if `MeterProvider` returns a `nil` instrument. (#4875)

## [1.22.0/0.47.0/0.16.0/0.2.0] - 2024-01-18

### Added

- Add `SDK.Shutdown` method in `"go.opentelemetry.io/contrib/config"`. (#4583)
- `NewSDK` in `go.opentelemetry.io/contrib/config` now returns a configured SDK with a valid `TracerProvider`. (#4741)

### Changed

- The semantic conventions used by `go.opentelemetry.io/contrib/instrumentation/github.com/emicklei/go-restful/otelrestful` are upgraded to v1.20.0. (#4320)
- The semantic conventions used by `go.opentelemetry.io/contrib/instrumentation/github.com/gin-gonic/gin/otelgin` are upgraded to v1.20.0. (#4320)
- The semantic conventions used by `go.opentelemetry.io/contrib/instrumentation/github.com/gorilla/mux/otelmux` are upgraded to v1.20.0. (#4320)
- The semantic conventions used by `go.opentelemetry.io/contrib/instrumentation/github.com/labstack/echo/otelecho` are upgraded to v1.20.0. (#4320)
- The semantic conventions used by `go.opentelemetry.io/contrib/instrumentation/gopkg.in/macaron.v1/otelmacaron` are upgraded to v1.20.0. (#4320)
- The semantic conventions used by `go.opentelemetry.io/contrib/instrumentation/net/http/httptrace/otelhttptrace` are upgraded to v1.20.0. (#4320)
- The semantic conventions used by `go.opentelemetry.io/contrib/instrumentation/net/http/httptrace/otelhttptrace/example` are upgraded to v1.20.0. (#4320)
- The semantic conventions used by `go.opentelemetry.io/contrib/instrumentation/net/http/otelhttp/example` are upgraded to v1.20.0. (#4320)
- The semantic conventions used by `go.opentelemetry.io/contrib/instrumentation/net/http/otelhttp`are upgraded to v1.20.0. (#4320)
- Updated configuration schema to include `schema_url` for resource definition and `without_type_suffix` and `without_units` for the Prometheus exporter. (#4727)
- The semantic conventions used by the `go.opentelemetry.io/contrib/detectors/aws/ecs` resource detector are upgraded to v1.24.0. (#4803)
- The semantic conventions used by the `go.opentelemetry.io/contrib/detectors/aws/lambda` resource detector are upgraded to v1.24.0. (#4803)
- The semantic conventions used by the `go.opentelemetry.io/contrib/detectors/aws/ec2` resource detector are upgraded to v1.24.0. (#4803)
- The semantic conventions used by the `go.opentelemetry.io/contrib/detectors/aws/eks` resource detector are upgraded to v1.24.0. (#4803)
- The semantic conventions used by the `go.opentelemetry.io/contrib/detectors/gcp` resource detector are upgraded to v1.24.0. (#4803)
- The semantic conventions used in `go.opentelemetry.io/contrib/instrumentation/github.com/aws/aws-lambda-go/otellambda/test` are upgraded to v1.24.0. (#4803)

### Fixed

- Fix `NewServerHandler` in `go.opentelemetry.io/contrib/instrumentation/google.golang.org/grpc/otelgrpc` to correctly set the span status depending on the gRPC status. (#4587)
- The `stats.Handler` from `go.opentelemetry.io/contrib/instrumentation/google.golang.org/grpc/otelgrpc` now does not crash when receiving an unexpected context. (#4825)
- Update `go.opentelemetry.io/contrib/detectors/aws/ecs` to fix the task ARN when it is not valid. (#3583)
- Do not panic in `go.opentelemetry.io/contrib/detectors/aws/ecs` when the container ARN is not valid. (#3583)

## [1.21.1/0.46.1/0.15.1/0.1.1] - 2023-11-16

### Changed

- Upgrade dependencies of OpenTelemetry Go to use the new [`v1.21.0`/`v0.44.0` release](https://github.com/open-telemetry/opentelemetry-go/releases/tag/v1.21.0). (#4582)

### Fixed

- Fix `StreamClientInterceptor` in `go.opentelemetry.io/contrib/instrumentation/google.golang.org/grpc/otelgrpc` to end the spans synchronously. (#4537)
- Fix data race in stats handlers when processing messages received and sent metrics in `go.opentelemetry.io/contrib/instrumentation/google.golang.org/grpc/otelgrpc`. (#4577)
- The stats handlers `NewClientHandler`, `NewServerHandler` in `go.opentelemetry.io/contrib/instrumentation/google.golang.org/grpc/otelgrpc` now record RPC durations in `ms` instead of `ns`. (#4548)

## [1.21.0/0.46.0/0.15.0/0.1.0] - 2023-11-10

### Added

- Add `"go.opentelemetry.io/contrib/samplers/jaegerremote".WithSamplingStrategyFetcher` which sets custom fetcher implementation. (#4045)
- Add `"go.opentelemetry.io/contrib/config"` package that includes configuration models generated via go-jsonschema. (#4376)
- Add `NewSDK` function to `"go.opentelemetry.io/contrib/config"`. The initial implementation only returns noop providers. (#4414)
- Add metrics support (No-op, OTLP and Prometheus) to `go.opentelemetry.io/contrib/exporters/autoexport`. (#4229, #4479)
- Add support for `console` span exporter and metrics exporter in `go.opentelemetry.io/contrib/exporters/autoexport`. (#4486)
- Set unit and description on all instruments in `go.opentelemetry.io/contrib/instrumentation/net/http/otelhttp`. (#4500)
- Add metric support for `grpc.StatsHandler` in `go.opentelemetry.io/contrib/instrumentation/google.golang.org/grpc/otelgrpc`. (#4356)
- Expose the name of the scopes in all instrumentation libraries as `ScopeName`. (#4448)

### Changed

- Dropped compatibility testing for [Go 1.19].
  The project no longer guarantees support for this version of Go. (#4352)
- Upgrade dependencies of OpenTelemetry Go to use the new [`v1.20.0`/`v0.43.0` release](https://github.com/open-telemetry/opentelemetry-go/releases/tag/v1.20.0). (#4546)
- In `go.opentelemetry.io/contrib/exporters/autoexport`, `Option` was renamed to `SpanOption`. The old name is deprecated but continues to be supported as an alias. (#4229)

### Deprecated

- The interceptors (`UnaryClientInterceptor`, `StreamClientInterceptor`, `UnaryServerInterceptor`, `StreamServerInterceptor`, `WithInterceptorFilter`) are deprecated. Use stats handlers (`NewClientHandler`, `NewServerHandler`) instead. (#4534)

### Fixed

- The `go.opentelemetry.io/contrib/samplers/jaegerremote` sampler does not panic when the default HTTP round-tripper (`http.DefaultTransport`) is not `*http.Transport`. (#4045)
- The `UnaryServerInterceptor` in `go.opentelemetry.io/contrib/instrumentation/google.golang.org/grpc/otelgrpc` now sets gRPC status code correctly for the `rpc.server.duration` metric. (#4481)
- The `NewClientHandler`, `NewServerHandler` in `go.opentelemetry.io/contrib/instrumentation/google.golang.org/grpc/otelgrpc` now honor `otelgrpc.WithMessageEvents` options. (#4536)
- The `net.sock.peer.*` and `net.peer.*` high cardinality attributes are removed from the metrics generated by `go.opentelemetry.io/contrib/instrumentation/google.golang.org/grpc/otelgrpc`. (#4322)

## [1.20.0/0.45.0/0.14.0] - 2023-09-28

### Added

- Set the description for the `rpc.server.duration` metric in `go.opentelemetry.io/contrib/instrumentation/google.golang.org/grpc/otelgrpc`. (#4302)
- Add `NewServerHandler` and `NewClientHandler` that return a `grpc.StatsHandler` used for gRPC instrumentation in `go.opentelemetry.io/contrib/instrumentation/google.golang.org/grpc/otelgrpc`. (#3002)
- Add new Prometheus bridge module in `go.opentelemetry.io/contrib/bridges/prometheus`. (#4227)

### Changed

- Upgrade dependencies of OpenTelemetry Go to use the new [`v1.19.0`/`v0.42.0`/`v0.0.7` release](https://github.com/open-telemetry/opentelemetry-go/releases/tag/v1.19.0).
- Use `grpc.StatsHandler` for gRPC instrumentation in `go.opentelemetry.io/contrib/instrumentation/google.golang.org/grpc/otelgrpc/example`. (#4325)

## [1.19.0/0.44.0/0.13.0] - 2023-09-12

### Added

- Add `gcp.gce.instance.name` and `gcp.gce.instance.hostname` resource attributes to `go.opentelemetry.io/contrib/detectors/gcp`. (#4263)

### Changed

- The semantic conventions used by `go.opentelemetry.io/contrib/detectors/aws/ec2` have been upgraded to v1.21.0. (#4265)
- The semantic conventions used by `go.opentelemetry.io/contrib/detectors/aws/ecs` have been upgraded to v1.21.0. (#4265)
- The semantic conventions used by `go.opentelemetry.io/contrib/detectors/aws/eks` have been upgraded to v1.21.0. (#4265)
- The semantic conventions used by `go.opentelemetry.io/contrib/detectors/aws/lambda` have been upgraded to v1.21.0. (#4265)
- The semantic conventions used by `go.opentelemetry.io/contrib/instrumentation/github.com/aws/aws-lambda-go/otellambda` have been upgraded to v1.21.0. (#4265)
  - The `faas.execution` attribute is now `faas.invocation_id`.
  - The `faas.id` attribute is now `aws.lambda.invoked_arn`.
- The semantic conventions used by `go.opentelemetry.io/contrib/instrumentation/github.com/aws/aws-sdk-go-v2/otelaws` have been upgraded to v1.21.0. (#4265)
- The `http.request.method` attribute will only allow known HTTP methods from the metrics generated by `go.opentelemetry.io/contrib/instrumentation/net/http/otelhttp`. (#4277)

### Removed

- The high cardinality attributes `net.sock.peer.addr`, `net.sock.peer.port`, `http.user_agent`, `enduser.id`, and `http.client_ip` were removed from the metrics generated by `go.opentelemetry.io/contrib/instrumentation/net/http/otelhttp`. (#4277)
- The deprecated `go.opentelemetry.io/contrib/instrumentation/github.com/astaxie/beego/otelbeego` module is removed. (#4295)
- The deprecated `go.opentelemetry.io/contrib/instrumentation/github.com/go-kit/kit/otelkit` module is removed. (#4295)
- The deprecated `go.opentelemetry.io/contrib/instrumentation/github.com/Shopify/sarama/otelsarama` module is removed. (#4295)
- The deprecated `go.opentelemetry.io/contrib/instrumentation/github.com/bradfitz/gomemcache/memcache/otelmemcache` module is removed. (#4295)
- The deprecated `go.opentelemetry.io/contrib/instrumentation/github.com/gocql/gocql/otelgocql` module is removed. (#4295)

## [1.18.0/0.43.0/0.12.0] - 2023-08-28

### Added

- Add `NewMiddleware` function in `go.opentelemetry.io/contrib/instrumentation/net/http/otelhttp`. (#2964)
- The `go.opentelemetry.io/contrib/exporters/autoexport` package to provide configuration of trace exporters with useful defaults and environment variable support. (#2753, #4100, #4130, #4132, #4134)
- `WithRouteTag` in `go.opentelemetry.io/contrib/instrumentation/net/http/otelhttp` adds HTTP route attribute to metrics. (#615)
- Add `WithSpanOptions` option in `go.opentelemetry.io/contrib/instrumentation/google.golang.org/grpc/otelgrpc`. (#3768)
- Add testing support for Go 1.21. (#4233)
- Add `WithFilter` option to `go.opentelemetry.io/contrib/instrumentation/github.com/gorilla/mux/otelmux`. (#4230)

### Changed

- Change interceptors in `go.opentelemetry.io/contrib/instrumentation/google.golang.org/grpc/otelgrpc` to disable `SENT`/`RECEIVED` events.
  Use `WithMessageEvents()` to turn back on. (#3964)
- `go.opentelemetry.io/contrib/detectors/gcp`: Detect `faas.instance` instead of `faas.id`, since `faas.id` is being removed. (#4198)

### Fixed

- AWS XRay Remote Sampling to cap `quotaBalance` to 1x quota in `go.opentelemetry.io/contrib/samplers/aws/xray`. (#3651, #3652)
- Do not panic when the HTTP request has the "Expect: 100-continue" header in `go.opentelemetry.io/contrib/instrumentation/net/http/httptrace/otelhttptrace`. (#3892)
- Fix span status value set for non-standard HTTP status codes in modules listed below. (#3966)
  - `go.opentelemetry.io/contrib/instrumentation/github.com/emicklei/go-restful/otelrestful`
  - `go.opentelemetry.io/contrib/instrumentation/github.com/gin-gonic/gin/otelgin`
  - `go.opentelemetry.io/contrib/instrumentation/github.com/gorilla/mux/otelmux`
  - `go.opentelemetry.io/contrib/instrumentation/github.com/labstack/echo/otelecho`
  - `go.opentelemetry.io/contrib/instrumentation/gopkg.in/macaron.v1/otelmacaron`
  - `go.opentelemetry.io/contrib/instrumentation/net/http/httptrace/otelhttptrace`
  - `go.opentelemetry.io/contrib/instrumentation/net/http/otelhttp`
- Do not modify the origin request in `RoundTripper` in `go.opentelemetry.io/contrib/instrumentation/net/http/otelhttp`. (#4033)
- Handle empty value of `OTEL_PROPAGATORS` environment variable the same way as when the variable is unset in `go.opentelemetry.io/contrib/propagators/autoprop`. (#4101)
- Fix gRPC service/method URL path parsing discrepancies in `go.opentelemetry.io/contrib/instrumentation/google.golang.org/grpc/otelgrpc`. (#4135)

### Deprecated

- The `go.opentelemetry.io/contrib/instrumentation/github.com/astaxie/beego/otelbeego` module is deprecated. (#4092, #4104)
- The `go.opentelemetry.io/contrib/instrumentation/github.com/go-kit/kit/otelkit` module is deprecated. (#4093, #4104)
- The `go.opentelemetry.io/contrib/instrumentation/github.com/Shopify/sarama/otelsarama` module is deprecated. (#4099)
- The `go.opentelemetry.io/contrib/instrumentation/github.com/bradfitz/gomemcache/memcache/otelmemcache` module is deprecated. (#4164)
- The `go.opentelemetry.io/contrib/instrumentation/github.com/gocql/gocql/otelgocql` module is deprecated. (#4164)

### Removed

- Remove `Handler` type in `go.opentelemetry.io/contrib/instrumentation/net/http/otelhttp`. (#2964)

## [1.17.0/0.42.0/0.11.0] - 2023-05-23

### Changed

- Use `strings.Cut()` instead of `string.SplitN()` for better readability and memory use. (#3822)

## [1.17.0-rc.1/0.42.0-rc.1/0.11.0-rc.1] - 2023-05-17

### Changed

- Upgrade dependencies of OpenTelemetry Go to use the new [`v1.16.0-rc.1`/`v0.39.0-rc.1` release](https://github.com/open-telemetry/opentelemetry-go/releases/tag/v1.16.0-rc.1).
- Remove `semver:` prefix from instrumentation version. (#3681, #3798)

### Deprecated

- `SemVersion` functions in instrumentation packages are deprecated, use `Version` instead. (#3681, #3798)

## [1.16.1/0.41.1/0.10.1] - 2023-05-02

### Added

- The `WithPublicEndpoint` and `WithPublicEndpointFn` options in `go.opentelemetry.io/contrib/instrumentation/github.com/gorilla/mux/otelmux`. (#3661)

### Changed

- Upgrade dependencies of OpenTelemetry Go to use the new [`v1.15.1`/`v0.38.1` release](https://github.com/open-telemetry/opentelemetry-go/releases/tag/v1.15.1)

### Fixed

- AWS XRay Remote Sampling to preserve previous rule if updated rule property has not changed in `go.opentelemetry.io/contrib/samplers/aws/xray`. (#3619, #3620)

## [1.16.0/0.41.0/0.10.0] - 2023-04-28

### Added

- AWS SDK add `rpc.system` attribute in `go.opentelemetry.io/contrib/instrumentation/github.com/aws/aws-sdk-go-v2/otelaws`. (#3582, #3617)

### Changed

- Update `go.opentelemetry.io/contrib/instrumentation/google.golang.org/grpc/otelgrpc` to align gRPC server span status with the changes in the OpenTelemetry specification. (#3685)
- Adding the `db.statement` tag to spans in `go.opentelemetry.io/contrib/instrumentation/go.mongodb.org/mongo-driver/mongo/otelmongo` is now disabled by default. (#3519)

### Fixed

- The error received by `otelecho` middleware is then passed back to upstream middleware instead of being swallowed. (#3656)
- Prevent taking from reservoir in AWS XRay Remote Sampler when there is zero capacity in `go.opentelemetry.io/contrib/samplers/aws/xray`. (#3684)
- Fix `otelhttp.Handler` in `go.opentelemetry.io/contrib/instrumentation/net/http/otelhttp` to propagate multiple `WriteHeader` calls while persisting the initial `statusCode`. (#3580)

## [1.16.0-rc.2/0.41.0-rc.2/0.10.0-rc.2] - 2023-03-23

### Added

- The `WithPublicEndpoint` and `WithPublicEndpointFn` options in `go.opentelemetry.io/contrib/instrumentation/github.com/emicklei/go-restful/otelrestful`. (#3563)

### Fixed

- AWS SDK rename attributes `aws.operation`, `aws.service` to `rpc.method`,`rpc.service` in `go.opentelemetry.io/contrib/instrumentation/github.com/aws/aws-sdk-go-v2/otelaws`. (#3582, #3617)
- AWS SDK span name to be of the format `Service.Operation` in `go.opentelemetry.io/contrib/instrumentation/github.com/aws/aws-sdk-go-v2/otelaws`. (#3582, #3521)
- Prevent sampler configuration reset from erroneously sampling first span in `go.opentelemetry.io/contrib/samplers/jaegerremote`. (#3603, #3604)

## [1.16.0-rc.1/0.41.0-rc.1/0.10.0-rc.1] - 2023-03-02

### Changed

- Dropped compatibility testing for [Go 1.18].
  The project no longer guarantees support for this version of Go. (#3516)

## [1.15.0/0.40.0/0.9.0] - 2023-02-27

This release is the last to support [Go 1.18].
The next release will require at least [Go 1.19].

### Added

- Support [Go 1.20]. (#3372)
- Add `SpanNameFormatter` option to package `go.opentelemetry.io/contrib/instrumentation/github.com/gin-gonic/gin/otelgin`. (#3343)

### Changed

- Change to use protobuf parser instead of encoding/json to accept enums as strings in `go.opentelemetry.io/contrib/samplers/jaegerremote`. (#3183)

### Fixed

- Remove use of deprecated `"math/rand".Seed` in `go.opentelemetry.io/contrib/instrumentation/github.com/Shopify/sarama/otelsarama/example/producer`. (#3396)
- Do not assume "aws" partition in ecs detector to prevent panic in `go.opentelemetry.io/contrib/detectors/aws/ecs`. (#3167)
- The span name of producer spans from `go.opentelemetry.io/contrib/instrumentation/github.com/Shopify/sarama/otelsarama` is corrected to use `publish` instead of `send`. (#3369)
- Attribute types are corrected in `go.opentelemetry.io/contrib/instrumentation/github.com/aws/aws-sdk-go-v2/otelaws`. (#3369)
  - `aws.dynamodb.table_names` is now a string slice value.
  - `aws.dynamodb.global_secondary_indexes` is now a string slice value.
  - `aws.dynamodb.local_secondary_indexes` is now a string slice value.
  - `aws.dynamodb.attribute_definitions` is now a string slice value.
  - `aws.dynamodb.global_secondary_index_updates` is now a string slice value.
  - `aws.dynamodb.provisioned_read_capacity` is now a `float64` value.
  - `aws.dynamodb.provisioned_write_capacity` is now a `float64` value.

## [1.14.0/0.39.0/0.8.0] - 2023-02-07

### Changed

- Change `runtime.uptime` instrument in `go.opentelemetry.io/contrib/instrumentation/runtime` from `Int64ObservableUpDownCounter` to `Int64ObservableCounter`,
 since the value is monotonic. (#3347)
- `samplers/jaegerremote`: change to use protobuf parser instead of encoding/json to accept enums as strings. (#3183)

### Fixed

- The GCE detector in `go.opentelemetry.io/contrib/detectors/gcp` includes the "cloud.region" attribute when appropriate. (#3367)

## [1.13.0/0.38.0/0.7.0] - 2023-01-30

### Added

- Add `WithSpanNameFormatter` to `go.opentelemetry.io/contrib/instrumentation/github.com/gorilla/mux/otelmux` to allow customizing span names. (#3041)
- Add missing recommended AWS Lambda resource attributes `faas.instance` and `faas.max_memory` in `go.opentelemetry.io/contrib/detectors/aws/lambda`. (#3148)
- Improve documentation for `go.opentelemetry.io/contrib/samplers/jaegerremote` by providing examples of sampling endpoints. (#3147)
- Add `WithServerName` to `go.opentelemetry.io/contrib/instrumentation/net/http/otelhttp` to set the primary server name of a `Handler`. (#3182)

### Changed

- Remove expensive calculation of uncompressed message size attribute in `go.opentelemetry.io/contrib/instrumentation/google.golang.org/grpc/otelgrpc`. (#3168)
- Upgrade all `semconv` packages to use `v1.17.0`. (#3182)
- Upgrade dependencies of OpenTelemetry Go to use the new [`v1.12.0`/`v0.35.0` release](https://github.com/open-telemetry/opentelemetry-go/releases/tag/v1.12.0). (#3190, #3170)

## [1.12.0/0.37.0/0.6.0]

### Added

- Implemented retrieving the [`aws.ecs.*` resource attributes](https://opentelemetry.io/docs/reference/specification/resource/semantic_conventions/cloud_provider/aws/ecs/) in `go.opentelemetry.io/detectors/aws/ecs` based on the ECS Metadata v4 endpoint. (#2626)
- The `WithLogger` option to `go.opentelemetry.io/contrib/samplers/jaegerremote` to allow users to pass a `logr.Logger` and have operations logged. (#2566)
- Add the `messaging.url` & `messaging.system` attributes to all appropriate SQS operations in the `go.opentelemetry.io/contrib/instrumentation/github.com/aws/aws-sdk-go-v2/otelaws` package. (#2879)
- Add example use of the metrics signal to `go.opentelemetry.io/contrib/instrumentation/net/http/otelhttp/example`. (#2610)
- [otelgin] Add support for filters to the `go.opentelemetry.io/contrib/instrumentation/github.com/gin-gonic/gin/otelgin` package to provide the way to control which inbound requests are traced. (#2965, #2963)

### Fixed

- Set the status_code span attribute even if the HTTP handler hasn't written anything. (#2822)
- Do not wrap http.NoBody in `go.opentelemetry.io/contrib/instrumentation/net/http/otelhttp`, which fixes handling of that special request body. (#2983)

## [1.11.1/0.36.4/0.5.2]

### Added

- Add trace context propagation support to `instrumentation/github.com/aws/aws-sdk-go-v2/otelaws` (#2856).
- [otelgrpc] Add `WithMeterProvider` function to enable metric and add metric `rpc.server.duration` to otelgrpc instrumentation library. (#2700)

### Changed

- Upgrade dependencies of OpenTelemetry Go to use the new [`v1.11.1`/`v0.33.0` release](https://github.com/open-telemetry/opentelemetry-go/releases/tag/v1.11.1)

## [1.11.0/0.36.3/0.5.1]

### Changed

- Upgrade dependencies of the OpenTelemetry Go Metric SDK to use the new [`v1.11.0`/`v0.32.3` release](https://github.com/open-telemetry/opentelemetry-go/releases/tag/v1.11.0)

## [0.36.2]

### Changed

- Upgrade dependencies of the OpenTelemetry Go Metric SDK to use the new [`v0.32.2` release](https://github.com/open-telemetry/opentelemetry-go/releases/tag/sdk%2Fmetric%2Fv0.32.2)
- Avoid getting a new Tracer for every RPC in `go.opentelemetry.io/contrib/instrumentation/google.golang.org/grpc/otelgrpc`. (#2835)
- Conditionally compute message size for tracing events using proto v2 API rather than legacy v1 API in `go.opentelemetry.io/contrib/instrumentation/google.golang.org/grpc/otelgrpc`. (#2647)

### Deprecated

- The `Inject` function in `go.opentelemetry.io/contrib/instrumentation/google.golang.org/grpc/otelgrpc` is deprecated. (#2838)
- The `Extract` function in `go.opentelemetry.io/contrib/instrumentation/google.golang.org/grpc/otelgrpc` is deprecated. (#2838)

## [0.36.1]

### Changed

- Upgrade dependencies of the OpenTelemetry Go Metric SDK to use the new [`v0.32.1` release](https://github.com/open-telemetry/opentelemetry-go/releases/tag/sdk%2Fmetric%2Fv0.32.1)

### Removed

- Drop support for Go 1.17.
  The project currently only supports Go 1.18 and above. (#2785)

## [0.36.0]

### Changed

- Upgrade dependencies of the OpenTelemetry Go Metric SDK to use the new [`v0.32.0` release](https://github.com/open-telemetry/opentelemetry-go/releases/tag/sdk%2Fmetric%2Fv0.32.0). (#2781, #2756, #2758, #2760, #2762)

## [1.10.0/0.35.0/0.5.0]

### Changed

- Rename the `Typ` field of `"go.opentelemetry.io/contrib/instrumentation/google.golang.org/grpc/otelgrpc".InterceptorInfo` to `Type`. (#2688)
- Use Go 1.19 as the default version for CI testing/linting. (#2675)

### Fixed

- Fix the Jaeger propagator rejecting trace IDs that are both shorter than 128 bits and not exactly 64 bits long (while not being 0).
  Also fix the propagator rejecting span IDs shorter than 64 bits.
  This fixes compatibility with Jaeger clients encoding trace and span IDs as variable-length hex strings, [as required by the Jaeger propagation format](https://www.jaegertracing.io/docs/1.37/client-libraries/#value). (#2731)

## [1.9.0/0.34.0/0.4.0] - 2022-08-02

### Added

- Add gRPC trace `Filter` to the `go.opentelemetry.io/contrib/instrumentation/google.golang.org/grpc/otelgrpc` package to provide the way to filter the traces automatically generated in interceptors. (#2572)
- The `TextMapPropagator` function to `go.opentelemetry.io/contrib/propagators/autoprop`.
  This function is used to return a composite `TextMapPropagator` from registered names (instead of having to specify with an environment variable). (#2593)

### Changed

- Upgraded all `semconv` package use to `v1.12.0`. (#2589)

## [1.8.0/0.33.0] - 2022-07-08

### Added

- The `go.opentelemetry.io/contrib/propagators/autoprop` package to provide configuration of propagators with useful defaults and envar support. (#2258)
- `WithPublicEndpointFn` hook to dynamically detect public HTTP requests and set their trace parent as a link. (#2342)

### Fixed

- Fix the `otelhttp`, `otelgin`, `otelmacaron`, `otelrestful` middlewares
  by using `SpanKindServer` when deciding the `SpanStatus`.
  This makes `4xx` response codes to not be an error anymore. (#2427)

## [1.7.0/0.32.0] - 2022-04-28

### Added

- Consistent probability sampler implementation. (#1379)

### Changed

- Upgraded all `semconv` package use to `v1.10.0`.
  This includes a backwards incompatible change for the `otelgocql` package to conform with the specification [change](https://github.com/open-telemetry/opentelemetry-specification/pull/1973).
  The `db.cassandra.keyspace` attribute is now transmitted as the `db.name` attribute. (#2222)

### Fixed

- Fix the `otelmux` middleware by using `SpanKindServer` when deciding the `SpanStatus`.
  This makes `4xx` response codes to not be an error anymore. (#1973)
- Fixed jaegerremote sampler not behaving properly with per operation strategy set. (#2137)
- Stopped injecting propagation context into response headers in otelhttp. (#2180)
- Fix issue where attributes for DynamoDB were not added because of a string miss match. (#2272)

### Removed

- Drop support for Go 1.16.
  The project currently only supports Go 1.17 and above. (#2314)

## [1.6.0/0.31.0] - 2022-03-28

### Added

- The project is now tested against Go 1.18 (in addition to the existing 1.16 and 1.17) (#1976)

### Changed

- Upgraded all dependencies on stable modules from `go.opentelemetry.io/otel` from v1.5.0 to v1.6.1. (#2134)
- Upgraded all dependencies on metric modules from `go.opentelemetry.io/otel` from v0.27.0 to v0.28.0. (#1977)

### Fixed

- otelhttp: Avoid panic by adding nil check to `wrappedBody.Close` (#2164)

## [1.5.0/0.30.0/0.1.0] - 2022-03-16

### Added

- Added the `go.opentelemetry.io/contrib/samplers/jaegerremote` package.
  This package implements the Jaeger remote sampler for OpenTelemetry Go. (#936)
- DynamoDB spans created with the `go.opentelemetry.io/contrib/instrumentation/github.com/aws/aws-sdk-go-v2/otelaws` package now have the appropriate database attributes added for the operation being performed.
  These attributes are detected automatically, but it is also now possible to provide a custom function to set attributes using `WithAttributeSetter`. (#1582)
- Add resource detector for GCP cloud function. (#1584)
- Add OpenTracing baggage extraction to the OpenTracing propagator in `go.opentelemetry.io/contrib/propagators/ot`. (#1880)

### Fixed

- Fix the `echo` middleware by using `SpanKind.SERVER` when deciding the `SpanStatus`.
  This makes `4xx` response codes to not be an error anymore. (#1848)

### Removed

- The deprecated `go.opentelemetry.io/contrib/exporters/metric/datadog` module is removed. (#1920)
- The deprecated `go.opentelemetry.io/contrib/exporters/metric/dogstatsd` module is removed. (#1920)
- The deprecated `go.opentelemetry.io/contrib/exporters/metric/cortex` module is removed.
  Use the `go.opentelemetry.io/otel/exporters/otlp/otlpmetric` exporter as a replacement to send data to a collector which can then export with its PRW exporter. (#1920)

## [1.4.0/0.29.0] - 2022-02-14

### Added

- Add `WithClientTrace` option to `go.opentelemetry.io/contrib/instrumentation/net/http/otelhttp`. (#875)

### Changed

- All metric instruments from the `go.opentelemetry.io/contrib/instrumentation/runtime` package have been renamed from `runtime.go.*` to `process.runtime.go.*` so as to comply with OpenTelemetry semantic conventions. (#1549)

### Fixed

- Change the `http-server-duration` instrument in `go.opentelemetry.io/contrib/instrumentation/net/http/otelhttp` to record milliseconds instead of microseconds.
  This changes fixes the code to comply with the OpenTelemetry specification. (#1414, #1537)
- Fixed the region reported by the `"go.opentelemetry.io/contrib/detectors/gcp".CloudRun` detector to comply with the OpenTelemetry specification.
  It no longer includes the project scoped region path, instead just the region. (#1546)
- The `"go.opentelemetry.io/contrib/instrumentation/net/http/otelhttp".Transport` type now correctly handles protocol switching responses.
  The returned response body implements the `io.ReadWriteCloser` interface if the underlying one does.
  This ensures that protocol switching requests receive a response body that they can write to. (#1329, #1628)

### Deprecated

- The `go.opentelemetry.io/contrib/exporters/metric/datadog` module is deprecated. (#1639)
- The `go.opentelemetry.io/contrib/exporters/metric/dogstatsd` module is deprecated. (#1639)
- The `go.opentelemetry.io/contrib/exporters/metric/cortex` module is deprecated.
  Use the go.opentelemetry.io/otel/exporters/otlp/otlpmetric exporter as a replacement to send data to a collector which can then export with its PRW exporter. (#1639)

### Removed

- Remove the `MinMaxSumCount` from cortex and datadog exporter. (#1554)
- The `go.opentelemetry.io/contrib/exporters/metric/dogstatsd` exporter no longer support exporting histogram or exact data points. (#1639)
- The `go.opentelemetry.io/contrib/exporters/metric/datadog` exporter no longer support exporting exact data points. (#1639)

## [1.3.0/0.28.0] - 2021-12-10

### ⚠️ Notice ⚠️

We have updated the project minimum supported Go version to 1.16

### Changed

- `otelhttptrace.NewClientTrace` now uses `TracerProvider` from the parent context if one exists and none was set with `WithTracerProvider` (#874)

### Fixed

- The `"go.opentelemetry.io/contrib/detector/aws/ecs".Detector` no longer errors if not running in ECS. (#1428)
- `go.opentelemetry.io/contrib/instrumentation/github.com/gorilla/mux/otelmux`
  does not require instrumented HTTP handlers to call `Write` nor
  `WriteHeader` anymore. (#1443)

## [1.2.0/0.27.0] - 2021-11-15

### Changed

- Update dependency on the `go.opentelemetry.io/otel` project to `v1.2.0`.
- `go.opentelemetry.io/contrib/instrumentation/github.com/aws/aws-lambda-go/otellambda/xrayconfig`
  updated to ensure access to the `TracerProvider`.
  - A `NewTracerProvider()` function is available to construct a recommended
    `TracerProvider` configuration.
  - `AllRecommendedOptions()` has been renamed to `WithRecommendedOptions()`
    and takes a `TracerProvider` as an argument.
  - `EventToCarrier()` and `Propagator()` are now `WithEventToCarrier()` and
    `WithPropagator()` to reflect that they return `Option` implementations.

## [1.1.1/0.26.1] - 2021-11-04

### Changed

- The `Transport`, `Handler`, and HTTP client convenience wrappers in the `go.opentelemetry.io/contrib/instrumentation/net/http/otelhttp` package now use the `TracerProvider` from the parent context if one exists and none was explicitly set when configuring the instrumentation. (#873)
- Semantic conventions now use `go.opentelemetry.io/otel/semconv/v1.7.0"`. (#1385)

## [1.1.0/0.26.0] - 2021-10-28

Update dependency on the `go.opentelemetry.io/otel` project to `v1.1.0`.

### Added

- Add instrumentation for the `github.com/aws/aws-lambda-go` package. (#983)
- Add resource detector for AWS Lambda. (#983)
- Add `WithTracerProvider` option for `otelhttptrace.NewClientTrace`. (#1128)
- Add optional AWS X-Ray configuration module for AWS Lambda Instrumentation. (#984)

### Fixed

- The `go.opentelemetry.io/contrib/propagators/ot` propagator returns the words `true` or `false` for the `ot-tracer-sampled` header instead of numerical `0` and `1`. (#1358)

## [1.0.0/0.25.0] - 2021-10-06

- Resource detectors and propagators (with the exception of `go.
  opentelemetry.io/contrib/propagators/opencensus`) are now stable and
  released at v1.0.0.
- Update dependency on the `go.opentelemetry.io/otel` project to `v1.0.1`.
- Update dependency on `go.opentelemetry.io/otel/metric` to `v0.24.0`.

## [0.24.0] - 2021-09-21

- Update dependency on the `go.opentelemetry.io/otel` project to `v1.0.0`.

## [0.23.0] - 2021-09-08

### Added

- Add `WithoutSubSpans`, `WithRedactedHeaders`, `WithoutHeaders`, and `WithInsecureHeaders` options for `otelhttptrace.NewClientTrace`. (#879)

### Changed

- Split `go.opentelemetry.io/contrib/propagators` module into `b3`, `jaeger`, `ot` modules. (#985)
- `otelmongodb` span attributes, name and span status now conform to specification. (#769)
- Migrated EC2 resource detector support from root module `go.opentelemetry.io/contrib/detectors/aws` to a separate EC2 resource detector module `go.opentelemetry.io/contrib/detectors/aws/ec2` (#1017)
- Add `cloud.provider` and `cloud.platform` to AWS detectors. (#1043)
- `otelhttptrace.NewClientTrace` now redacts known sensitive headers by default. (#879)

### Fixed

- Fix span not marked as error in `otelhttp.Transport` when `RoundTrip` fails with an error. (#950)

## [0.22.0] - 2021-07-26

### Added

- Add the `zpages` span processor. (#894)

### Changed

- The `b3.B3` type has been removed.
  `b3.New()` and `b3.WithInjectEncoding(encoding)` are added to replace it. (#868)

### Fixed

- Fix deadlocks and race conditions in `otelsarama.WrapAsyncProducer`.
  The `messaging.message_id` and `messaging.kafka.partition` attributes are now not set if a message was not processed. (#754) (#755) (#881)
- Fix `otelsarama.WrapAsyncProducer` so that the messages from the `Errors` channel contain the original `Metadata`. (#754)

## [0.21.0] - 2021-06-18

### Fixed

- Dockerfile based examples for `otelgin` and `otelmacaron`. (#767)

### Changed

- Supported minimum version of Go bumped from 1.14 to 1.15. (#787)
- EKS Resource Detector now use the Kubernetes Go client to obtain the ConfigMap. (#813)

### Removed

- Remove service name from `otelmongodb` configuration and span attributes. (#763)

## [0.20.0] - 2021-04-23

### Changed

- The `go.opentelemetry.io/contrib/instrumentation/go.mongodb.org/mongo-driver/mongo/otelmongo` instrumentation now accepts a `WithCommandAttributeDisabled`,
   so the caller can specify whether to opt-out of tracing the mongo command. (#712)
- Upgrade to v0.20.0 of `go.opentelemetry.io/otel`. (#758)
- The B3 and Jaeger propagators now store their debug or deferred state in the context.Context instead of the SpanContext. (#758)

## [0.19.0] - 2021-03-19

### Changed

- Upgrade to v0.19.0 of `go.opentelemetry.io/otel`.
- Fix Span names created in HTTP Instrumentation package to conform with guidelines. (#757)

## [0.18.0] - 2021-03-04

### Fixed

- `otelmemcache` no longer sets span status to OK instead of leaving it unset. (#477)
- Fix goroutine leak in gRPC `StreamClientInterceptor`. (#581)

### Removed

- Remove service name from `otelmemcache` configuration and span attributes. (#477)

## [0.17.0] - 2021-02-15

### Added

- Add `ot-tracer` propagator (#562)

### Changed

- Rename project default branch from `master` to `main`.

### Fixed

- Added failure message for AWS ECS resource detector for better debugging (#568)
- Goroutine leak in gRPC StreamClientInterceptor while streamer returns an error. (#581)

## [0.16.0] - 2021-01-13

### Fixed

- Fix module path for AWS ECS resource detector (#517)

## [0.15.1] - 2020-12-14

### Added

- Add registry link check to `Makefile` and pre-release script. (#446)
- A new AWS X-Ray ID Generator (#459)
- Migrate CircleCI jobs to GitHub Actions (#476)
- Add CodeQL GitHub Action (#506)
- Add gosec workflow to GitHub Actions (#507)

### Fixed

- Fixes the body replacement in otelhttp to not to mutate a nil body. (#484)

## [0.15.0] - 2020-12-11

### Added

- A new Amazon EKS resource detector. (#465)
- A new `gcp.CloudRun` detector for detecting resource from a Cloud Run instance. (#455)

## [0.14.0] - 2020-11-20

### Added

- `otelhttp.{Get,Head,Post,PostForm}` convenience wrappers for their `http` counterparts. (#390)
- The AWS detector now adds the cloud zone, host image ID, host type, and host name to the returned `Resource`. (#410)
- Add Amazon ECS Resource Detector for AWS X-Ray. (#466)
- Add propagator for AWS X-Ray (#462)

### Changed

- Add semantic version to `Tracer` / `Meter` created by instrumentation packages `otelsaram`, `otelrestful`, `otelmongo`, `otelhttp` and `otelhttptrace`. (#412)
- Update instrumentation guidelines about tracer / meter semantic version. (#412)
- Replace internal tracer and meter helpers by helpers from `go.opentelemetry.io/otel`. (#414)
- gRPC instrumentation sets span attribute `rpc.grpc.status_code`. (#453)

## Fixed

- `/detectors/aws` no longer fails if instance metadata is not available (e.g. not running in AWS) (#401)
- The AWS detector now returns a partial resource and an appropriate error if it encounters an error part way through determining a `Resource` identity. (#410)
- The `host` instrumentation unit test has been updated to not depend on the system it runs on. (#426)

## [0.13.0] - 2020-10-09

## Added

- A Jaeger propagator. (#375)

## Changed

- The `go.opentelemetry.io/contrib/instrumentation/google.golang.org/grpc/otelgrpc` package instrumentation no longer accepts a `Tracer` as an argument to the interceptor function.
   Instead, a new `WithTracerProvider` option is added to configure the `TracerProvider` used when creating the `Tracer` for the instrumentation. (#373)
- The `go.opentelemetry.io/contrib/instrumentation/gopkg.in/macaron.v1/otelmacaron` instrumentation now accepts a `TracerProvider` rather than a `Tracer`. (#374)
- Remove `go.opentelemetry.io/otel/sdk` dependency from instrumentation. (#381)
- Use `httpsnoop` in `go.opentelemetry.io/contrib/instrumentation/github.com/gorilla/mux/otelmux` to ensure `http.ResponseWriter` additional interfaces are preserved. (#388)

### Fixed

- The `go.opentelemetry.io/contrib/instrumentation/github.com/labstack/echo/otelecho.Middleware` no longer sends duplicate errors to the global `ErrorHandler`. (#377, #364)
- The import comment in `go.opentelemetry.io/contrib/instrumentation/net/http/otelhttp` is now correctly quoted. (#379)
- The B3 propagator sets the sample bitmask when the sampling decision is `debug`. (#369)

## [0.12.0] - 2020-09-25

### Added

- Benchmark tests for the gRPC instrumentation. (#296)
- Integration testing for the gRPC instrumentation. (#297)
- Allow custom labels to be added to net/http metrics. (#306)
- Added B3 propagator, moving it out of open.telemetry.io/otel repo. (#344)

### Changed

- Unify instrumentation about provider options for `go.mongodb.org/mongo-driver`, `gin-gonic/gin`, `gorilla/mux`,
  `labstack/echo`, `emicklei/go-restful`, `bradfitz/gomemcache`, `Shopify/sarama`, `net/http` and `beego`. (#303)
- Update instrumentation guidelines about uniform provider options. Also, update style guide. (#303)
- Make config struct of instrumentation unexported. (#303)
- Instrumentations have been updated to adhere to the [configuration style guide's](https://github.com/open-telemetry/opentelemetry-go/blob/master/CONTRIBUTING.md#config)
   updated recommendation to use `newConfig()` instead of `configure()`. (#336)
- A new instrumentation naming scheme is implemented to avoid package name conflicts for instrumented packages while still remaining discoverable. (#359)
  - `google.golang.org/grpc` -> `google.golang.org/grpc/otelgrpc`
  - `go.mongodb.org/mongo-driver` -> `go.mongodb.org/mongo-driver/mongo/otelmongo`
  - `net/http` -> `net/http/otelhttp`
  - `net/http/httptrace` -> `net/http/httptrace/otelhttptrace`
  - `github.com/labstack/echo` -> `github.com/labstack/echo/otelecho`
  - `github.com/bradfitz/gomemcache` -> `github.com/bradfitz/gomemcache/memcache/otelmemcache`
  - `github.com/gin-gonic/gin` -> `github.com/gin-gonic/gin/otelgin`
  - `github.com/gocql/gocql` -> `github.com/gocql/gocql/otelgocql`
  - `github.com/emicklei/go-restful` -> `github.com/emicklei/go-restful/otelrestful`
  - `github.com/Shopify/sarama` -> `github.com/Shopify/sarama/otelsarama`
  - `github.com/gorilla/mux` -> `github.com/gorilla/mux/otelmux`
  - `github.com/astaxie/beego` -> `github.com/astaxie/beego/otelbeego`
  - `gopkg.in/macaron.v1` -> `gopkg.in/macaron.v1/otelmacaron`
- Rename `OTelBeegoHandler` to `Handler` in the `go.opentelemetry.io/contrib/instrumentation/github.com/astaxie/beego/otelbeego` package. (#359)
- Replace `WithTracer` with `WithTracerProvider` in the `go.opentelemetry.io/contrib/instrumentation/gopkg.in/macaron.v1/otelmacaron` instrumentation. (#374)

## [0.11.0] - 2020-08-25

### Added

- Top-level `Version()` and `SemVersion()` functions defining the current version of the contrib package. (#225)
- Instrumentation for the `github.com/astaxie/beego` package. (#200)
- Instrumentation for the `github.com/bradfitz/gomemcache` package. (#204)
- Host metrics instrumentation. (#231)
- Cortex histogram and distribution support. (#237)
- Cortex example project. (#238)
- Cortex HTTP authentication. (#246)

### Changed

- Remove service name as a parameter of Sarama instrumentation. (#221)
- Replace `WithTracer` with `WithTracerProvider` in Sarama instrumentation. (#221)
- Switch to use common top-level module `SemVersion()` when creating versioned tracer in `bradfitz/gomemcache`. (#226)
- Use `IntegrationShouldRun` in `gomemcache_test`. (#254)
- Use Go 1.15 for CI builds. (#236)
- Improved configuration for `runtime` instrumentation. (#224)

### Fixed

- Update dependabot configuration to include newly added `bradfitz/gomemcache` package. (#226)
- Correct `runtime` instrumentation name. (#241)

## [0.10.1] - 2020-08-13

### Added

- The `go.opentelemetry.io/contrib/instrumentation/google.golang.org/grpc` module has been added to replace the instrumentation that had previoiusly existed in the `go.opentelemetry.io/otel/instrumentation/grpctrace` package. (#189)
- Instrumentation for the stdlib `net/http` and `net/http/httptrace` packages. (#190)
- Initial Cortex exporter. (#202, #205, #210, #211, #215)

### Fixed

- Bump google.golang.org/grpc from 1.30.0 to 1.31.0. (#166)
- Bump go.mongodb.org/mongo-driver from 1.3.5 to 1.4.0 in /instrumentation/go.mongodb.org/mongo-driver. (#170)
- Bump google.golang.org/grpc in /instrumentation/github.com/gin-gonic/gin. (#173)
- Bump google.golang.org/grpc in /instrumentation/github.com/labstack/echo. (#176)
- Bump google.golang.org/grpc from 1.30.0 to 1.31.0 in /instrumentation/github.com/Shopify/sarama. (#179)
- Bump cloud.google.com/go from 0.61.0 to 0.63.0 in /detectors/gcp. (#181, #199)
- Bump github.com/aws/aws-sdk-go from 1.33.15 to 1.34.1 in /detectors/aws. (#184, #192, #193, #198, #201, #203)
- Bump github.com/golangci/golangci-lint from 1.29.0 to 1.30.0 in /tools. (#186)
- Setup CI to run tests that require external resources (Cassandra and MongoDB). (#191)
- Bump github.com/Shopify/sarama from 1.26.4 to 1.27.0 in /instrumentation/github.com/Shopify/sarama. (#206)

## [0.10.0] - 2020-07-31

This release upgrades its [go.opentelemetry.io/otel](https://github.com/open-telemetry/opentelemetry-go/releases/tag/v0.10.0) dependency to v0.10.0 and includes new instrumentation for popular Kafka and Cassandra clients.

### Added

- A detector that generate resources from GCE instance. (#132)
- A detector that generate resources from AWS instances. (#139)
- Instrumentation for the Kafka client github.com/Shopify/sarama. (#134, #153)
- Links and status message for mock span in the internal testing library. (#134)
- Instrumentation for the Cassandra client github.com/gocql/gocql. (#137)
- A detector that generate resources from GKE clusters. (#154)

### Fixed

- Bump github.com/aws/aws-sdk-go from 1.33.8 to 1.33.15 in /detectors/aws. (#155, #157, #159, #162)
- Bump github.com/golangci/golangci-lint from 1.28.3 to 1.29.0 in /tools. (#146)

## [0.9.0] - 2020-07-20

This release upgrades its [go.opentelemetry.io/otel](https://github.com/open-telemetry/opentelemetry-go/releases/tag/v0.9.0) dependency to v0.9.0.

### Fixed

- Bump github.com/emicklei/go-restful/v3 from 3.0.0 to 3.2.0 in /instrumentation/github.com/emicklei/go-restful. (#133)
- Update dependabot configuration to correctly check all included packages. (#131)
- Update `RELEASING.md` with correct `tag.sh` command. (#130)

## [0.8.0] - 2020-07-10

This release upgrades its [go.opentelemetry.io/otel](https://github.com/open-telemetry/opentelemetry-go/releases/tag/v0.8.0) dependency to v0.8.0, includes minor fixes, and new instrumentation.

### Added

- Create this `CHANGELOG.md`. (#114)
- Add `emicklei/go-restful/v3` trace instrumentation. (#115)

### Changed

- Update `CONTRIBUTING.md` to ask for updates to `CHANGELOG.md` with each pull request. (#114)
- Move all `github.com` package instrumentation under a `github.com` directory. (#118)

### Fixed

- Update README to include information about external instrumentation.
   To start, this includes native instrumentation found in the `go-redis/redis` package. (#117)
- Bump github.com/golangci/golangci-lint from 1.27.0 to 1.28.2 in /tools. (#122, #123, #125)
- Bump go.mongodb.org/mongo-driver from 1.3.4 to 1.3.5 in /instrumentation/go.mongodb.org/mongo-driver. (#124)

## [0.7.0] - 2020-06-29

This release upgrades its [go.opentelemetry.io/otel](https://github.com/open-telemetry/opentelemetry-go/releases/tag/v0.7.0) dependency to v0.7.0.

### Added

- Create `RELEASING.md` instructions. (#101)
- Apply transitive dependabot go.mod updates as part of a new automatic Github workflow. (#94)
- New dependabot integration to automate package upgrades. (#61)
- Add automatic tag generation script for release. (#60)

### Changed

- Upgrade Datadog metrics exporter to include Resource tags. (#46)
- Added output validation to Datadog example. (#96)
- Move Macaron package to match layout guidelines. (#92)
- Update top-level README and instrumentation README. (#92)
- Bump google.golang.org/grpc from 1.29.1 to 1.30.0. (#99)
- Bump github.com/golangci/golangci-lint from 1.21.0 to 1.27.0 in /tools. (#77)
- Bump go.mongodb.org/mongo-driver from 1.3.2 to 1.3.4 in /instrumentation/go.mongodb.org/mongo-driver. (#76)
- Bump github.com/stretchr/testify from 1.5.1 to 1.6.1. (#74)
- Bump gopkg.in/macaron.v1 from 1.3.5 to 1.3.9 in /instrumentation/macaron. (#68)
- Bump github.com/gin-gonic/gin from 1.6.2 to 1.6.3 in /instrumentation/gin-gonic/gin. (#73)
- Bump github.com/DataDog/datadog-go from 3.5.0+incompatible to 3.7.2+incompatible in /exporters/metric/datadog. (#78)
- Replaced `internal/trace/http.go` helpers with `api/standard` helpers from otel-go repo. (#112)

## [0.6.1] - 2020-06-08

First official tagged release of `contrib` repository.

### Added

- `labstack/echo` trace instrumentation (#42)
- `mongodb` trace instrumentation (#26)
- Go Runtime metrics (#9)
- `gorilla/mux` trace instrumentation (#19)
- `gin-gonic` trace instrumentation (#15)
- `macaron` trace instrumentation (#20)
- `dogstatsd` metrics exporter (#10)
- `datadog` metrics exporter (#22)
- Tags to all modules in repository
- Repository folder structure and automated build (#3)

### Changes

- Prefix support for dogstatsd (#34)
- Update Go Runtime package to use batch observer (#44)

[Unreleased]: https://github.com/open-telemetry/opentelemetry-go-contrib/compare/v1.35.0...HEAD
[1.35.0/0.60.0/0.29.0/0.15.0/0.10.0/0.8.0/0.7.0]: https://github.com/open-telemetry/opentelemetry-go-contrib/releases/tag/v1.35.0
[1.34.0/0.59.0/0.28.0/0.14.0/0.9.0/0.7.0/0.6.0]: https://github.com/open-telemetry/opentelemetry-go-contrib/releases/tag/v1.34.0
[1.33.0/0.58.0/0.27.0/0.13.0/0.8.0/0.6.0/0.5.0]: https://github.com/open-telemetry/opentelemetry-go-contrib/releases/tag/v1.33.0
[1.32.0/0.57.0/0.26.0/0.12.0/0.7.0/0.5.0/0.4.0]: https://github.com/open-telemetry/opentelemetry-go-contrib/releases/tag/v1.32.0
[1.31.0/0.56.0/0.25.0/0.11.0/0.6.0/0.4.0/0.3.0]: https://github.com/open-telemetry/opentelemetry-go-contrib/releases/tag/v1.31.0
[1.30.0/0.55.0/0.24.0/0.10.0/0.5.0/0.3.0/0.2.0]: https://github.com/open-telemetry/opentelemetry-go-contrib/releases/tag/v1.30.0
[1.29.0/0.54.0/0.23.0/0.9.0/0.4.0/0.2.0/0.1.0]: https://github.com/open-telemetry/opentelemetry-go-contrib/releases/tag/v1.29.0
[1.28.0/0.53.0/0.22.0/0.8.0/0.3.0/0.1.0]: https://github.com/open-telemetry/opentelemetry-go-contrib/releases/tag/v1.28.0
[1.27.0/0.52.0/0.21.0/0.7.0/0.2.0]: https://github.com/open-telemetry/opentelemetry-go-contrib/releases/tag/v1.27.0
[1.26.0/0.51.0/0.20.0/0.6.0/0.1.0]: https://github.com/open-telemetry/opentelemetry-go-contrib/releases/tag/v1.26.0
[1.25.0/0.50.0/0.19.0/0.5.0/0.0.1]: https://github.com/open-telemetry/opentelemetry-go-contrib/releases/tag/v1.25.0
[1.24.0/0.49.0/0.18.0/0.4.0]: https://github.com/open-telemetry/opentelemetry-go-contrib/releases/tag/v1.24.0
[1.23.0/0.48.0/0.17.0/0.3.0]: https://github.com/open-telemetry/opentelemetry-go-contrib/releases/tag/v1.23.0
[1.22.0/0.47.0/0.16.0/0.2.0]: https://github.com/open-telemetry/opentelemetry-go-contrib/releases/tag/v1.22.0
[1.21.1/0.46.1/0.15.1/0.1.1]: https://github.com/open-telemetry/opentelemetry-go-contrib/releases/tag/v1.21.1
[1.21.0/0.46.0/0.15.0/0.1.0]: https://github.com/open-telemetry/opentelemetry-go-contrib/releases/tag/v1.21.0
[1.20.0/0.45.0/0.14.0]: https://github.com/open-telemetry/opentelemetry-go-contrib/releases/tag/v1.20.0
[1.19.0/0.44.0/0.13.0]: https://github.com/open-telemetry/opentelemetry-go-contrib/releases/tag/v1.19.0
[1.18.0/0.43.0/0.12.0]: https://github.com/open-telemetry/opentelemetry-go-contrib/releases/tag/v1.18.0
[1.17.0/0.42.0/0.11.0]: https://github.com/open-telemetry/opentelemetry-go-contrib/releases/tag/v1.17.0
[1.17.0-rc.1/0.42.0-rc.1/0.11.0-rc.1]: https://github.com/open-telemetry/opentelemetry-go-contrib/releases/tag/v1.17.0-rc.1
[1.16.1/0.41.1/0.10.1]: https://github.com/open-telemetry/opentelemetry-go-contrib/releases/tag/v1.16.1
[1.16.0/0.41.0/0.10.0]: https://github.com/open-telemetry/opentelemetry-go-contrib/releases/tag/v1.16.0
[1.16.0-rc.2/0.41.0-rc.2/0.10.0-rc.2]: https://github.com/open-telemetry/opentelemetry-go-contrib/releases/tag/v1.16.0-rc.2
[1.16.0-rc.1/0.41.0-rc.1/0.10.0-rc.1]: https://github.com/open-telemetry/opentelemetry-go-contrib/releases/tag/v1.16.0-rc.1
[1.15.0/0.40.0/0.9.0]: https://github.com/open-telemetry/opentelemetry-go-contrib/releases/tag/v1.15.0
[1.14.0/0.39.0/0.8.0]: https://github.com/open-telemetry/opentelemetry-go-contrib/releases/tag/v1.14.0
[1.13.0/0.38.0/0.7.0]: https://github.com/open-telemetry/opentelemetry-go-contrib/releases/tag/v1.13.0
[1.12.0/0.37.0/0.6.0]: https://github.com/open-telemetry/opentelemetry-go-contrib/releases/tag/v1.12.0
[1.11.1/0.36.4/0.5.2]: https://github.com/open-telemetry/opentelemetry-go-contrib/releases/tag/v1.11.1
[1.11.0/0.36.3/0.5.1]: https://github.com/open-telemetry/opentelemetry-go-contrib/releases/tag/v1.11.0
[0.36.2]: https://github.com/open-telemetry/opentelemetry-go-contrib/releases/tag/zpages/v0.36.2
[0.36.1]: https://github.com/open-telemetry/opentelemetry-go-contrib/releases/tag/zpages/v0.36.1
[0.36.0]: https://github.com/open-telemetry/opentelemetry-go-contrib/releases/tag/zpages/v0.36.0
[1.10.0/0.35.0/0.5.0]: https://github.com/open-telemetry/opentelemetry-go-contrib/releases/tag/v1.10.0
[1.9.0/0.34.0/0.4.0]: https://github.com/open-telemetry/opentelemetry-go-contrib/releases/tag/v1.9.0
[1.8.0/0.33.0]: https://github.com/open-telemetry/opentelemetry-go-contrib/releases/tag/v1.8.0
[1.7.0/0.32.0]: https://github.com/open-telemetry/opentelemetry-go-contrib/releases/tag/v1.7.0
[1.6.0/0.31.0]: https://github.com/open-telemetry/opentelemetry-go-contrib/releases/tag/v1.6.0
[1.5.0/0.30.0/0.1.0]: https://github.com/open-telemetry/opentelemetry-go-contrib/releases/tag/v1.5.0
[1.4.0/0.29.0]: https://github.com/open-telemetry/opentelemetry-go-contrib/releases/tag/v1.4.0
[1.3.0/0.28.0]: https://github.com/open-telemetry/opentelemetry-go-contrib/releases/tag/v1.3.0
[1.2.0/0.27.0]: https://github.com/open-telemetry/opentelemetry-go-contrib/releases/tag/v1.2.0
[1.1.1/0.26.1]: https://github.com/open-telemetry/opentelemetry-go-contrib/releases/tag/v1.1.1
[1.1.0/0.26.0]: https://github.com/open-telemetry/opentelemetry-go-contrib/releases/tag/v1.1.0
[1.0.0/0.25.0]: https://github.com/open-telemetry/opentelemetry-go-contrib/releases/tag/v1.0.0
[0.24.0]: https://github.com/open-telemetry/opentelemetry-go-contrib/releases/tag/v0.24.0
[0.23.0]: https://github.com/open-telemetry/opentelemetry-go-contrib/releases/tag/v0.23.0
[0.22.0]: https://github.com/open-telemetry/opentelemetry-go-contrib/releases/tag/v0.22.0
[0.21.0]: https://github.com/open-telemetry/opentelemetry-go-contrib/releases/tag/v0.21.0
[0.20.0]: https://github.com/open-telemetry/opentelemetry-go-contrib/releases/tag/v0.20.0
[0.19.0]: https://github.com/open-telemetry/opentelemetry-go-contrib/releases/tag/v0.19.0
[0.18.0]: https://github.com/open-telemetry/opentelemetry-go-contrib/releases/tag/v0.18.0
[0.17.0]: https://github.com/open-telemetry/opentelemetry-go-contrib/releases/tag/v0.17.0
[0.16.0]: https://github.com/open-telemetry/opentelemetry-go-contrib/releases/tag/v0.16.0
[0.15.1]: https://github.com/open-telemetry/opentelemetry-go-contrib/releases/tag/v0.15.1
[0.15.0]: https://github.com/open-telemetry/opentelemetry-go-contrib/releases/tag/v0.15.0
[0.14.0]: https://github.com/open-telemetry/opentelemetry-go-contrib/releases/tag/v0.14.0
[0.13.0]: https://github.com/open-telemetry/opentelemetry-go-contrib/releases/tag/v0.13.0
[0.12.0]: https://github.com/open-telemetry/opentelemetry-go-contrib/releases/tag/v0.12.0
[0.11.0]: https://github.com/open-telemetry/opentelemetry-go-contrib/releases/tag/v0.11.0
[0.10.1]: https://github.com/open-telemetry/opentelemetry-go-contrib/releases/tag/v0.10.1
[0.10.0]: https://github.com/open-telemetry/opentelemetry-go-contrib/releases/tag/v0.10.0
[0.9.0]: https://github.com/open-telemetry/opentelemetry-go-contrib/releases/tag/v0.9.0
[0.8.0]: https://github.com/open-telemetry/opentelemetry-go-contrib/releases/tag/v0.8.0
[0.7.0]: https://github.com/open-telemetry/opentelemetry-go-contrib/releases/tag/v0.7.0
[0.6.1]: https://github.com/open-telemetry/opentelemetry-go-contrib/releases/tag/v0.6.1

<!-- Released section ended -->

[Go 1.24]: https://go.dev/doc/go1.24
[Go 1.23]: https://go.dev/doc/go1.23
[Go 1.22]: https://go.dev/doc/go1.22
[Go 1.21]: https://go.dev/doc/go1.21
[Go 1.20]: https://go.dev/doc/go1.20
[Go 1.19]: https://go.dev/doc/go1.19
[Go 1.18]: https://go.dev/doc/go1.18

[GO-2024-2687]: https://pkg.go.dev/vuln/GO-2024-2687<|MERGE_RESOLUTION|>--- conflicted
+++ resolved
@@ -8,11 +8,6 @@
 
 ## [Unreleased]
 
-<<<<<<< HEAD
-### Fixed
-
-- Record all non-failure metrics on transport round trip errors in `go.opentelemetry.io/contrib/instrumentation/net/http/otelhttp` (#7146)
-=======
 ### Added
 
 - Add the `WithPublicEndpoint` and `WithPublicEndpointFn` options to `go.opentelemetry.io/contrib/instrumentation/google.golang.org/grpc/otelgrpc`. (#7407)
@@ -80,7 +75,7 @@
 
 - Fix data race when writing log entries with `context.Context` fields in `go.opentelemetry.io/contrib/bridges/otelzap`. (#7368)
 - Fix nil pointer dereference when `ClientTracer` did not have a span in `go.opentelemetry.io/contrib/instrumentation/net/http/httptrace/otelhttptrace`. (#7464)
->>>>>>> 46530a23
+- Record all non-failure metrics on transport round trip errors in `go.opentelemetry.io/contrib/instrumentation/net/http/otelhttp` (#7146)
 
 <!-- Released section -->
 <!-- Don't change this section unless doing release -->

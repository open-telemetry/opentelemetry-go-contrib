--- conflicted
+++ resolved
@@ -15,11 +15,8 @@
 
 ### Fixed
 
-<<<<<<< HEAD
+- AWS XRay Remote Sampling to preserve previous rule if updated rule property has not changed in `go.opentelemetry.io/contrib/samplers/aws/xray`. (#3619, #3620)
 - AWS XRay Remote Sampling to cap quotaBalance to 1x quota in `go.opentelemetry.io/contrib/samplers/aws/xray`. (#3651, #3652)
-=======
-- AWS XRay Remote Sampling to preserve previous rule if updated rule property has not changed in `go.opentelemetry.io/contrib/samplers/aws/xray`. (#3619, #3620)
->>>>>>> 46bde6d3
 
 ## [1.16.0/0.41.0/0.10.0] - 2023-04-28
 

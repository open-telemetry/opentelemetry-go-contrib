--- conflicted
+++ resolved
@@ -7,14 +7,12 @@
 This project adheres to [Semantic Versioning](https://semver.org/spec/v2.0.0.html).
 
 ## [Unreleased]
+- Add metrics to HTTP transport in `go.opentelemetry.io/contrib/instrumentation/net/http/otelhttp`. (#3769)
 
 ### Added
 
 - Add `NewMiddleware` function in `go.opentelemetry.io/contrib/instrumentation/net/http/otelhttp`. (#2964)
 - Add the new `go.opentelemetry.io/contrib/instrgen` package to provide auto-generated source code instrumentation. (#3068, #3108)
-<<<<<<< HEAD
-- Add metrics to HTTP transport in `go.opentelemetry.io/contrib/instrumentation/net/http/otelhttp`. (#3769)
-=======
 - The `go.opentelemetry.io/contrib/exporters/autoexport` package to provide configuration of trace exporters with useful defaults and envar support. (#2753, #4100)
 
 ### Fixed
@@ -58,7 +56,6 @@
 ### Deprecated
 
 - `SemVersion` functions in instrumentation packages are deprecated, use `Version` instead. (#3681, #3798)
->>>>>>> ac8ce7bc
 
 ## [1.16.1/0.41.1/0.10.1] - 2023-05-02
 

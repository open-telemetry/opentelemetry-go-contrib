# Changelog

All notable changes to this project will be documented in this file.

The format is based on [Keep a Changelog](https://keepachangelog.com/en/1.0.0/).

This project adheres to [Semantic Versioning](https://semver.org/spec/v2.0.0.html).

## [Unreleased]

### Removed

- The deprecated `StreamServerInterceptor` function from `go.opentelemetry.io/contrib/instrumentation/google.golang.org/grpc/otelgrpc` is removed. (#7362)

### Changed

- The semantic conventions have been upgraded from `v1.30.0` to `v1.33.0` in `go.opentelemetry.io/contrib/instrumentation/google.golang.org/grpc/otelgrpc`. (#7361)
<<<<<<< HEAD
- The semantic conventions have been upgraded from `v1.26.0` to `v1.32.0` in `go.opentelemetry.io/contrib/bridges/otelslog`. (#7361)
=======
- The semantic conventions have been upgraded from `v1.26.0` to `v1.32.0` in `go.opentelemetry.io/contrib/detectors/aws/ec2`. (#7373)
- The semantic conventions have been upgraded from `v1.26.0` to `v1.32.0` in `go.opentelemetry.io/contrib/detectors/aws/lambda`. (#7376)
>>>>>>> c8fb6559

### Fixed

- Fix data race when writing log entries with `context.Context` fields in `go.opentelemetry.io/contrib/bridges/otelzap`. (#7368)

<!-- Released section -->
<!-- Don't change this section unless doing release -->

## [1.36.0/0.61.0/0.30.0/0.16.0/0.11.0/0.9.0/0.8.0] - 2025-05-21

### Added

- `http.route` attribute to otelhttp server request spans, when `net/http.Request.Pattern` is set in the modules below.  (#6905, #6937)
  - `go.opentelemetry.io/contrib/instrumentation/github.com/emicklei/go-restful/otelrestful`
  - `go.opentelemetry.io/contrib/instrumentation/github.com/gin-gonic/gin/otelgin`
  - `go.opentelemetry.io/contrib/instrumentation/github.com/gorilla/mux/otelmux`
  - `go.opentelemetry.io/contrib/instrumentation/github.com/labstack/echo/otelecho`
  - `go.opentelemetry.io/contrib/instrumentation/net/http/otelhttp`
- Add `WithAttributes` option to set instrumentation scope attributes on the created `log.Logger` in `go.opentelemetry.io/contrib/bridges/otelzap`. (#6962)
- Add `WithAttributes` option to set instrumentation scope attributes on the created `log.Logger` in `go.opentelemetry.io/contrib/bridges/otelslog`. (#6965)
- Add `WithAttributes` option to set instrumentation scope attributes on the created `log.Logger` in `go.opentelemetry.io/contrib/bridges/otellogrus`. (#6966)
- Add `WithAttributes` option to set instrumentation scope attributes on the created `log.Logger` in `go.opentelemetry.io/contrib/bridges/otellogr`. (#6967)
- Add the `WithGinMetricAttributes` option to allow setting dynamic, per-request metric attributes based on `*gin.Context` in `go.opentelemetry.io/contrib/instrumentation/github.com/gin-gonic/gin/otelgin`. (#6932)
- Use Gin's own `ClientIP` method to detect the client's IP, which supports custom proxy headers in `go.opentelemetry.io/contrib/instrumentation/github.com/gin-gonic/gin/otelgin`. (#6095)
- Added test for Fields in `go.opentelemetry.io/contrib/propagators/jaeger`. (#7119)
- Allow configuring samplers in `go.opentelemetry.io/contrib/otelconf`. (#7148)
- Slog log bridge now sets `SeverityText` attribute using source value in `go.opentelemetry.io/contrib/bridges/otelslog`. (#7198)
- Add `http.route` metric attribute in `go.opentelemetry.io/contrib/instrumentation/github.com/gin-gonic/gin/otelgin`. (#7275)
- Add the `WithSpanStartOptions` option to add custom options to new spans `go.opentelemetry.io/contrib/instrumentation/github.com/gin-gonic/gin/otelgin`. (#7261)
- Add instrumentation support for `go.mongodb.org/mongo-driver/v2` in `go.opentelemetry.io/contrib/instrumentation/go.mongodb.org/mongo-driver/v2/mongo/otelmongo`. (#6539)
- Rerun the span name formatter after the request ran if a `req.Pattern` is set, so the span name can include it in `go.opentelemetry.io/contrib/instrumentation/net/http/otelhttp`. (#7192)

### Changed

- Jaeger remote sampler's probabilistic strategy now uses the same sampling algorithm as `trace.TraceIDRatioBased` in `go.opentelemetry.io/contrib/samplers/jaegerremote`. (#6892)
- Switched the default for `OTEL_SEMCONV_STABILITY_OPT_IN` to emit the v1.26.0 semantic conventions by default in the following modules.
  - `go.opentelemetry.io/contrib/instrumentation/github.com/emicklei/go-restful/otelrestful`
  - `go.opentelemetry.io/contrib/instrumentation/github.com/gin-gonic/gin/otelgin`
  - `go.opentelemetry.io/contrib/instrumentation/github.com/gorilla/mux/otelmux`
  - `go.opentelemetry.io/contrib/instrumentation/github.com/labstack/echo/otelecho`
  - `go.opentelemetry.io/contrib/instrumentation/net/http/httptrace/otelhttptrace`
  - `go.opentelemetry.io/contrib/instrumentation/net/http/otelhttp`
  The `OTEL_SEMCONV_STABILITY_OPT_IN=http/dup` environment variable can be still used to emit both the v1.20.0 and v1.26.0 semantic conventions.
  It is however impossible to emit only the 1.20.0 semantic conventions, as the next release will drop support for that environment variable. (#6899)
- Improve performance by reducing allocations for http request when using `OTEL_SEMCONV_STABILITY_OPT_IN=http/dup` in the modules below. (#7180)
  - `go.opentelemetry.io/contrib/instrumentation/github.com/emicklei/go-restful/otelrestful`
  - `go.opentelemetry.io/contrib/instrumentation/github.com/gin-gonic/gin/otelgin`
  - `go.opentelemetry.io/contrib/instrumentation/github.com/gorilla/mux/otelmux`
  - `go.opentelemetry.io/contrib/instrumentation/github.com/labstack/echo/otelecho`
  - `go.opentelemetry.io/contrib/instrumentation/net/http/httptrace/otelhttptrace`
  - `go.opentelemetry.io/contrib/instrumentation/net/http/otelhttp`

- Update the Jaeger remote sampler to use "github.com/jaegertracing/jaeger-idl/proto-gen/api_v2" in  `go.opentelemetry.io/contrib/samplers/jaegerremote`. (#7061)
- Improve performance by reducing allocations in the gRPC stats handler in `go.opentelemetry.io/contrib/instrumentation/google.golang.org/grpc/otelgrpc`. (#7186)
- Update `http.route` attribute to support `request.Pattern` in `go.opentelemetry.io/contrib/instrumentation/github.com/gorilla/mux/otelmux`. (#7108)
- Change the default span name to be `GET /path` so it complies with the HTTP semantic conventions in `go.opentelemetry.io/contrib/instrumentation/github.com/gin-gonic/gin/otelgin`. (#6381)
- Set `url.scheme` attribute to the request URL.Scheme when possible for HTTP client metrics in `go.opentelemetry.io/contrib/instrumentation/net/http/otelhttp`. (#6938)
- The semantic conventions have been upgraded from `v1.17.0` to `v1.30.0` in `go.opentelemetry.io/contrib/instrumentation/google.golang.org/grpc/otelgrpc`. (#7270)
  - All `net.peer.*` and `net.host.*` attributes are now set to correct `server.*` attributes.
  - No `net.socket.*` attributes are set.
- Only sample spans when `Sampled=1` in `go.opentelemetry.io/contrib/propagators/aws/xray`. (#7318)

### Fixed

- Record request duration in seconds rather than milliseconds for semconv v1.26.0, per [the specifications](https://github.com/open-telemetry/semantic-conventions/blob/6533b8a39e03e6925e080d5ca39234035cf87e70/docs/non-normative/http-migration.md#http-client-duration-metric) in the following packages. (#6942)
  - `go.opentelemetry.io/contrib/instrumentation/github.com/emicklei/go-restful/otelrestful`
  - `go.opentelemetry.io/contrib/instrumentation/github.com/gin-gonic/gin/otelgin`
  - `go.opentelemetry.io/contrib/instrumentation/github.com/gorilla/mux/otelmux`
  - `go.opentelemetry.io/contrib/instrumentation/github.com/labstack/echo/otelecho`
  - `go.opentelemetry.io/contrib/instrumentation/net/http/httptrace/otelhttptrace`
  - `go.opentelemetry.io/contrib/instrumentation/net/http/otelhttp`
- Cleaned up indentations under `Unreleased/Fixed` of `./CHANGELOG.md`. (#7163)
- Removed a duplicate instance of the `Changed` subheader under `1.18.0/0.43.0/0.12.0` in `./CHANGELOG.md`. (#7163)
- Check for TLS related options to be set before creating TLS config `go.opentelemetry.io/contrib/otelconf`. (#6984)
- Fixed handling of the `OTEL_SEMCONV_STABILITY_OPT_IN` environment variable in `go.opentelemetry.io/contrib/instrumentation/github.com/gin-gonic/gin/otelgin`. (#7215)
- Support mixed categories for `OTEL_SEMCONV_STABILITY_OPT_IN` opt-in in the following packages. (#7246)
  - `go.opentelemetry.io/contrib/instrumentation/github.com/emicklei/go-restful/otelrestful`.
  - `go.opentelemetry.io/contrib/instrumentation/gin-gonic/gin/otelgin`.
  - `go.opentelemetry.io/contrib/instrumentation/gorilla/mux/otelmux`.
  - `go.opentelemetry.io/contrib/instrumentation/go.mongodb.org/mongo-driver/mongo/otelmongo`.
  - `go.opentelemetry.io/contrib/instrumentation/net/http/httptrace/otelhttptrace`.
  - `go.opentelemetry.io/contrib/instrumentation/net/http/otelhttp`.

### Removed

- Drop support for [Go 1.22]. (#6853)
- The deprecated `go.opentelemetry.io/contrib/config` package is removed, use `go.opentelemetry.io/contrib/otelconf` instead. (#6894)
- The deprecated `SemVersion` function is removed in `go.opentelemetry.io/contrib/instrumentation/github.com/aws/aws-lambda-go/otellambda`, use `Version` function instead. (#7058)
- The deprecated `SemVersion` function in `go.opentelemetry.io/contrib/samplers/probability/consistent` is removed, use `Version` instead. (#7072)
- The deprecated `SemVersion` function is removed in `go.opentelemetry.io/contrib/instrumentation/github.com/aws/aws-sdk-go-v2/otelaws/test` package, use `Version` instead. (#7077)
- The deprecated `SemVersion` function is removed in `go.opentelemetry.io/contrib/instrumentation/github.com/gorilla/mux/otelmux`, use `Version` function instead. (#7084)
- The deprecated `SemVersion` function is removed in `go.opentelemetry.io/contrib/instrumentation/github.com/gin-gonic/gin/otelgin`, use `Version` function instead. (#7085)
- The deprecated `SemVersion` function is removed in `go.opentelemetry.io/contrib/instrumentation/go.mongodb.org/mongo-driver/mongo/otelmongo/test`, use `Version` function instead. (#7142)
- The deprecated `SemVersion` function is removed in `go.opentelemetry.io/contrib/instrumentation/github.com/gorilla/mux/otelmux/test`, use `Version` function instead. (#7086)
- The deprecated `SemVersion` function is removed in `go.opentelemetry.io/contrib/instrumentation/go.mongodb.org/mongo-driver/mongo/otelmongo`, use `Version` function instead. (#7140)
- The deprecated `SemVersion` function is removed in `go.opentelemetry.io/contrib/instrumentation/github.com/gin-gonic/gin/otelgin/test`, use `Version` function instead. (#7087)
- The deprecated `SemVersion` function is removed in `go.opentelemetry.io/contrib/instrumentation/github.com/labstack/echo/otelecho`, use `Version` function instead. (#7089)
- The deprecated `SemVersion` function is removed in `go.opentelemetry.io/contrib/instrumentation/github.com/labstack/echo/otelecho/test`, use `Version` function instead. (#7090)
- The deprecated `SemVersion` function is removed in `go.opentelemetry.io/contrib/instrumentation/github.com/emicklei/go-restful/otelrestful`, use `Version` function instead. (#7091)
- The deprecated `SemVersion` function is removed in `go.opentelemetry.io/contrib/instrumentation/github.com/emicklei/go-restful/otelrestful/test`, use `Version` function instead. (#7092)
- The deprecated `UnaryServerInterceptor` in `go.opentelemetry.io/contrib/instrumentation/google.golang.org/grpc/otelgrpc` is removed, use `NewServerHandler` instead. (#7115)
- The deprecated `DynamoDBAttributeSetter` function is removed `opentelemetry-go-contrib/instrumentation/github.com/aws/aws-sdk-go-v2/otelaws/dynamodbattributes.go` , use `Version` function instead.(#7128)
- The deprecated `SNSAttributeSetter` function is removed in `go.opentelemetry.io/contrib/instrumentation/github.com/aws/aws-sdk-go-v2/otelaws`, use `SNSAttributeBuilder` function instead. (#7136)
- The deprecated `AttributeSetter` function is removed in `go.opentelemetry.io/contrib/instrumentation/github.com/aws/aws-sdk-go-v2/otelaws`, use the `AttributeBuilder` function instead. (#7137)
- The deprecated `SemVersion` function is removed in `go.opentelemetry.io/contrib/zpages`, use `Version` function instead. (#7147)
- The deprecated `SemVersion` function is removed in `go.opentelemetry.io/contrib/samplers/jaegerremote`, use `Version` function instead. (#7147)
- The deprecated `SemVersion` function is removed in `go.opentelemetry.io/contrib/propagators/opencensus`, use `Version` function instead. (#7147)
- The deprecated `SemVersion` function is removed in `go.opentelemetry.io/contrib/instrumentation/runtime`, use `Version` function instead. (#7147)
- The deprecated `SemVersion` function is removed in `go.opentelemetry.io/contrib/instrumentation/github.com/aws/aws-sdk-go-v2/otelaws`, use `Version` function instead. (#7154)
- The deprecated `DefaultAttributeSetter` in `go.opentelemetry.io/contrib/instrumentation/github.com/aws/aws-sdk-go-v2/otelaws` is removed, use the `DefaultAttributeBuilder` function instead. (#7127)
- The deprecated `UnaryClientInterceptor` function is removed in `go.opentelemetry.io/contrib/instrumentation/google.golang.org/grpc/otelgrpc` use `NewClientHandler` function instead. (#7125)
- The deprecated `SemVersion` function is removed in `go.opentelemetry.io/contrib/instrumentation/net/http/otelhttp`, use `Version` function instead. (#7167)
- The deprecated `SemVersion` function is removed in `go.opentelemetry.io/contrib/instrumentation/net/http/httptrace/otelhttptrace`, use `Version` function instead. (#7144)
- The deprecated `SemVersion` function is removed in `go.opentelemetry.io/contrib/instrumentation/net/http/httptrace/otelhttptrace/test`, use `Version` function instead. (#7144)
- The deprecated `go.opentelemetry.io/contrib/instrumentation/google.golang.org/grpc/otelgrpc/filters/interceptor` package is removed, use `go.opentelemetry.io/contrib/instrumentation/google.golang.org/grpc/otelgrpc/filters` instead. (#7110)
- The deprecated `SemVersion` function is removed in `go.opentelemetry.io/contrib/instrumentation/google.golang.org/grpc/otelgrpc`, use `Version` function instead. (#7143)
- The deprecated `SemVersion` function is removed in `go.opentelemetry.io/contrib/instrumentation/google.golang.org/grpc/otelgrpc/test`, use `Version` function instead. (#7143)
- The deprecated `SQSAttributeSetter` function is removed in `go.opentelemetry.io/contrib/instrumentation/github.com/aws/aws-sdk-go-v2/otelaws` package, use `SQSAttributeBuilder` instead. (#7145)
- The deprecated `SemVersion` function is removed in `go.opentelemetry.io/contrib/instrumentation/host` package, use `Version` instead. (#7203)
- The `GRPCStatusCodeKey` constant from `go.opentelemetry.io/contrib/instrumentation/google.golang.org/grpc/otelgrpc` is removed.
  Use `semconv.RPCGRPCStatusCodeKey` from `go.opentelemetry.io/otel/semconv/*` instead. (#7270)

## [1.35.0/0.60.0/0.29.0/0.15.0/0.10.0/0.8.0/0.7.0] - 2025-03-05

This release is the last to support [Go 1.22].
The next release will require at least [Go 1.23].

> [!WARNING]
> This is the last version to use Semantic Conventions v1.20.0 for HTTP libraries
by default. The next version (0.61.0) will default to v1.26.0, and the
following one (0.62.0) will drop support for Semantic Conventions v1.20.0
>
> You can switch to the new Semantic Conventions right now by setting the
`OTEL_SEMCONV_STABILITY_OPT_IN=http/dup` environment variable in your
application.
>
> See also the [HTTP semantic conventions stability
migration](https://github.com/open-telemetry/semantic-conventions/blob/main/docs/non-normative/http-migration.md)

### Added

- Add support for configuring `ClientCertificate` and `ClientKey` field for OTLP exporters in `go.opentelemetry.io/contrib/config`. (#6378)
- Add `WithAttributeBuilder`, `AttributeBuilder`, `DefaultAttributeBuilder`, `DynamoDBAttributeBuilder`, `SNSAttributeBuilder` to support adding attributes based on SDK input and output in `go.opentelemetry.io/contrib/instrumentation/github.com/aws/aws-sdk-go-v2/otelaws`. (#6543)
- Support for the `OTEL_SEMCONV_STABILITY_OPT_IN=http/dup` environment variable in `go.opentelemetry.io/contrib/instrumentation/github.com/gorilla/mux/otelmux` to emit attributes for both the v1.20.0 and v1.26.0 semantic conventions. (#6652)
- Added the `WithMeterProvider` option to allow passing a custom meter provider to `go.opentelemetry.io/contrib/instrumentation/github.com/gorilla/mux/otelmux`. (#6648)
- Added the `WithMetricAttributesFn` option to allow setting dynamic, per-request metric attributes in `go.opentelemetry.io/contrib/instrumentation/github.com/gorilla/mux/otelmux`. (#6648)
- Added metrics support, and emit all stable metrics from the [Semantic Conventions](https://github.com/open-telemetry/semantic-conventions/blob/main/docs/http/http-metrics.md) in `go.opentelemetry.io/contrib/instrumentation/github.com/gorilla/mux/otelmux`. (#6648)
- Add support for configuring `Insecure` field for OTLP exporters in `go.opentelemetry.io/contrib/config`. (#6658)
- Support for the `OTEL_SEMCONV_STABILITY_OPT_IN=http/dup` environment variable in `instrumentation/net/http/httptrace/otelhttptrace` to emit attributes for both the v1.20.0 and v1.26.0 semantic conventions. (#6720)
- Support for the `OTEL_SEMCONV_STABILITY_OPT_IN=http/dup` environment variable in `instrumentation/github.com/emicklei/go-restful/otelrestful` to emit attributes for both the v1.20.0 and v1.26.0 semantic conventions. (#6710)
- Added metrics support, and emit all stable metrics from the [Semantic Conventions](https://github.com/open-telemetry/semantic-conventions/blob/main/docs/http/http-metrics.md) in `go.opentelemetry.io/contrib/instrumentation/github.com/gin-gonic/gin/otelgin`. (#6747)
- Support for the `OTEL_SEMCONV_STABILITY_OPT_IN=http/dup` environment variable in `go.opentelemetry.io/contrib/instrumentation/github.com/gin-gonic/gin/otelgin` to emit attributes for both the v1.20.0 and v1.26.0 semantic conventions. (#6778)
- Support `OTEL_SEMCONV_STABILITY_OPT_IN` to emit telemetry following both `go.opentelemetry.io/otel/semconv/v1.21.0` (default) and `go.opentelemetry.io/otel/semconv/v1.26.0` (opt-in) in `go.opentelemetry.io/contrib/instrumentation/go.mongodb.org/mongo-driver/mongo/otelmongo` per the [Database semantic convention stability migration guide](https://github.com/open-telemetry/semantic-conventions/blob/cb11bb9bac24f4b0e95ad0f61ce01813d8ceada8/docs/non-normative/db-migration.md#database-semantic-convention-stability-migration-guide). (#6172)
- Support [Go 1.24]. (#6765)
- Add support for configuring `HeadersList` field for OTLP exporters in `go.opentelemetry.io/contrib/config`. (#6657)
- Add `go.opentelemetry.io/contrib/otelconf` module which is a replacement for `go.opentelemetry.io/contrib/config`. (#6796)
- Added `WithFallbackLogExporter` to allow setting a fallback log exporter when `OTEL_LOGS_EXPORTER` is unset in `go.opentelemetry.io/contrib/exporters/autoexport`. (#6844)

### Changed

- Add custom attribute to the span after execution of the SDK rather than before in `go.opentelemetry.io/contrib/instrumentation/github.com/aws/aws-sdk-go-v2/otelaws`. (#6543)
- The `code.function` attribute emitted by `go.opentelemetry.io/contrib/bridges/otelslog` now stores the package path-qualified function name instead of just the function name.
  The `code.namespace` attribute is no longer added. (#6870)
- The `code.function` attribute emitted by `go.opentelemetry.io/contrib/bridges/otelzap` now stores the package path-qualified function name instead of just the function name.
  The `code.namespace` attribute is no longer added. (#6870)
- Improve performance by reducing allocations for common request protocols in the modules below. (#6845)
  - `go.opentelemetry.io/contrib/instrumentation/github.com/emicklei/go-restful/otelrestful`
  - `go.opentelemetry.io/contrib/instrumentation/github.com/gin-gonic/gin/otelgin`
  - `go.opentelemetry.io/contrib/instrumentation/github.com/gorilla/mux/otelmux`
  - `go.opentelemetry.io/contrib/instrumentation/github.com/labstack/echo/otelecho`
  - `go.opentelemetry.io/contrib/instrumentation/net/http/httptrace/otelhttptrace`
  - `go.opentelemetry.io/contrib/instrumentation/net/http/otelhttp`

### Deprecated

- Deprecate `WithAttributeSetter`, `AttributeSetter`, `DefaultAttributeSetter`, `DynamoDBAttributeSetter`, `SNSAttributeSetter` in favor of `WithAttributeBuilder`, `AttributeBuilder`, `DefaultAttributeBuilder`, `DynamoDBAttributeBuilder`, `SNSAttributeBuilder` in `go.opentelemetry.io/contrib/instrumentation/github.com/aws/aws-sdk-go-v2/otelaws`. (#6543)
- Deprecate `go.opentelemetry.io/contrib/config` module in favor of `go.opentelemetry.io/contrib/otelconf`. This is the last release of this module. (#6796)

### Fixed

- Use `context.Background()` as default context instead of nil in `go.opentelemetry.io/contrib/bridges/otellogr`. (#6527)
- Convert Prometheus histogram buckets to non-cumulative otel histogram buckets in `go.opentelemetry.io/contrib/bridges/prometheus`. (#6685)
- Don't start spans that never end for filtered out gRPC stats handler in `go.opentelemetry.io/contrib/instrumentation/google.golang.org/grpc/otelgrpc`. (#6695)
- Fix a possible nil dereference panic in `NewSDK` of `go.opentelemetry.io/contrib/config/v0.3.0`. (#6752)
- Fix prometheus endpoint with an IPv6 address in `go.opentelemetry.io/contrib/config`. (#6815)

## [1.34.0/0.59.0/0.28.0/0.14.0/0.9.0/0.7.0/0.6.0] - 2025-01-17

### Added

- Generate server metrics with semantic conventions `v1.26.0` in `go.opentelemetry.io/contrib/instrumentation/net/http/otelhttp` when `OTEL_SEMCONV_STABILITY_OPT_IN` is set to `http/dup`. (#6411)
- Generate client metrics with semantic conventions `v1.26.0` in `go.opentelemetry.io/contrib/instrumentation/net/http/otelhttp` when `OTEL_SEMCONV_STABILITY_OPT_IN` is set to `http/dup`. (#6607)

### Fixed

- Fix error logged by Jaeger remote sampler on empty or unset `OTEL_TRACES_SAMPLER_ARG` environment variable (#6511)
- Relax minimum Go version to 1.22.0 in various modules. (#6595)
- `NewSDK` handles empty `OpenTelemetryConfiguration.Resource` properly in `go.opentelemetry.io/contrib/config/v0.3.0`. (#6606)
- Fix a possible nil dereference panic in `NewSDK` of `go.opentelemetry.io/contrib/config/v0.3.0`. (#6606)

## [1.33.0/0.58.0/0.27.0/0.13.0/0.8.0/0.6.0/0.5.0] - 2024-12-12

### Added

- Added support for providing `endpoint`, `pollingIntervalMs` and `initialSamplingRate` using environment variable `OTEL_TRACES_SAMPLER_ARG` in `go.opentelemetry.io/contrib/samples/jaegerremote`. (#6310)
- Added support exporting logs via OTLP over gRPC in `go.opentelemetry.io/contrib/config`. (#6340)
- The `go.opentelemetry.io/contrib/bridges/otellogr` module.
  This module provides an OpenTelemetry logging bridge for `github.com/go-logr/logr`. (#6386)
- Added SNS instrumentation in `go.opentelemetry.io/contrib/instrumentation/github.com/aws/aws-sdk-go-v2/otelaws`. (#6388)
- Use a `sync.Pool` for metric options in `go.opentelemetry.io/contrib/instrumentation/net/http/otelhttp`. (#6394)
- Added support for configuring `Certificate` field when configuring OTLP exporters in `go.opentelemetry.io/contrib/config`. (#6376)
- Added support for the `WithMetricAttributesFn` option to middlewares in `go.opentelemetry.io/contrib/instrumentation/net/http/otelhttp`. (#6542)

### Changed

- Change the span name to be `GET /path` so it complies with the OTel HTTP semantic conventions in `go.opentelemetry.io/contrib/instrumentation/github.com/labstack/echo/otelecho`. (#6365)
- Record errors instead of setting the `gin.errors` attribute in `go.opentelemetry.io/contrib/instrumentation/github.com/gin-gonic/gin/otelgin`. (#6346)
- The `go.opentelemetry.io/contrib/config` now supports multiple schemas in subdirectories (i.e. `go.opentelemetry.io/contrib/config/v0.3.0`) for easier migration. (#6412)

### Fixed

- Fix broken AWS presigned URLs when using instrumentation in `go.opentelemetry.io/contrib/instrumentation/github.com/aws/aws-sdk-go-v2/otelaws`. (#5975)
- Fixed the value for configuring the OTLP exporter to use `grpc` instead of `grpc/protobuf` in `go.opentelemetry.io/contrib/config`. (#6338)
- Allow marshaling types in `go.opentelemetry.io/contrib/config`. (#6347)
- Removed the redundant handling of panic from the `HTML` function in `go.opentelemetry.io/contrib/instrumentation/github.com/gin-gonic/gin/otelgin`. (#6373)
- The `code.function` attribute emitted by `go.opentelemetry.io/contrib/bridges/otelslog` now stores just the function name instead the package path-qualified function name.
  The `code.namespace` attribute now stores the package path. (#6415)
- The `code.function` attribute emitted by `go.opentelemetry.io/contrib/bridges/otelzap` now stores just the function name instead the package path-qualified function name.
  The `code.namespace` attribute now stores the package path. (#6423)
- Return an error for `nil` values when unmarshaling `NameStringValuePair` in `go.opentelemetry.io/contrib/config`. (#6425)

## [1.32.0/0.57.0/0.26.0/0.12.0/0.7.0/0.5.0/0.4.0] - 2024-11-08

### Added

- Add the `WithSource` option to the `go.opentelemetry.io/contrib/bridges/otelslog` log bridge to set the `code.*` attributes in the log record that includes the source location where the record was emitted. (#6253)
- Add `ContextWithStartTime` and `StartTimeFromContext` to `go.opentelemetry.io/contrib/instrumentation/net/http/otelhttp`, which allows setting the start time using go context. (#6137)
- Set the `code.*` attributes in `go.opentelemetry.io/contrib/bridges/otelzap` if the `zap.Logger` was created with the `AddCaller` or `AddStacktrace` option. (#6268)
- Add a `LogProcessor` to `go.opentelemetry.io/contrib/processors/baggagecopy` to copy baggage members to log records. (#6277)
  - Use `baggagecopy.NewLogProcessor` when configuring a Log Provider.
    - `NewLogProcessor` accepts a `Filter` function type that selects which baggage members are added to the log record.

### Changed

- Transform raw (`slog.KindAny`) attribute values to matching `log.Value` types.
  For example, `[]string{"foo", "bar"}` attribute value is now transformed to `log.SliceValue(log.StringValue("foo"), log.StringValue("bar"))` instead of `log.String("[foo bar"])`. (#6254)
- Upgrade `go.opentelemetry.io/otel/semconv/v1.17.0` to `go.opentelemetry.io/otel/semconv/v1.21.0` in `go.opentelemetry.io/contrib/instrumentation/go.mongodb.org/mongo-driver/mongo/otelmongo`. (#6272)
- Resource doesn't merge with defaults if a valid resource is configured in `go.opentelemetry.io/contrib/config`. (#6289)

### Fixed

- Transform nil attribute values to `log.Value` zero value instead of panicking in `go.opentelemetry.io/contrib/bridges/otellogrus`. (#6237)
- Transform nil attribute values to `log.Value` zero value instead of panicking in `go.opentelemetry.io/contrib/bridges/otelzap`. (#6237)
- Transform nil attribute values to `log.Value` zero value instead of `log.StringValue("<nil>")` in `go.opentelemetry.io/contrib/bridges/otelslog`. (#6246)
- Fix `NewClientHandler` so that `rpc.client.request.*` metrics measure requests instead of responses and `rpc.client.responses.*` metrics measure responses instead of requests in `go.opentelemetry.io/contrib/instrumentation/google.golang.org/grpc/otelgrpc`. (#6250)
- Fix issue in `go.opentelemetry.io/contrib/config` causing `otelprom.WithResourceAsConstantLabels` configuration to not be respected. (#6260)
- `otel.Handle` is no longer called on a successful shutdown of the Prometheus exporter in `go.opentelemetry.io/contrib/config`. (#6299)

## [1.31.0/0.56.0/0.25.0/0.11.0/0.6.0/0.4.0/0.3.0] - 2024-10-14

### Added

- The `Severitier` and `SeverityVar` types are added to `go.opentelemetry.io/contrib/processors/minsev` allowing dynamic configuration of the severity used by the `LogProcessor`. (#6116)
- Move examples from `go.opentelemetry.io/otel` to this repository under `examples` directory. (#6158)
- Support yaml/json struct tags for generated code in `go.opentelemetry.io/contrib/config`. (#5433)
- Add support for parsing YAML configuration via `ParseYAML` in `go.opentelemetry.io/contrib/config`. (#5433)
- Add support for temporality preference configuration in `go.opentelemetry.io/contrib/config`. (#5860)

### Changed

- The function signature of `NewLogProcessor` in `go.opentelemetry.io/contrib/processors/minsev` has changed to accept the added `Severitier` interface instead of a `log.Severity`. (#6116)
- Updated `go.opentelemetry.io/contrib/config` to use the [v0.3.0](https://github.com/open-telemetry/opentelemetry-configuration/releases/tag/v0.3.0) release of schema which includes backwards incompatible changes. (#6126)
- `NewSDK` in `go.opentelemetry.io/contrib/config` now returns a no-op SDK if `disabled` is set to `true`. (#6185)
- The deprecated `go.opentelemetry.io/contrib/instrumentation/github.com/labstack/echo/otelecho` package has found a Code Owner.
  The package is no longer deprecated. (#6207)

### Fixed

- Possible nil dereference panic in `go.opentelemetry.io/contrib/instrumentation/net/http/httptrace/otelhttptrace`. (#5965)
- `logrus.Level` transformed to appropriate `log.Severity` in `go.opentelemetry.io/contrib/bridges/otellogrus`. (#6191)

### Removed

- The `Minimum` field of the `LogProcessor` in `go.opentelemetry.io/contrib/processors/minsev` is removed.
  Use `NewLogProcessor` to configure this setting. (#6116)
- The deprecated `go.opentelemetry.io/contrib/instrumentation/gopkg.in/macaron.v1/otelmacaron` package is removed. (#6186)
- The deprecated `go.opentelemetry.io/contrib/samplers/aws/xray` package is removed. (#6187)

## [1.30.0/0.55.0/0.24.0/0.10.0/0.5.0/0.3.0/0.2.0] - 2024-09-10

### Added

- Add `NewProducer` to `go.opentelemetry.io/contrib/instrumentation/runtime`, which allows collecting the `go.schedule.duration` histogram metric from the Go runtime. (#5991)
- Add gRPC protocol support for OTLP log exporter in `go.opentelemetry.io/contrib/exporters/autoexport`. (#6083)

### Removed

- Drop support for [Go 1.21]. (#6046, #6047)

### Fixed

- Superfluous call to `WriteHeader` when flushing after setting a status code in `go.opentelemetry.io/contrib/instrumentation/net/http/otelhttp`. (#6074)
- Superfluous call to `WriteHeader` when writing the response body after setting a status code in `go.opentelemetry.io/contrib/instrumentation/net/http/otelhttp`. (#6055)

## [1.29.0/0.54.0/0.23.0/0.9.0/0.4.0/0.2.0/0.1.0] - 2024-08-23

This release is the last to support [Go 1.21].
The next release will require at least [Go 1.22].

### Added

- Add the `WithSpanAttributes` and `WithMetricAttributes` methods to set custom attributes to the stats handler in `go.opentelemetry.io/contrib/instrumentation/google.golang.org/grpc/otelgrpc`. (#5133)
- The `go.opentelemetry.io/contrib/bridges/otelzap` module.
  This module provides an OpenTelemetry logging bridge for `go.uber.org/zap`. (#5191)
- Support for the `OTEL_SEMCONV_STABILITY_OPT_IN=http/dup` environment variable in `go.opentelemetry.io/contrib/instrumentation/net/http/otelhttp` to emit attributes for both the v1.20.0 and v1.26.0 semantic conventions. (#5401)
- The `go.opentelemetry.io/contrib/bridges/otelzerolog` module.
  This module provides an OpenTelemetry logging bridge for `github.com/rs/zerolog`. (#5405)
- Add `WithGinFilter` filter parameter in `go.opentelemetry.io/contrib/instrumentation/github.com/gin-gonic/gin/otelgin` to allow filtering requests with `*gin.Context`. (#5743)
- Support for stdoutlog exporter in `go.opentelemetry.io/contrib/config`. (#5850)
- Add macOS ARM64 platform to the compatibility testing suite. (#5868)
- Add new runtime metrics to `go.opentelemetry.io/contrib/instrumentation/runtime`, which are still disabled by default. (#5870)
- Add the `WithMetricsAttributesFn` option to allow setting dynamic, per-request metric attributes in `go.opentelemetry.io/contrib/instrumentation/net/http/otelhttp`. (#5876)
- The `go.opentelemetry.io/contrib/config` package supports configuring `with_resource_constant_labels` for the prometheus exporter. (#5890)
- Support [Go 1.23]. (#6017)

### Removed

- The deprecated `go.opentelemetry.io/contrib/processors/baggagecopy` package is removed. (#5853)

### Fixed

- Race condition when reading the HTTP body and writing the response in `go.opentelemetry.io/contrib/instrumentation/net/http/otelhttp`. (#5916)

## [1.28.0/0.53.0/0.22.0/0.8.0/0.3.0/0.1.0] - 2024-07-02

### Added

- Add the new `go.opentelemetry.io/contrib/detectors/azure/azurevm` package to provide a resource detector for Azure VMs. (#5422)
- Add support to configure views when creating MeterProvider using the config package. (#5654)
- The `go.opentelemetry.io/contrib/config` add support to configure periodic reader interval and timeout. (#5661)
- Add log support for the autoexport package. (#5733)
- Add support for disabling the old runtime metrics using the `OTEL_GO_X_DEPRECATED_RUNTIME_METRICS=false` environment variable. (#5747)
- Add support for signal-specific protocols environment variables (`OTEL_EXPORTER_OTLP_TRACES_PROTOCOL`, `OTEL_EXPORTER_OTLP_LOGS_PROTOCOL`, `OTEL_EXPORTER_OTLP_METRICS_PROTOCOL`) in `go.opentelemetry.io/contrib/exporters/autoexport`. (#5816)
- The `go.opentelemetry.io/contrib/processors/minsev` module is added.
  This module provides and experimental logging processor with a configurable threshold for the minimum severity records must have to be recorded. (#5817)
- The `go.opentelemetry.io/contrib/processors/baggagecopy` module.
  This module is a replacement of `go.opentelemetry.io/contrib/processors/baggage/baggagetrace`. (#5824)

### Changed

- Improve performance of `go.opentelemetry.io/contrib/instrumentation/google.golang.org/grpc/otelgrpc` with the usage of `WithAttributeSet()` instead of `WithAttribute()`. (#5664)
- Improve performance of `go.opentelemetry.io/contrib/instrumentation/net/http/otelhttp` with the usage of `WithAttributeSet()` instead of `WithAttribute()`. (#5664)
- Update `go.opentelemetry.io/contrib/config` to latest released configuration schema which introduces breaking changes where `Attributes` is now a `map[string]interface{}`. (#5758)
- Upgrade all dependencies of `go.opentelemetry.io/otel/semconv/v1.25.0` to `go.opentelemetry.io/otel/semconv/v1.26.0`. (#5847)

### Fixed

- Custom attributes targeting metrics recorded by the `go.opentelemetry.io/contrib/instrumentation/net/http/otelhttp` are not ignored anymore. (#5129)
- The double setup in `go.opentelemetry.io/contrib/instrumentation/net/http/httptrace/otelhttptrace/example` that caused duplicate traces. (#5564)
- The superfluous `response.WriteHeader` call in `go.opentelemetry.io/contrib/instrumentation/net/http/otelhttp` when the response writer is flushed. (#5634)
- Use `c.FullPath()` method to set `http.route` attribute in `go.opentelemetry.io/contrib/instrumentation/github.com/gin-gonic/gin/otelgin`. (#5734)
- Out-of-bounds panic in case of invalid span ID in `go.opentelemetry.io/contrib/propagators/b3`. (#5754)

### Deprecated

- The `go.opentelemetry.io/contrib/instrumentation/github.com/labstack/echo/otelecho` package is deprecated.
  If you would like to become a Code Owner of this module and prevent it from being removed, see [#5550]. (#5645)
- The `go.opentelemetry.io/contrib/instrumentation/gopkg.in/macaron.v1/otelmacaron` package is deprecated.
  If you would like to become a Code Owner of this module and prevent it from being removed, see [#5552]. (#5646)
- The `go.opentelemetry.io/contrib/samplers/aws/xray` package is deprecated.
  If you would like to become a Code Owner of this module and prevent it from being removed, see [#5554]. (#5647)
- The `go.opentelemetry.io/contrib/processors/baggage/baggagetrace` package is deprecated.
  Use the added `go.opentelemetry.io/contrib/processors/baggagecopy` package instead. (#5824)
  - Use `baggagecopy.NewSpanProcessor` as a replacement for `baggagetrace.New`.
    - `NewSpanProcessor` accepts a `Filter` function type that selects which baggage members are added to a span.
    - `NewSpanProcessor` returns a `*baggagecopy.SpanProcessor` instead of a `trace.SpanProcessor` interface.
      The returned type still implements the interface.

[#5550]: https://github.com/open-telemetry/opentelemetry-go-contrib/issues/5550
[#5552]: https://github.com/open-telemetry/opentelemetry-go-contrib/issues/5552
[#5554]: https://github.com/open-telemetry/opentelemetry-go-contrib/issues/5554

## [1.27.0/0.52.0/0.21.0/0.7.0/0.2.0] - 2024-05-21

### Added

- Add an experimental `OTEL_METRICS_PRODUCERS` environment variable to `go.opentelemetry.io/contrib/autoexport` to be set metrics producers. (#5281)
  - `prometheus` and `none` are supported values. You can specify multiple producers separated by a comma.
  - Add `WithFallbackMetricProducer` option that adds a fallback if the `OTEL_METRICS_PRODUCERS` is not set or empty.
- The `go.opentelemetry.io/contrib/processors/baggage/baggagetrace` module. This module provides a Baggage Span Processor. (#5404)
- Add gRPC trace `Filter` for stats handler to `go.opentelemetry.io/contrib/instrumentation/google.golang.org/grpc/otelgrpc`. (#5196)
- Add a repository Code Ownership Policy. (#5555)
- The `go.opentelemetry.io/contrib/bridges/otellogrus` module.
  This module provides an OpenTelemetry logging bridge for `github.com/sirupsen/logrus`. (#5355)
- The `WithVersion` option function in `go.opentelemetry.io/contrib/bridges/otelslog`.
  This option function is used as a replacement of `WithInstrumentationScope` to specify the logged package version. (#5588)
- The `WithSchemaURL` option function in `go.opentelemetry.io/contrib/bridges/otelslog`.
  This option function is used as a replacement of `WithInstrumentationScope` to specify the semantic convention schema URL for the logged records. (#5588)
- Add support for Cloud Run jobs in `go.opentelemetry.io/contrib/detectors/gcp`. (#5559)

### Changed

- The gRPC trace `Filter` for interceptor is renamed to `InterceptorFilter`. (#5196)
- The gRPC trace filter functions `Any`, `All`, `None`, `Not`, `MethodName`, `MethodPrefix`, `FullMethodName`, `ServiceName`, `ServicePrefix` and `HealthCheck` for interceptor are moved to `go.opentelemetry.io/contrib/instrumentation/google.golang.org/grpc/otelgrpc/filters/interceptor`.
  With this change, the filters in `go.opentelemetry.io/contrib/instrumentation/google.golang.org/grpc/otelgrpc` are now working for stats handler. (#5196)
- `NewSDK` in `go.opentelemetry.io/contrib/config` now returns a configured SDK with a valid `LoggerProvider`. (#5427)

- `NewLogger` now accepts a `name` `string` as the first argument.
  This parameter is used as a replacement of `WithInstrumentationScope` to specify the name of the logger backing the underlying `Handler`. (#5588)
- `NewHandler` now accepts a `name` `string` as the first argument.
  This parameter is used as a replacement of `WithInstrumentationScope` to specify the name of the logger backing the returned `Handler`. (#5588)
- Upgrade all dependencies of `go.opentelemetry.io/otel/semconv/v1.24.0` to `go.opentelemetry.io/otel/semconv/v1.25.0`. (#5605)

### Removed

- The `WithInstrumentationScope` option function in `go.opentelemetry.io/contrib/bridges/otelslog` is removed.
  Use the `name` parameter added to `NewHandler` and `NewLogger` as well as `WithVersion` and `WithSchema` as replacements. (#5588)

### Deprecated

- The `InterceptorFilter` type in `go.opentelemetry.io/contrib/instrumentation/google.golang.org/grpc/otelgrpc` is deprecated. (#5196)

## [1.26.0/0.51.0/0.20.0/0.6.0/0.1.0] - 2024-04-24

### Added

- `NewSDK` in `go.opentelemetry.io/contrib/config` now returns a configured SDK with a valid `MeterProvider`. (#4804)

### Changed

- Change the scope name for the prometheus bridge to `go.opentelemetry.io/contrib/bridges/prometheus` to match the package. (#5396)
- Add support for settings additional properties for resource configuration in `go.opentelemetry.io/contrib/config`. (#4832)

### Fixed

- Fix bug where an empty exemplar was added to counters in `go.opentelemetry.io/contrib/bridges/prometheus`. (#5395)
- Fix bug where the last histogram bucket was missing in `go.opentelemetry.io/contrib/bridges/prometheus`. (#5395)

## [1.25.0/0.50.0/0.19.0/0.5.0/0.0.1] - 2024-04-05

### Added

- Implemented setting the `cloud.resource_id` resource attribute in `go.opentelemetry.io/detectors/aws/ecs` based on the ECS Metadata v4 endpoint. (#5091)
- The `go.opentelemetry.io/contrib/bridges/otelslog` module.
  This module provides an OpenTelemetry logging bridge for "log/slog". (#5335)

### Fixed

- Update all dependencies to address [GO-2024-2687]. (#5359)

### Removed

- Drop support for [Go 1.20]. (#5163)

## [1.24.0/0.49.0/0.18.0/0.4.0] - 2024-02-23

This release is the last to support [Go 1.20].
The next release will require at least [Go 1.21].

### Added

- Support [Go 1.22]. (#5082)
- Add support for Summary metrics to `go.opentelemetry.io/contrib/bridges/prometheus`. (#5089)
- Add support for Exponential (native) Histograms in `go.opentelemetry.io/contrib/bridges/prometheus`. (#5093)

### Removed

- The deprecated `RequestCount` constant in `go.opentelemetry.io/contrib/instrumentation/net/http/otelhttp` is removed. (#4894)
- The deprecated `RequestContentLength` constant in `go.opentelemetry.io/contrib/instrumentation/net/http/otelhttp` is removed. (#4894)
- The deprecated `ResponseContentLength` constant in `go.opentelemetry.io/contrib/instrumentation/net/http/otelhttp` is removed. (#4894)
- The deprecated `ServerLatency` constant in `go.opentelemetry.io/contrib/instrumentation/net/http/otelhttp` is removed. (#4894)

### Fixed

- Retrieving the body bytes count in `go.opentelemetry.io/contrib/instrumentation/net/http/otelhttp` does not cause a data race anymore. (#5080)

## [1.23.0/0.48.0/0.17.0/0.3.0] - 2024-02-06

### Added

- Add client metric support to `go.opentelemetry.io/contrib/instrumentation/net/http/otelhttp`. (#4707)
- Add peer attributes to spans recorded by `NewClientHandler`, `NewServerHandler` in `go.opentelemetry.io/contrib/instrumentation/google.golang.org/grpc/otelgrpc`. (#4873)
- Add support for `cloud.account.id`, `cloud.availability_zone` and `cloud.region` in the AWS ECS detector. (#4860)

### Changed

- The fallback options in  `go.opentelemetry.io/contrib/exporters/autoexport` now accept factory functions. (#4891)
  - `WithFallbackMetricReader(metric.Reader) MetricOption` is replaced with `func WithFallbackMetricReader(func(context.Context) (metric.Reader, error)) MetricOption`.
  - `WithFallbackSpanExporter(trace.SpanExporter) SpanOption` is replaced with `WithFallbackSpanExporter(func(context.Context) (trace.SpanExporter, error)) SpanOption`.
- The `http.server.request_content_length` metric in `go.opentelemetry.io/contrib/instrumentation/net/http/otelhttp` is changed to `http.server.request.size`.(#4707)
- The `http.server.response_content_length` metric in `go.opentelemetry.io/contrib/instrumentation/net/http/otelhttp` is changed to `http.server.response.size`.(#4707)

### Deprecated

- The `RequestCount`, `RequestContentLength`, `ResponseContentLength`, `ServerLatency` constants in `go.opentelemetry.io/contrib/instrumentation/net/http/otelhttp` are deprecated. (#4707)

### Fixed

- Do not panic in `go.opentelemetry.io/contrib/instrumentation/google.golang.org/grpc/otelgrpc` if `MeterProvider` returns a `nil` instrument. (#4875)

## [1.22.0/0.47.0/0.16.0/0.2.0] - 2024-01-18

### Added

- Add `SDK.Shutdown` method in `"go.opentelemetry.io/contrib/config"`. (#4583)
- `NewSDK` in `go.opentelemetry.io/contrib/config` now returns a configured SDK with a valid `TracerProvider`. (#4741)

### Changed

- The semantic conventions used by `go.opentelemetry.io/contrib/instrumentation/github.com/emicklei/go-restful/otelrestful` are upgraded to v1.20.0. (#4320)
- The semantic conventions used by `go.opentelemetry.io/contrib/instrumentation/github.com/gin-gonic/gin/otelgin` are upgraded to v1.20.0. (#4320)
- The semantic conventions used by `go.opentelemetry.io/contrib/instrumentation/github.com/gorilla/mux/otelmux` are upgraded to v1.20.0. (#4320)
- The semantic conventions used by `go.opentelemetry.io/contrib/instrumentation/github.com/labstack/echo/otelecho` are upgraded to v1.20.0. (#4320)
- The semantic conventions used by `go.opentelemetry.io/contrib/instrumentation/gopkg.in/macaron.v1/otelmacaron` are upgraded to v1.20.0. (#4320)
- The semantic conventions used by `go.opentelemetry.io/contrib/instrumentation/net/http/httptrace/otelhttptrace` are upgraded to v1.20.0. (#4320)
- The semantic conventions used by `go.opentelemetry.io/contrib/instrumentation/net/http/httptrace/otelhttptrace/example` are upgraded to v1.20.0. (#4320)
- The semantic conventions used by `go.opentelemetry.io/contrib/instrumentation/net/http/otelhttp/example` are upgraded to v1.20.0. (#4320)
- The semantic conventions used by `go.opentelemetry.io/contrib/instrumentation/net/http/otelhttp`are upgraded to v1.20.0. (#4320)
- Updated configuration schema to include `schema_url` for resource definition and `without_type_suffix` and `without_units` for the Prometheus exporter. (#4727)
- The semantic conventions used by the `go.opentelemetry.io/contrib/detectors/aws/ecs` resource detector are upgraded to v1.24.0. (#4803)
- The semantic conventions used by the `go.opentelemetry.io/contrib/detectors/aws/lambda` resource detector are upgraded to v1.24.0. (#4803)
- The semantic conventions used by the `go.opentelemetry.io/contrib/detectors/aws/ec2` resource detector are upgraded to v1.24.0. (#4803)
- The semantic conventions used by the `go.opentelemetry.io/contrib/detectors/aws/eks` resource detector are upgraded to v1.24.0. (#4803)
- The semantic conventions used by the `go.opentelemetry.io/contrib/detectors/gcp` resource detector are upgraded to v1.24.0. (#4803)
- The semantic conventions used in `go.opentelemetry.io/contrib/instrumentation/github.com/aws/aws-lambda-go/otellambda/test` are upgraded to v1.24.0. (#4803)

### Fixed

- Fix `NewServerHandler` in `go.opentelemetry.io/contrib/instrumentation/google.golang.org/grpc/otelgrpc` to correctly set the span status depending on the gRPC status. (#4587)
- The `stats.Handler` from `go.opentelemetry.io/contrib/instrumentation/google.golang.org/grpc/otelgrpc` now does not crash when receiving an unexpected context. (#4825)
- Update `go.opentelemetry.io/contrib/detectors/aws/ecs` to fix the task ARN when it is not valid. (#3583)
- Do not panic in `go.opentelemetry.io/contrib/detectors/aws/ecs` when the container ARN is not valid. (#3583)

## [1.21.1/0.46.1/0.15.1/0.1.1] - 2023-11-16

### Changed

- Upgrade dependencies of OpenTelemetry Go to use the new [`v1.21.0`/`v0.44.0` release](https://github.com/open-telemetry/opentelemetry-go/releases/tag/v1.21.0). (#4582)

### Fixed

- Fix `StreamClientInterceptor` in `go.opentelemetry.io/contrib/instrumentation/google.golang.org/grpc/otelgrpc` to end the spans synchronously. (#4537)
- Fix data race in stats handlers when processing messages received and sent metrics in `go.opentelemetry.io/contrib/instrumentation/google.golang.org/grpc/otelgrpc`. (#4577)
- The stats handlers `NewClientHandler`, `NewServerHandler` in `go.opentelemetry.io/contrib/instrumentation/google.golang.org/grpc/otelgrpc` now record RPC durations in `ms` instead of `ns`. (#4548)

## [1.21.0/0.46.0/0.15.0/0.1.0] - 2023-11-10

### Added

- Add `"go.opentelemetry.io/contrib/samplers/jaegerremote".WithSamplingStrategyFetcher` which sets custom fetcher implementation. (#4045)
- Add `"go.opentelemetry.io/contrib/config"` package that includes configuration models generated via go-jsonschema. (#4376)
- Add `NewSDK` function to `"go.opentelemetry.io/contrib/config"`. The initial implementation only returns noop providers. (#4414)
- Add metrics support (No-op, OTLP and Prometheus) to `go.opentelemetry.io/contrib/exporters/autoexport`. (#4229, #4479)
- Add support for `console` span exporter and metrics exporter in `go.opentelemetry.io/contrib/exporters/autoexport`. (#4486)
- Set unit and description on all instruments in `go.opentelemetry.io/contrib/instrumentation/net/http/otelhttp`. (#4500)
- Add metric support for `grpc.StatsHandler` in `go.opentelemetry.io/contrib/instrumentation/google.golang.org/grpc/otelgrpc`. (#4356)
- Expose the name of the scopes in all instrumentation libraries as `ScopeName`. (#4448)

### Changed

- Dropped compatibility testing for [Go 1.19].
  The project no longer guarantees support for this version of Go. (#4352)
- Upgrade dependencies of OpenTelemetry Go to use the new [`v1.20.0`/`v0.43.0` release](https://github.com/open-telemetry/opentelemetry-go/releases/tag/v1.20.0). (#4546)
- In `go.opentelemetry.io/contrib/exporters/autoexport`, `Option` was renamed to `SpanOption`. The old name is deprecated but continues to be supported as an alias. (#4229)

### Deprecated

- The interceptors (`UnaryClientInterceptor`, `StreamClientInterceptor`, `UnaryServerInterceptor`, `StreamServerInterceptor`, `WithInterceptorFilter`) are deprecated. Use stats handlers (`NewClientHandler`, `NewServerHandler`) instead. (#4534)

### Fixed

- The `go.opentelemetry.io/contrib/samplers/jaegerremote` sampler does not panic when the default HTTP round-tripper (`http.DefaultTransport`) is not `*http.Transport`. (#4045)
- The `UnaryServerInterceptor` in `go.opentelemetry.io/contrib/instrumentation/google.golang.org/grpc/otelgrpc` now sets gRPC status code correctly for the `rpc.server.duration` metric. (#4481)
- The `NewClientHandler`, `NewServerHandler` in `go.opentelemetry.io/contrib/instrumentation/google.golang.org/grpc/otelgrpc` now honor `otelgrpc.WithMessageEvents` options. (#4536)
- The `net.sock.peer.*` and `net.peer.*` high cardinality attributes are removed from the metrics generated by `go.opentelemetry.io/contrib/instrumentation/google.golang.org/grpc/otelgrpc`. (#4322)

## [1.20.0/0.45.0/0.14.0] - 2023-09-28

### Added

- Set the description for the `rpc.server.duration` metric in `go.opentelemetry.io/contrib/instrumentation/google.golang.org/grpc/otelgrpc`. (#4302)
- Add `NewServerHandler` and `NewClientHandler` that return a `grpc.StatsHandler` used for gRPC instrumentation in `go.opentelemetry.io/contrib/instrumentation/google.golang.org/grpc/otelgrpc`. (#3002)
- Add new Prometheus bridge module in `go.opentelemetry.io/contrib/bridges/prometheus`. (#4227)

### Changed

- Upgrade dependencies of OpenTelemetry Go to use the new [`v1.19.0`/`v0.42.0`/`v0.0.7` release](https://github.com/open-telemetry/opentelemetry-go/releases/tag/v1.19.0).
- Use `grpc.StatsHandler` for gRPC instrumentation in `go.opentelemetry.io/contrib/instrumentation/google.golang.org/grpc/otelgrpc/example`. (#4325)

## [1.19.0/0.44.0/0.13.0] - 2023-09-12

### Added

- Add `gcp.gce.instance.name` and `gcp.gce.instance.hostname` resource attributes to `go.opentelemetry.io/contrib/detectors/gcp`. (#4263)

### Changed

- The semantic conventions used by `go.opentelemetry.io/contrib/detectors/aws/ec2` have been upgraded to v1.21.0. (#4265)
- The semantic conventions used by `go.opentelemetry.io/contrib/detectors/aws/ecs` have been upgraded to v1.21.0. (#4265)
- The semantic conventions used by `go.opentelemetry.io/contrib/detectors/aws/eks` have been upgraded to v1.21.0. (#4265)
- The semantic conventions used by `go.opentelemetry.io/contrib/detectors/aws/lambda` have been upgraded to v1.21.0. (#4265)
- The semantic conventions used by `go.opentelemetry.io/contrib/instrumentation/github.com/aws/aws-lambda-go/otellambda` have been upgraded to v1.21.0. (#4265)
  - The `faas.execution` attribute is now `faas.invocation_id`.
  - The `faas.id` attribute is now `aws.lambda.invoked_arn`.
- The semantic conventions used by `go.opentelemetry.io/contrib/instrumentation/github.com/aws/aws-sdk-go-v2/otelaws` have been upgraded to v1.21.0. (#4265)
- The `http.request.method` attribute will only allow known HTTP methods from the metrics generated by `go.opentelemetry.io/contrib/instrumentation/net/http/otelhttp`. (#4277)

### Removed

- The high cardinality attributes `net.sock.peer.addr`, `net.sock.peer.port`, `http.user_agent`, `enduser.id`, and `http.client_ip` were removed from the metrics generated by `go.opentelemetry.io/contrib/instrumentation/net/http/otelhttp`. (#4277)
- The deprecated `go.opentelemetry.io/contrib/instrumentation/github.com/astaxie/beego/otelbeego` module is removed. (#4295)
- The deprecated `go.opentelemetry.io/contrib/instrumentation/github.com/go-kit/kit/otelkit` module is removed. (#4295)
- The deprecated `go.opentelemetry.io/contrib/instrumentation/github.com/Shopify/sarama/otelsarama` module is removed. (#4295)
- The deprecated `go.opentelemetry.io/contrib/instrumentation/github.com/bradfitz/gomemcache/memcache/otelmemcache` module is removed. (#4295)
- The deprecated `go.opentelemetry.io/contrib/instrumentation/github.com/gocql/gocql/otelgocql` module is removed. (#4295)

## [1.18.0/0.43.0/0.12.0] - 2023-08-28

### Added

- Add `NewMiddleware` function in `go.opentelemetry.io/contrib/instrumentation/net/http/otelhttp`. (#2964)
- The `go.opentelemetry.io/contrib/exporters/autoexport` package to provide configuration of trace exporters with useful defaults and environment variable support. (#2753, #4100, #4130, #4132, #4134)
- `WithRouteTag` in `go.opentelemetry.io/contrib/instrumentation/net/http/otelhttp` adds HTTP route attribute to metrics. (#615)
- Add `WithSpanOptions` option in `go.opentelemetry.io/contrib/instrumentation/google.golang.org/grpc/otelgrpc`. (#3768)
- Add testing support for Go 1.21. (#4233)
- Add `WithFilter` option to `go.opentelemetry.io/contrib/instrumentation/github.com/gorilla/mux/otelmux`. (#4230)

### Changed

- Change interceptors in `go.opentelemetry.io/contrib/instrumentation/google.golang.org/grpc/otelgrpc` to disable `SENT`/`RECEIVED` events.
  Use `WithMessageEvents()` to turn back on. (#3964)
- `go.opentelemetry.io/contrib/detectors/gcp`: Detect `faas.instance` instead of `faas.id`, since `faas.id` is being removed. (#4198)

### Fixed

- AWS XRay Remote Sampling to cap `quotaBalance` to 1x quota in `go.opentelemetry.io/contrib/samplers/aws/xray`. (#3651, #3652)
- Do not panic when the HTTP request has the "Expect: 100-continue" header in `go.opentelemetry.io/contrib/instrumentation/net/http/httptrace/otelhttptrace`. (#3892)
- Fix span status value set for non-standard HTTP status codes in modules listed below. (#3966)
  - `go.opentelemetry.io/contrib/instrumentation/github.com/emicklei/go-restful/otelrestful`
  - `go.opentelemetry.io/contrib/instrumentation/github.com/gin-gonic/gin/otelgin`
  - `go.opentelemetry.io/contrib/instrumentation/github.com/gorilla/mux/otelmux`
  - `go.opentelemetry.io/contrib/instrumentation/github.com/labstack/echo/otelecho`
  - `go.opentelemetry.io/contrib/instrumentation/gopkg.in/macaron.v1/otelmacaron`
  - `go.opentelemetry.io/contrib/instrumentation/net/http/httptrace/otelhttptrace`
  - `go.opentelemetry.io/contrib/instrumentation/net/http/otelhttp`
- Do not modify the origin request in `RoundTripper` in `go.opentelemetry.io/contrib/instrumentation/net/http/otelhttp`. (#4033)
- Handle empty value of `OTEL_PROPAGATORS` environment variable the same way as when the variable is unset in `go.opentelemetry.io/contrib/propagators/autoprop`. (#4101)
- Fix gRPC service/method URL path parsing discrepancies in `go.opentelemetry.io/contrib/instrumentation/google.golang.org/grpc/otelgrpc`. (#4135)

### Deprecated

- The `go.opentelemetry.io/contrib/instrumentation/github.com/astaxie/beego/otelbeego` module is deprecated. (#4092, #4104)
- The `go.opentelemetry.io/contrib/instrumentation/github.com/go-kit/kit/otelkit` module is deprecated. (#4093, #4104)
- The `go.opentelemetry.io/contrib/instrumentation/github.com/Shopify/sarama/otelsarama` module is deprecated. (#4099)
- The `go.opentelemetry.io/contrib/instrumentation/github.com/bradfitz/gomemcache/memcache/otelmemcache` module is deprecated. (#4164)
- The `go.opentelemetry.io/contrib/instrumentation/github.com/gocql/gocql/otelgocql` module is deprecated. (#4164)

### Removed

- Remove `Handler` type in `go.opentelemetry.io/contrib/instrumentation/net/http/otelhttp`. (#2964)

## [1.17.0/0.42.0/0.11.0] - 2023-05-23

### Changed

- Use `strings.Cut()` instead of `string.SplitN()` for better readability and memory use. (#3822)

## [1.17.0-rc.1/0.42.0-rc.1/0.11.0-rc.1] - 2023-05-17

### Changed

- Upgrade dependencies of OpenTelemetry Go to use the new [`v1.16.0-rc.1`/`v0.39.0-rc.1` release](https://github.com/open-telemetry/opentelemetry-go/releases/tag/v1.16.0-rc.1).
- Remove `semver:` prefix from instrumentation version. (#3681, #3798)

### Deprecated

- `SemVersion` functions in instrumentation packages are deprecated, use `Version` instead. (#3681, #3798)

## [1.16.1/0.41.1/0.10.1] - 2023-05-02

### Added

- The `WithPublicEndpoint` and `WithPublicEndpointFn` options in `go.opentelemetry.io/contrib/instrumentation/github.com/gorilla/mux/otelmux`. (#3661)

### Changed

- Upgrade dependencies of OpenTelemetry Go to use the new [`v1.15.1`/`v0.38.1` release](https://github.com/open-telemetry/opentelemetry-go/releases/tag/v1.15.1)

### Fixed

- AWS XRay Remote Sampling to preserve previous rule if updated rule property has not changed in `go.opentelemetry.io/contrib/samplers/aws/xray`. (#3619, #3620)

## [1.16.0/0.41.0/0.10.0] - 2023-04-28

### Added

- AWS SDK add `rpc.system` attribute in `go.opentelemetry.io/contrib/instrumentation/github.com/aws/aws-sdk-go-v2/otelaws`. (#3582, #3617)

### Changed

- Update `go.opentelemetry.io/contrib/instrumentation/google.golang.org/grpc/otelgrpc` to align gRPC server span status with the changes in the OpenTelemetry specification. (#3685)
- Adding the `db.statement` tag to spans in `go.opentelemetry.io/contrib/instrumentation/go.mongodb.org/mongo-driver/mongo/otelmongo` is now disabled by default. (#3519)

### Fixed

- The error received by `otelecho` middleware is then passed back to upstream middleware instead of being swallowed. (#3656)
- Prevent taking from reservoir in AWS XRay Remote Sampler when there is zero capacity in `go.opentelemetry.io/contrib/samplers/aws/xray`. (#3684)
- Fix `otelhttp.Handler` in `go.opentelemetry.io/contrib/instrumentation/net/http/otelhttp` to propagate multiple `WriteHeader` calls while persisting the initial `statusCode`. (#3580)

## [1.16.0-rc.2/0.41.0-rc.2/0.10.0-rc.2] - 2023-03-23

### Added

- The `WithPublicEndpoint` and `WithPublicEndpointFn` options in `go.opentelemetry.io/contrib/instrumentation/github.com/emicklei/go-restful/otelrestful`. (#3563)

### Fixed

- AWS SDK rename attributes `aws.operation`, `aws.service` to `rpc.method`,`rpc.service` in `go.opentelemetry.io/contrib/instrumentation/github.com/aws/aws-sdk-go-v2/otelaws`. (#3582, #3617)
- AWS SDK span name to be of the format `Service.Operation` in `go.opentelemetry.io/contrib/instrumentation/github.com/aws/aws-sdk-go-v2/otelaws`. (#3582, #3521)
- Prevent sampler configuration reset from erroneously sampling first span in `go.opentelemetry.io/contrib/samplers/jaegerremote`. (#3603, #3604)

## [1.16.0-rc.1/0.41.0-rc.1/0.10.0-rc.1] - 2023-03-02

### Changed

- Dropped compatibility testing for [Go 1.18].
  The project no longer guarantees support for this version of Go. (#3516)

## [1.15.0/0.40.0/0.9.0] - 2023-02-27

This release is the last to support [Go 1.18].
The next release will require at least [Go 1.19].

### Added

- Support [Go 1.20]. (#3372)
- Add `SpanNameFormatter` option to package `go.opentelemetry.io/contrib/instrumentation/github.com/gin-gonic/gin/otelgin`. (#3343)

### Changed

- Change to use protobuf parser instead of encoding/json to accept enums as strings in `go.opentelemetry.io/contrib/samplers/jaegerremote`. (#3183)

### Fixed

- Remove use of deprecated `"math/rand".Seed` in `go.opentelemetry.io/contrib/instrumentation/github.com/Shopify/sarama/otelsarama/example/producer`. (#3396)
- Do not assume "aws" partition in ecs detector to prevent panic in `go.opentelemetry.io/contrib/detectors/aws/ecs`. (#3167)
- The span name of producer spans from `go.opentelemetry.io/contrib/instrumentation/github.com/Shopify/sarama/otelsarama` is corrected to use `publish` instead of `send`. (#3369)
- Attribute types are corrected in `go.opentelemetry.io/contrib/instrumentation/github.com/aws/aws-sdk-go-v2/otelaws`. (#3369)
  - `aws.dynamodb.table_names` is now a string slice value.
  - `aws.dynamodb.global_secondary_indexes` is now a string slice value.
  - `aws.dynamodb.local_secondary_indexes` is now a string slice value.
  - `aws.dynamodb.attribute_definitions` is now a string slice value.
  - `aws.dynamodb.global_secondary_index_updates` is now a string slice value.
  - `aws.dynamodb.provisioned_read_capacity` is now a `float64` value.
  - `aws.dynamodb.provisioned_write_capacity` is now a `float64` value.

## [1.14.0/0.39.0/0.8.0] - 2023-02-07

### Changed

- Change `runtime.uptime` instrument in `go.opentelemetry.io/contrib/instrumentation/runtime` from `Int64ObservableUpDownCounter` to `Int64ObservableCounter`,
 since the value is monotonic. (#3347)
- `samplers/jaegerremote`: change to use protobuf parser instead of encoding/json to accept enums as strings. (#3183)

### Fixed

- The GCE detector in `go.opentelemetry.io/contrib/detectors/gcp` includes the "cloud.region" attribute when appropriate. (#3367)

## [1.13.0/0.38.0/0.7.0] - 2023-01-30

### Added

- Add `WithSpanNameFormatter` to `go.opentelemetry.io/contrib/instrumentation/github.com/gorilla/mux/otelmux` to allow customizing span names. (#3041)
- Add missing recommended AWS Lambda resource attributes `faas.instance` and `faas.max_memory` in `go.opentelemetry.io/contrib/detectors/aws/lambda`. (#3148)
- Improve documentation for `go.opentelemetry.io/contrib/samplers/jaegerremote` by providing examples of sampling endpoints. (#3147)
- Add `WithServerName` to `go.opentelemetry.io/contrib/instrumentation/net/http/otelhttp` to set the primary server name of a `Handler`. (#3182)

### Changed

- Remove expensive calculation of uncompressed message size attribute in `go.opentelemetry.io/contrib/instrumentation/google.golang.org/grpc/otelgrpc`. (#3168)
- Upgrade all `semconv` packages to use `v1.17.0`. (#3182)
- Upgrade dependencies of OpenTelemetry Go to use the new [`v1.12.0`/`v0.35.0` release](https://github.com/open-telemetry/opentelemetry-go/releases/tag/v1.12.0). (#3190, #3170)

## [1.12.0/0.37.0/0.6.0]

### Added

- Implemented retrieving the [`aws.ecs.*` resource attributes](https://opentelemetry.io/docs/reference/specification/resource/semantic_conventions/cloud_provider/aws/ecs/) in `go.opentelemetry.io/detectors/aws/ecs` based on the ECS Metadata v4 endpoint. (#2626)
- The `WithLogger` option to `go.opentelemetry.io/contrib/samplers/jaegerremote` to allow users to pass a `logr.Logger` and have operations logged. (#2566)
- Add the `messaging.url` & `messaging.system` attributes to all appropriate SQS operations in the `go.opentelemetry.io/contrib/instrumentation/github.com/aws/aws-sdk-go-v2/otelaws` package. (#2879)
- Add example use of the metrics signal to `go.opentelemetry.io/contrib/instrumentation/net/http/otelhttp/example`. (#2610)
- [otelgin] Add support for filters to the `go.opentelemetry.io/contrib/instrumentation/github.com/gin-gonic/gin/otelgin` package to provide the way to control which inbound requests are traced. (#2965, #2963)

### Fixed

- Set the status_code span attribute even if the HTTP handler hasn't written anything. (#2822)
- Do not wrap http.NoBody in `go.opentelemetry.io/contrib/instrumentation/net/http/otelhttp`, which fixes handling of that special request body. (#2983)

## [1.11.1/0.36.4/0.5.2]

### Added

- Add trace context propagation support to `instrumentation/github.com/aws/aws-sdk-go-v2/otelaws` (#2856).
- [otelgrpc] Add `WithMeterProvider` function to enable metric and add metric `rpc.server.duration` to otelgrpc instrumentation library. (#2700)

### Changed

- Upgrade dependencies of OpenTelemetry Go to use the new [`v1.11.1`/`v0.33.0` release](https://github.com/open-telemetry/opentelemetry-go/releases/tag/v1.11.1)

## [1.11.0/0.36.3/0.5.1]

### Changed

- Upgrade dependencies of the OpenTelemetry Go Metric SDK to use the new [`v1.11.0`/`v0.32.3` release](https://github.com/open-telemetry/opentelemetry-go/releases/tag/v1.11.0)

## [0.36.2]

### Changed

- Upgrade dependencies of the OpenTelemetry Go Metric SDK to use the new [`v0.32.2` release](https://github.com/open-telemetry/opentelemetry-go/releases/tag/sdk%2Fmetric%2Fv0.32.2)
- Avoid getting a new Tracer for every RPC in `go.opentelemetry.io/contrib/instrumentation/google.golang.org/grpc/otelgrpc`. (#2835)
- Conditionally compute message size for tracing events using proto v2 API rather than legacy v1 API in `go.opentelemetry.io/contrib/instrumentation/google.golang.org/grpc/otelgrpc`. (#2647)

### Deprecated

- The `Inject` function in `go.opentelemetry.io/contrib/instrumentation/google.golang.org/grpc/otelgrpc` is deprecated. (#2838)
- The `Extract` function in `go.opentelemetry.io/contrib/instrumentation/google.golang.org/grpc/otelgrpc` is deprecated. (#2838)

## [0.36.1]

### Changed

- Upgrade dependencies of the OpenTelemetry Go Metric SDK to use the new [`v0.32.1` release](https://github.com/open-telemetry/opentelemetry-go/releases/tag/sdk%2Fmetric%2Fv0.32.1)

### Removed

- Drop support for Go 1.17.
  The project currently only supports Go 1.18 and above. (#2785)

## [0.36.0]

### Changed

- Upgrade dependencies of the OpenTelemetry Go Metric SDK to use the new [`v0.32.0` release](https://github.com/open-telemetry/opentelemetry-go/releases/tag/sdk%2Fmetric%2Fv0.32.0). (#2781, #2756, #2758, #2760, #2762)

## [1.10.0/0.35.0/0.5.0]

### Changed

- Rename the `Typ` field of `"go.opentelemetry.io/contrib/instrumentation/google.golang.org/grpc/otelgrpc".InterceptorInfo` to `Type`. (#2688)
- Use Go 1.19 as the default version for CI testing/linting. (#2675)

### Fixed

- Fix the Jaeger propagator rejecting trace IDs that are both shorter than 128 bits and not exactly 64 bits long (while not being 0).
  Also fix the propagator rejecting span IDs shorter than 64 bits.
  This fixes compatibility with Jaeger clients encoding trace and span IDs as variable-length hex strings, [as required by the Jaeger propagation format](https://www.jaegertracing.io/docs/1.37/client-libraries/#value). (#2731)

## [1.9.0/0.34.0/0.4.0] - 2022-08-02

### Added

- Add gRPC trace `Filter` to the `go.opentelemetry.io/contrib/instrumentation/google.golang.org/grpc/otelgrpc` package to provide the way to filter the traces automatically generated in interceptors. (#2572)
- The `TextMapPropagator` function to `go.opentelemetry.io/contrib/propagators/autoprop`.
  This function is used to return a composite `TextMapPropagator` from registered names (instead of having to specify with an environment variable). (#2593)

### Changed

- Upgraded all `semconv` package use to `v1.12.0`. (#2589)

## [1.8.0/0.33.0] - 2022-07-08

### Added

- The `go.opentelemetry.io/contrib/propagators/autoprop` package to provide configuration of propagators with useful defaults and envar support. (#2258)
- `WithPublicEndpointFn` hook to dynamically detect public HTTP requests and set their trace parent as a link. (#2342)

### Fixed

- Fix the `otelhttp`, `otelgin`, `otelmacaron`, `otelrestful` middlewares
  by using `SpanKindServer` when deciding the `SpanStatus`.
  This makes `4xx` response codes to not be an error anymore. (#2427)

## [1.7.0/0.32.0] - 2022-04-28

### Added

- Consistent probability sampler implementation. (#1379)

### Changed

- Upgraded all `semconv` package use to `v1.10.0`.
  This includes a backwards incompatible change for the `otelgocql` package to conform with the specification [change](https://github.com/open-telemetry/opentelemetry-specification/pull/1973).
  The `db.cassandra.keyspace` attribute is now transmitted as the `db.name` attribute. (#2222)

### Fixed

- Fix the `otelmux` middleware by using `SpanKindServer` when deciding the `SpanStatus`.
  This makes `4xx` response codes to not be an error anymore. (#1973)
- Fixed jaegerremote sampler not behaving properly with per operation strategy set. (#2137)
- Stopped injecting propagation context into response headers in otelhttp. (#2180)
- Fix issue where attributes for DynamoDB were not added because of a string miss match. (#2272)

### Removed

- Drop support for Go 1.16.
  The project currently only supports Go 1.17 and above. (#2314)

## [1.6.0/0.31.0] - 2022-03-28

### Added

- The project is now tested against Go 1.18 (in addition to the existing 1.16 and 1.17) (#1976)

### Changed

- Upgraded all dependencies on stable modules from `go.opentelemetry.io/otel` from v1.5.0 to v1.6.1. (#2134)
- Upgraded all dependencies on metric modules from `go.opentelemetry.io/otel` from v0.27.0 to v0.28.0. (#1977)

### Fixed

- otelhttp: Avoid panic by adding nil check to `wrappedBody.Close` (#2164)

## [1.5.0/0.30.0/0.1.0] - 2022-03-16

### Added

- Added the `go.opentelemetry.io/contrib/samplers/jaegerremote` package.
  This package implements the Jaeger remote sampler for OpenTelemetry Go. (#936)
- DynamoDB spans created with the `go.opentelemetry.io/contrib/instrumentation/github.com/aws/aws-sdk-go-v2/otelaws` package now have the appropriate database attributes added for the operation being performed.
  These attributes are detected automatically, but it is also now possible to provide a custom function to set attributes using `WithAttributeSetter`. (#1582)
- Add resource detector for GCP cloud function. (#1584)
- Add OpenTracing baggage extraction to the OpenTracing propagator in `go.opentelemetry.io/contrib/propagators/ot`. (#1880)

### Fixed

- Fix the `echo` middleware by using `SpanKind.SERVER` when deciding the `SpanStatus`.
  This makes `4xx` response codes to not be an error anymore. (#1848)

### Removed

- The deprecated `go.opentelemetry.io/contrib/exporters/metric/datadog` module is removed. (#1920)
- The deprecated `go.opentelemetry.io/contrib/exporters/metric/dogstatsd` module is removed. (#1920)
- The deprecated `go.opentelemetry.io/contrib/exporters/metric/cortex` module is removed.
  Use the `go.opentelemetry.io/otel/exporters/otlp/otlpmetric` exporter as a replacement to send data to a collector which can then export with its PRW exporter. (#1920)

## [1.4.0/0.29.0] - 2022-02-14

### Added

- Add `WithClientTrace` option to `go.opentelemetry.io/contrib/instrumentation/net/http/otelhttp`. (#875)

### Changed

- All metric instruments from the `go.opentelemetry.io/contrib/instrumentation/runtime` package have been renamed from `runtime.go.*` to `process.runtime.go.*` so as to comply with OpenTelemetry semantic conventions. (#1549)

### Fixed

- Change the `http-server-duration` instrument in `go.opentelemetry.io/contrib/instrumentation/net/http/otelhttp` to record milliseconds instead of microseconds.
  This changes fixes the code to comply with the OpenTelemetry specification. (#1414, #1537)
- Fixed the region reported by the `"go.opentelemetry.io/contrib/detectors/gcp".CloudRun` detector to comply with the OpenTelemetry specification.
  It no longer includes the project scoped region path, instead just the region. (#1546)
- The `"go.opentelemetry.io/contrib/instrumentation/net/http/otelhttp".Transport` type now correctly handles protocol switching responses.
  The returned response body implements the `io.ReadWriteCloser` interface if the underlying one does.
  This ensures that protocol switching requests receive a response body that they can write to. (#1329, #1628)

### Deprecated

- The `go.opentelemetry.io/contrib/exporters/metric/datadog` module is deprecated. (#1639)
- The `go.opentelemetry.io/contrib/exporters/metric/dogstatsd` module is deprecated. (#1639)
- The `go.opentelemetry.io/contrib/exporters/metric/cortex` module is deprecated.
  Use the go.opentelemetry.io/otel/exporters/otlp/otlpmetric exporter as a replacement to send data to a collector which can then export with its PRW exporter. (#1639)

### Removed

- Remove the `MinMaxSumCount` from cortex and datadog exporter. (#1554)
- The `go.opentelemetry.io/contrib/exporters/metric/dogstatsd` exporter no longer support exporting histogram or exact data points. (#1639)
- The `go.opentelemetry.io/contrib/exporters/metric/datadog` exporter no longer support exporting exact data points. (#1639)

## [1.3.0/0.28.0] - 2021-12-10

### ⚠️ Notice ⚠️

We have updated the project minimum supported Go version to 1.16

### Changed

- `otelhttptrace.NewClientTrace` now uses `TracerProvider` from the parent context if one exists and none was set with `WithTracerProvider` (#874)

### Fixed

- The `"go.opentelemetry.io/contrib/detector/aws/ecs".Detector` no longer errors if not running in ECS. (#1428)
- `go.opentelemetry.io/contrib/instrumentation/github.com/gorilla/mux/otelmux`
  does not require instrumented HTTP handlers to call `Write` nor
  `WriteHeader` anymore. (#1443)

## [1.2.0/0.27.0] - 2021-11-15

### Changed

- Update dependency on the `go.opentelemetry.io/otel` project to `v1.2.0`.
- `go.opentelemetry.io/contrib/instrumentation/github.com/aws/aws-lambda-go/otellambda/xrayconfig`
  updated to ensure access to the `TracerProvider`.
  - A `NewTracerProvider()` function is available to construct a recommended
    `TracerProvider` configuration.
  - `AllRecommendedOptions()` has been renamed to `WithRecommendedOptions()`
    and takes a `TracerProvider` as an argument.
  - `EventToCarrier()` and `Propagator()` are now `WithEventToCarrier()` and
    `WithPropagator()` to reflect that they return `Option` implementations.

## [1.1.1/0.26.1] - 2021-11-04

### Changed

- The `Transport`, `Handler`, and HTTP client convenience wrappers in the `go.opentelemetry.io/contrib/instrumentation/net/http/otelhttp` package now use the `TracerProvider` from the parent context if one exists and none was explicitly set when configuring the instrumentation. (#873)
- Semantic conventions now use `go.opentelemetry.io/otel/semconv/v1.7.0"`. (#1385)

## [1.1.0/0.26.0] - 2021-10-28

Update dependency on the `go.opentelemetry.io/otel` project to `v1.1.0`.

### Added

- Add instrumentation for the `github.com/aws/aws-lambda-go` package. (#983)
- Add resource detector for AWS Lambda. (#983)
- Add `WithTracerProvider` option for `otelhttptrace.NewClientTrace`. (#1128)
- Add optional AWS X-Ray configuration module for AWS Lambda Instrumentation. (#984)

### Fixed

- The `go.opentelemetry.io/contrib/propagators/ot` propagator returns the words `true` or `false` for the `ot-tracer-sampled` header instead of numerical `0` and `1`. (#1358)

## [1.0.0/0.25.0] - 2021-10-06

- Resource detectors and propagators (with the exception of `go.
  opentelemetry.io/contrib/propagators/opencensus`) are now stable and
  released at v1.0.0.
- Update dependency on the `go.opentelemetry.io/otel` project to `v1.0.1`.
- Update dependency on `go.opentelemetry.io/otel/metric` to `v0.24.0`.

## [0.24.0] - 2021-09-21

- Update dependency on the `go.opentelemetry.io/otel` project to `v1.0.0`.

## [0.23.0] - 2021-09-08

### Added

- Add `WithoutSubSpans`, `WithRedactedHeaders`, `WithoutHeaders`, and `WithInsecureHeaders` options for `otelhttptrace.NewClientTrace`. (#879)

### Changed

- Split `go.opentelemetry.io/contrib/propagators` module into `b3`, `jaeger`, `ot` modules. (#985)
- `otelmongodb` span attributes, name and span status now conform to specification. (#769)
- Migrated EC2 resource detector support from root module `go.opentelemetry.io/contrib/detectors/aws` to a separate EC2 resource detector module `go.opentelemetry.io/contrib/detectors/aws/ec2` (#1017)
- Add `cloud.provider` and `cloud.platform` to AWS detectors. (#1043)
- `otelhttptrace.NewClientTrace` now redacts known sensitive headers by default. (#879)

### Fixed

- Fix span not marked as error in `otelhttp.Transport` when `RoundTrip` fails with an error. (#950)

## [0.22.0] - 2021-07-26

### Added

- Add the `zpages` span processor. (#894)

### Changed

- The `b3.B3` type has been removed.
  `b3.New()` and `b3.WithInjectEncoding(encoding)` are added to replace it. (#868)

### Fixed

- Fix deadlocks and race conditions in `otelsarama.WrapAsyncProducer`.
  The `messaging.message_id` and `messaging.kafka.partition` attributes are now not set if a message was not processed. (#754) (#755) (#881)
- Fix `otelsarama.WrapAsyncProducer` so that the messages from the `Errors` channel contain the original `Metadata`. (#754)

## [0.21.0] - 2021-06-18

### Fixed

- Dockerfile based examples for `otelgin` and `otelmacaron`. (#767)

### Changed

- Supported minimum version of Go bumped from 1.14 to 1.15. (#787)
- EKS Resource Detector now use the Kubernetes Go client to obtain the ConfigMap. (#813)

### Removed

- Remove service name from `otelmongodb` configuration and span attributes. (#763)

## [0.20.0] - 2021-04-23

### Changed

- The `go.opentelemetry.io/contrib/instrumentation/go.mongodb.org/mongo-driver/mongo/otelmongo` instrumentation now accepts a `WithCommandAttributeDisabled`,
   so the caller can specify whether to opt-out of tracing the mongo command. (#712)
- Upgrade to v0.20.0 of `go.opentelemetry.io/otel`. (#758)
- The B3 and Jaeger propagators now store their debug or deferred state in the context.Context instead of the SpanContext. (#758)

## [0.19.0] - 2021-03-19

### Changed

- Upgrade to v0.19.0 of `go.opentelemetry.io/otel`.
- Fix Span names created in HTTP Instrumentation package to conform with guidelines. (#757)

## [0.18.0] - 2021-03-04

### Fixed

- `otelmemcache` no longer sets span status to OK instead of leaving it unset. (#477)
- Fix goroutine leak in gRPC `StreamClientInterceptor`. (#581)

### Removed

- Remove service name from `otelmemcache` configuration and span attributes. (#477)

## [0.17.0] - 2021-02-15

### Added

- Add `ot-tracer` propagator (#562)

### Changed

- Rename project default branch from `master` to `main`.

### Fixed

- Added failure message for AWS ECS resource detector for better debugging (#568)
- Goroutine leak in gRPC StreamClientInterceptor while streamer returns an error. (#581)

## [0.16.0] - 2021-01-13

### Fixed

- Fix module path for AWS ECS resource detector (#517)

## [0.15.1] - 2020-12-14

### Added

- Add registry link check to `Makefile` and pre-release script. (#446)
- A new AWS X-Ray ID Generator (#459)
- Migrate CircleCI jobs to GitHub Actions (#476)
- Add CodeQL GitHub Action (#506)
- Add gosec workflow to GitHub Actions (#507)

### Fixed

- Fixes the body replacement in otelhttp to not to mutate a nil body. (#484)

## [0.15.0] - 2020-12-11

### Added

- A new Amazon EKS resource detector. (#465)
- A new `gcp.CloudRun` detector for detecting resource from a Cloud Run instance. (#455)

## [0.14.0] - 2020-11-20

### Added

- `otelhttp.{Get,Head,Post,PostForm}` convenience wrappers for their `http` counterparts. (#390)
- The AWS detector now adds the cloud zone, host image ID, host type, and host name to the returned `Resource`. (#410)
- Add Amazon ECS Resource Detector for AWS X-Ray. (#466)
- Add propagator for AWS X-Ray (#462)

### Changed

- Add semantic version to `Tracer` / `Meter` created by instrumentation packages `otelsaram`, `otelrestful`, `otelmongo`, `otelhttp` and `otelhttptrace`. (#412)
- Update instrumentation guidelines about tracer / meter semantic version. (#412)
- Replace internal tracer and meter helpers by helpers from `go.opentelemetry.io/otel`. (#414)
- gRPC instrumentation sets span attribute `rpc.grpc.status_code`. (#453)

## Fixed

- `/detectors/aws` no longer fails if instance metadata is not available (e.g. not running in AWS) (#401)
- The AWS detector now returns a partial resource and an appropriate error if it encounters an error part way through determining a `Resource` identity. (#410)
- The `host` instrumentation unit test has been updated to not depend on the system it runs on. (#426)

## [0.13.0] - 2020-10-09

## Added

- A Jaeger propagator. (#375)

## Changed

- The `go.opentelemetry.io/contrib/instrumentation/google.golang.org/grpc/otelgrpc` package instrumentation no longer accepts a `Tracer` as an argument to the interceptor function.
   Instead, a new `WithTracerProvider` option is added to configure the `TracerProvider` used when creating the `Tracer` for the instrumentation. (#373)
- The `go.opentelemetry.io/contrib/instrumentation/gopkg.in/macaron.v1/otelmacaron` instrumentation now accepts a `TracerProvider` rather than a `Tracer`. (#374)
- Remove `go.opentelemetry.io/otel/sdk` dependency from instrumentation. (#381)
- Use `httpsnoop` in `go.opentelemetry.io/contrib/instrumentation/github.com/gorilla/mux/otelmux` to ensure `http.ResponseWriter` additional interfaces are preserved. (#388)

### Fixed

- The `go.opentelemetry.io/contrib/instrumentation/github.com/labstack/echo/otelecho.Middleware` no longer sends duplicate errors to the global `ErrorHandler`. (#377, #364)
- The import comment in `go.opentelemetry.io/contrib/instrumentation/net/http/otelhttp` is now correctly quoted. (#379)
- The B3 propagator sets the sample bitmask when the sampling decision is `debug`. (#369)

## [0.12.0] - 2020-09-25

### Added

- Benchmark tests for the gRPC instrumentation. (#296)
- Integration testing for the gRPC instrumentation. (#297)
- Allow custom labels to be added to net/http metrics. (#306)
- Added B3 propagator, moving it out of open.telemetry.io/otel repo. (#344)

### Changed

- Unify instrumentation about provider options for `go.mongodb.org/mongo-driver`, `gin-gonic/gin`, `gorilla/mux`,
  `labstack/echo`, `emicklei/go-restful`, `bradfitz/gomemcache`, `Shopify/sarama`, `net/http` and `beego`. (#303)
- Update instrumentation guidelines about uniform provider options. Also, update style guide. (#303)
- Make config struct of instrumentation unexported. (#303)
- Instrumentations have been updated to adhere to the [configuration style guide's](https://github.com/open-telemetry/opentelemetry-go/blob/master/CONTRIBUTING.md#config)
   updated recommendation to use `newConfig()` instead of `configure()`. (#336)
- A new instrumentation naming scheme is implemented to avoid package name conflicts for instrumented packages while still remaining discoverable. (#359)
  - `google.golang.org/grpc` -> `google.golang.org/grpc/otelgrpc`
  - `go.mongodb.org/mongo-driver` -> `go.mongodb.org/mongo-driver/mongo/otelmongo`
  - `net/http` -> `net/http/otelhttp`
  - `net/http/httptrace` -> `net/http/httptrace/otelhttptrace`
  - `github.com/labstack/echo` -> `github.com/labstack/echo/otelecho`
  - `github.com/bradfitz/gomemcache` -> `github.com/bradfitz/gomemcache/memcache/otelmemcache`
  - `github.com/gin-gonic/gin` -> `github.com/gin-gonic/gin/otelgin`
  - `github.com/gocql/gocql` -> `github.com/gocql/gocql/otelgocql`
  - `github.com/emicklei/go-restful` -> `github.com/emicklei/go-restful/otelrestful`
  - `github.com/Shopify/sarama` -> `github.com/Shopify/sarama/otelsarama`
  - `github.com/gorilla/mux` -> `github.com/gorilla/mux/otelmux`
  - `github.com/astaxie/beego` -> `github.com/astaxie/beego/otelbeego`
  - `gopkg.in/macaron.v1` -> `gopkg.in/macaron.v1/otelmacaron`
- Rename `OTelBeegoHandler` to `Handler` in the `go.opentelemetry.io/contrib/instrumentation/github.com/astaxie/beego/otelbeego` package. (#359)
- Replace `WithTracer` with `WithTracerProvider` in the `go.opentelemetry.io/contrib/instrumentation/gopkg.in/macaron.v1/otelmacaron` instrumentation. (#374)

## [0.11.0] - 2020-08-25

### Added

- Top-level `Version()` and `SemVersion()` functions defining the current version of the contrib package. (#225)
- Instrumentation for the `github.com/astaxie/beego` package. (#200)
- Instrumentation for the `github.com/bradfitz/gomemcache` package. (#204)
- Host metrics instrumentation. (#231)
- Cortex histogram and distribution support. (#237)
- Cortex example project. (#238)
- Cortex HTTP authentication. (#246)

### Changed

- Remove service name as a parameter of Sarama instrumentation. (#221)
- Replace `WithTracer` with `WithTracerProvider` in Sarama instrumentation. (#221)
- Switch to use common top-level module `SemVersion()` when creating versioned tracer in `bradfitz/gomemcache`. (#226)
- Use `IntegrationShouldRun` in `gomemcache_test`. (#254)
- Use Go 1.15 for CI builds. (#236)
- Improved configuration for `runtime` instrumentation. (#224)

### Fixed

- Update dependabot configuration to include newly added `bradfitz/gomemcache` package. (#226)
- Correct `runtime` instrumentation name. (#241)

## [0.10.1] - 2020-08-13

### Added

- The `go.opentelemetry.io/contrib/instrumentation/google.golang.org/grpc` module has been added to replace the instrumentation that had previoiusly existed in the `go.opentelemetry.io/otel/instrumentation/grpctrace` package. (#189)
- Instrumentation for the stdlib `net/http` and `net/http/httptrace` packages. (#190)
- Initial Cortex exporter. (#202, #205, #210, #211, #215)

### Fixed

- Bump google.golang.org/grpc from 1.30.0 to 1.31.0. (#166)
- Bump go.mongodb.org/mongo-driver from 1.3.5 to 1.4.0 in /instrumentation/go.mongodb.org/mongo-driver. (#170)
- Bump google.golang.org/grpc in /instrumentation/github.com/gin-gonic/gin. (#173)
- Bump google.golang.org/grpc in /instrumentation/github.com/labstack/echo. (#176)
- Bump google.golang.org/grpc from 1.30.0 to 1.31.0 in /instrumentation/github.com/Shopify/sarama. (#179)
- Bump cloud.google.com/go from 0.61.0 to 0.63.0 in /detectors/gcp. (#181, #199)
- Bump github.com/aws/aws-sdk-go from 1.33.15 to 1.34.1 in /detectors/aws. (#184, #192, #193, #198, #201, #203)
- Bump github.com/golangci/golangci-lint from 1.29.0 to 1.30.0 in /tools. (#186)
- Setup CI to run tests that require external resources (Cassandra and MongoDB). (#191)
- Bump github.com/Shopify/sarama from 1.26.4 to 1.27.0 in /instrumentation/github.com/Shopify/sarama. (#206)

## [0.10.0] - 2020-07-31

This release upgrades its [go.opentelemetry.io/otel](https://github.com/open-telemetry/opentelemetry-go/releases/tag/v0.10.0) dependency to v0.10.0 and includes new instrumentation for popular Kafka and Cassandra clients.

### Added

- A detector that generate resources from GCE instance. (#132)
- A detector that generate resources from AWS instances. (#139)
- Instrumentation for the Kafka client github.com/Shopify/sarama. (#134, #153)
- Links and status message for mock span in the internal testing library. (#134)
- Instrumentation for the Cassandra client github.com/gocql/gocql. (#137)
- A detector that generate resources from GKE clusters. (#154)

### Fixed

- Bump github.com/aws/aws-sdk-go from 1.33.8 to 1.33.15 in /detectors/aws. (#155, #157, #159, #162)
- Bump github.com/golangci/golangci-lint from 1.28.3 to 1.29.0 in /tools. (#146)

## [0.9.0] - 2020-07-20

This release upgrades its [go.opentelemetry.io/otel](https://github.com/open-telemetry/opentelemetry-go/releases/tag/v0.9.0) dependency to v0.9.0.

### Fixed

- Bump github.com/emicklei/go-restful/v3 from 3.0.0 to 3.2.0 in /instrumentation/github.com/emicklei/go-restful. (#133)
- Update dependabot configuration to correctly check all included packages. (#131)
- Update `RELEASING.md` with correct `tag.sh` command. (#130)

## [0.8.0] - 2020-07-10

This release upgrades its [go.opentelemetry.io/otel](https://github.com/open-telemetry/opentelemetry-go/releases/tag/v0.8.0) dependency to v0.8.0, includes minor fixes, and new instrumentation.

### Added

- Create this `CHANGELOG.md`. (#114)
- Add `emicklei/go-restful/v3` trace instrumentation. (#115)

### Changed

- Update `CONTRIBUTING.md` to ask for updates to `CHANGELOG.md` with each pull request. (#114)
- Move all `github.com` package instrumentation under a `github.com` directory. (#118)

### Fixed

- Update README to include information about external instrumentation.
   To start, this includes native instrumentation found in the `go-redis/redis` package. (#117)
- Bump github.com/golangci/golangci-lint from 1.27.0 to 1.28.2 in /tools. (#122, #123, #125)
- Bump go.mongodb.org/mongo-driver from 1.3.4 to 1.3.5 in /instrumentation/go.mongodb.org/mongo-driver. (#124)

## [0.7.0] - 2020-06-29

This release upgrades its [go.opentelemetry.io/otel](https://github.com/open-telemetry/opentelemetry-go/releases/tag/v0.7.0) dependency to v0.7.0.

### Added

- Create `RELEASING.md` instructions. (#101)
- Apply transitive dependabot go.mod updates as part of a new automatic Github workflow. (#94)
- New dependabot integration to automate package upgrades. (#61)
- Add automatic tag generation script for release. (#60)

### Changed

- Upgrade Datadog metrics exporter to include Resource tags. (#46)
- Added output validation to Datadog example. (#96)
- Move Macaron package to match layout guidelines. (#92)
- Update top-level README and instrumentation README. (#92)
- Bump google.golang.org/grpc from 1.29.1 to 1.30.0. (#99)
- Bump github.com/golangci/golangci-lint from 1.21.0 to 1.27.0 in /tools. (#77)
- Bump go.mongodb.org/mongo-driver from 1.3.2 to 1.3.4 in /instrumentation/go.mongodb.org/mongo-driver. (#76)
- Bump github.com/stretchr/testify from 1.5.1 to 1.6.1. (#74)
- Bump gopkg.in/macaron.v1 from 1.3.5 to 1.3.9 in /instrumentation/macaron. (#68)
- Bump github.com/gin-gonic/gin from 1.6.2 to 1.6.3 in /instrumentation/gin-gonic/gin. (#73)
- Bump github.com/DataDog/datadog-go from 3.5.0+incompatible to 3.7.2+incompatible in /exporters/metric/datadog. (#78)
- Replaced `internal/trace/http.go` helpers with `api/standard` helpers from otel-go repo. (#112)

## [0.6.1] - 2020-06-08

First official tagged release of `contrib` repository.

### Added

- `labstack/echo` trace instrumentation (#42)
- `mongodb` trace instrumentation (#26)
- Go Runtime metrics (#9)
- `gorilla/mux` trace instrumentation (#19)
- `gin-gonic` trace instrumentation (#15)
- `macaron` trace instrumentation (#20)
- `dogstatsd` metrics exporter (#10)
- `datadog` metrics exporter (#22)
- Tags to all modules in repository
- Repository folder structure and automated build (#3)

### Changes

- Prefix support for dogstatsd (#34)
- Update Go Runtime package to use batch observer (#44)

[Unreleased]: https://github.com/open-telemetry/opentelemetry-go-contrib/compare/v1.35.0...HEAD
[1.35.0/0.60.0/0.29.0/0.15.0/0.10.0/0.8.0/0.7.0]: https://github.com/open-telemetry/opentelemetry-go-contrib/releases/tag/v1.35.0
[1.34.0/0.59.0/0.28.0/0.14.0/0.9.0/0.7.0/0.6.0]: https://github.com/open-telemetry/opentelemetry-go-contrib/releases/tag/v1.34.0
[1.33.0/0.58.0/0.27.0/0.13.0/0.8.0/0.6.0/0.5.0]: https://github.com/open-telemetry/opentelemetry-go-contrib/releases/tag/v1.33.0
[1.32.0/0.57.0/0.26.0/0.12.0/0.7.0/0.5.0/0.4.0]: https://github.com/open-telemetry/opentelemetry-go-contrib/releases/tag/v1.32.0
[1.31.0/0.56.0/0.25.0/0.11.0/0.6.0/0.4.0/0.3.0]: https://github.com/open-telemetry/opentelemetry-go-contrib/releases/tag/v1.31.0
[1.30.0/0.55.0/0.24.0/0.10.0/0.5.0/0.3.0/0.2.0]: https://github.com/open-telemetry/opentelemetry-go-contrib/releases/tag/v1.30.0
[1.29.0/0.54.0/0.23.0/0.9.0/0.4.0/0.2.0/0.1.0]: https://github.com/open-telemetry/opentelemetry-go-contrib/releases/tag/v1.29.0
[1.28.0/0.53.0/0.22.0/0.8.0/0.3.0/0.1.0]: https://github.com/open-telemetry/opentelemetry-go-contrib/releases/tag/v1.28.0
[1.27.0/0.52.0/0.21.0/0.7.0/0.2.0]: https://github.com/open-telemetry/opentelemetry-go-contrib/releases/tag/v1.27.0
[1.26.0/0.51.0/0.20.0/0.6.0/0.1.0]: https://github.com/open-telemetry/opentelemetry-go-contrib/releases/tag/v1.26.0
[1.25.0/0.50.0/0.19.0/0.5.0/0.0.1]: https://github.com/open-telemetry/opentelemetry-go-contrib/releases/tag/v1.25.0
[1.24.0/0.49.0/0.18.0/0.4.0]: https://github.com/open-telemetry/opentelemetry-go-contrib/releases/tag/v1.24.0
[1.23.0/0.48.0/0.17.0/0.3.0]: https://github.com/open-telemetry/opentelemetry-go-contrib/releases/tag/v1.23.0
[1.22.0/0.47.0/0.16.0/0.2.0]: https://github.com/open-telemetry/opentelemetry-go-contrib/releases/tag/v1.22.0
[1.21.1/0.46.1/0.15.1/0.1.1]: https://github.com/open-telemetry/opentelemetry-go-contrib/releases/tag/v1.21.1
[1.21.0/0.46.0/0.15.0/0.1.0]: https://github.com/open-telemetry/opentelemetry-go-contrib/releases/tag/v1.21.0
[1.20.0/0.45.0/0.14.0]: https://github.com/open-telemetry/opentelemetry-go-contrib/releases/tag/v1.20.0
[1.19.0/0.44.0/0.13.0]: https://github.com/open-telemetry/opentelemetry-go-contrib/releases/tag/v1.19.0
[1.18.0/0.43.0/0.12.0]: https://github.com/open-telemetry/opentelemetry-go-contrib/releases/tag/v1.18.0
[1.17.0/0.42.0/0.11.0]: https://github.com/open-telemetry/opentelemetry-go-contrib/releases/tag/v1.17.0
[1.17.0-rc.1/0.42.0-rc.1/0.11.0-rc.1]: https://github.com/open-telemetry/opentelemetry-go-contrib/releases/tag/v1.17.0-rc.1
[1.16.1/0.41.1/0.10.1]: https://github.com/open-telemetry/opentelemetry-go-contrib/releases/tag/v1.16.1
[1.16.0/0.41.0/0.10.0]: https://github.com/open-telemetry/opentelemetry-go-contrib/releases/tag/v1.16.0
[1.16.0-rc.2/0.41.0-rc.2/0.10.0-rc.2]: https://github.com/open-telemetry/opentelemetry-go-contrib/releases/tag/v1.16.0-rc.2
[1.16.0-rc.1/0.41.0-rc.1/0.10.0-rc.1]: https://github.com/open-telemetry/opentelemetry-go-contrib/releases/tag/v1.16.0-rc.1
[1.15.0/0.40.0/0.9.0]: https://github.com/open-telemetry/opentelemetry-go-contrib/releases/tag/v1.15.0
[1.14.0/0.39.0/0.8.0]: https://github.com/open-telemetry/opentelemetry-go-contrib/releases/tag/v1.14.0
[1.13.0/0.38.0/0.7.0]: https://github.com/open-telemetry/opentelemetry-go-contrib/releases/tag/v1.13.0
[1.12.0/0.37.0/0.6.0]: https://github.com/open-telemetry/opentelemetry-go-contrib/releases/tag/v1.12.0
[1.11.1/0.36.4/0.5.2]: https://github.com/open-telemetry/opentelemetry-go-contrib/releases/tag/v1.11.1
[1.11.0/0.36.3/0.5.1]: https://github.com/open-telemetry/opentelemetry-go-contrib/releases/tag/v1.11.0
[0.36.2]: https://github.com/open-telemetry/opentelemetry-go-contrib/releases/tag/zpages/v0.36.2
[0.36.1]: https://github.com/open-telemetry/opentelemetry-go-contrib/releases/tag/zpages/v0.36.1
[0.36.0]: https://github.com/open-telemetry/opentelemetry-go-contrib/releases/tag/zpages/v0.36.0
[1.10.0/0.35.0/0.5.0]: https://github.com/open-telemetry/opentelemetry-go-contrib/releases/tag/v1.10.0
[1.9.0/0.34.0/0.4.0]: https://github.com/open-telemetry/opentelemetry-go-contrib/releases/tag/v1.9.0
[1.8.0/0.33.0]: https://github.com/open-telemetry/opentelemetry-go-contrib/releases/tag/v1.8.0
[1.7.0/0.32.0]: https://github.com/open-telemetry/opentelemetry-go-contrib/releases/tag/v1.7.0
[1.6.0/0.31.0]: https://github.com/open-telemetry/opentelemetry-go-contrib/releases/tag/v1.6.0
[1.5.0/0.30.0/0.1.0]: https://github.com/open-telemetry/opentelemetry-go-contrib/releases/tag/v1.5.0
[1.4.0/0.29.0]: https://github.com/open-telemetry/opentelemetry-go-contrib/releases/tag/v1.4.0
[1.3.0/0.28.0]: https://github.com/open-telemetry/opentelemetry-go-contrib/releases/tag/v1.3.0
[1.2.0/0.27.0]: https://github.com/open-telemetry/opentelemetry-go-contrib/releases/tag/v1.2.0
[1.1.1/0.26.1]: https://github.com/open-telemetry/opentelemetry-go-contrib/releases/tag/v1.1.1
[1.1.0/0.26.0]: https://github.com/open-telemetry/opentelemetry-go-contrib/releases/tag/v1.1.0
[1.0.0/0.25.0]: https://github.com/open-telemetry/opentelemetry-go-contrib/releases/tag/v1.0.0
[0.24.0]: https://github.com/open-telemetry/opentelemetry-go-contrib/releases/tag/v0.24.0
[0.23.0]: https://github.com/open-telemetry/opentelemetry-go-contrib/releases/tag/v0.23.0
[0.22.0]: https://github.com/open-telemetry/opentelemetry-go-contrib/releases/tag/v0.22.0
[0.21.0]: https://github.com/open-telemetry/opentelemetry-go-contrib/releases/tag/v0.21.0
[0.20.0]: https://github.com/open-telemetry/opentelemetry-go-contrib/releases/tag/v0.20.0
[0.19.0]: https://github.com/open-telemetry/opentelemetry-go-contrib/releases/tag/v0.19.0
[0.18.0]: https://github.com/open-telemetry/opentelemetry-go-contrib/releases/tag/v0.18.0
[0.17.0]: https://github.com/open-telemetry/opentelemetry-go-contrib/releases/tag/v0.17.0
[0.16.0]: https://github.com/open-telemetry/opentelemetry-go-contrib/releases/tag/v0.16.0
[0.15.1]: https://github.com/open-telemetry/opentelemetry-go-contrib/releases/tag/v0.15.1
[0.15.0]: https://github.com/open-telemetry/opentelemetry-go-contrib/releases/tag/v0.15.0
[0.14.0]: https://github.com/open-telemetry/opentelemetry-go-contrib/releases/tag/v0.14.0
[0.13.0]: https://github.com/open-telemetry/opentelemetry-go-contrib/releases/tag/v0.13.0
[0.12.0]: https://github.com/open-telemetry/opentelemetry-go-contrib/releases/tag/v0.12.0
[0.11.0]: https://github.com/open-telemetry/opentelemetry-go-contrib/releases/tag/v0.11.0
[0.10.1]: https://github.com/open-telemetry/opentelemetry-go-contrib/releases/tag/v0.10.1
[0.10.0]: https://github.com/open-telemetry/opentelemetry-go-contrib/releases/tag/v0.10.0
[0.9.0]: https://github.com/open-telemetry/opentelemetry-go-contrib/releases/tag/v0.9.0
[0.8.0]: https://github.com/open-telemetry/opentelemetry-go-contrib/releases/tag/v0.8.0
[0.7.0]: https://github.com/open-telemetry/opentelemetry-go-contrib/releases/tag/v0.7.0
[0.6.1]: https://github.com/open-telemetry/opentelemetry-go-contrib/releases/tag/v0.6.1

<!-- Released section ended -->

[Go 1.24]: https://go.dev/doc/go1.24
[Go 1.23]: https://go.dev/doc/go1.23
[Go 1.22]: https://go.dev/doc/go1.22
[Go 1.21]: https://go.dev/doc/go1.21
[Go 1.20]: https://go.dev/doc/go1.20
[Go 1.19]: https://go.dev/doc/go1.19
[Go 1.18]: https://go.dev/doc/go1.18

[GO-2024-2687]: https://pkg.go.dev/vuln/GO-2024-2687<|MERGE_RESOLUTION|>--- conflicted
+++ resolved
@@ -15,12 +15,9 @@
 ### Changed
 
 - The semantic conventions have been upgraded from `v1.30.0` to `v1.33.0` in `go.opentelemetry.io/contrib/instrumentation/google.golang.org/grpc/otelgrpc`. (#7361)
-<<<<<<< HEAD
-- The semantic conventions have been upgraded from `v1.26.0` to `v1.32.0` in `go.opentelemetry.io/contrib/bridges/otelslog`. (#7361)
-=======
 - The semantic conventions have been upgraded from `v1.26.0` to `v1.32.0` in `go.opentelemetry.io/contrib/detectors/aws/ec2`. (#7373)
 - The semantic conventions have been upgraded from `v1.26.0` to `v1.32.0` in `go.opentelemetry.io/contrib/detectors/aws/lambda`. (#7376)
->>>>>>> c8fb6559
+- The semantic conventions have been upgraded from `v1.26.0` to `v1.32.0` in `go.opentelemetry.io/contrib/bridges/otelslog`. (#7361)
 
 ### Fixed
 

# Changelog

All notable changes to this project will be documented in this file.

The format is based on [Keep a Changelog](https://keepachangelog.com/en/1.0.0/).

This project adheres to [Semantic Versioning](https://semver.org/spec/v2.0.0.html).

## [Unreleased]

### Removed

- The deprecated `StreamServerInterceptor` function from `go.opentelemetry.io/contrib/instrumentation/google.golang.org/grpc/otelgrpc` is removed. (#7362)

### Changed

- The semantic conventions have been upgraded from `v1.30.0` to `v1.32.0` in `go.opentelemetry.io/contrib/instrumentation/google.golang.org/grpc/otelgrpc`. (#7361)
- The semantic conventions have been upgraded from `v1.26.0` to `v1.32.0` in `go.opentelemetry.io/contrib/detectors/aws/ec2`. (#7373)
- The semantic conventions have been upgraded from `v1.26.0` to `v1.32.0` in `go.opentelemetry.io/contrib/detectors/aws/eks`. (#7375)
- The semantic conventions have been upgraded from `v1.26.0` to `v1.32.0` in `go.opentelemetry.io/contrib/detectors/aws/ecs`. (#7374)
- The semantic conventions have been upgraded from `v1.26.0` to `v1.32.0` in `go.opentelemetry.io/contrib/detectors/aws/lambda`. (#7376)
<<<<<<< HEAD
- The semantic conventions have been upgraded in `go.opentelemetry.io/contrib/instrumentation/github.com/aws/aws-sdk-go-v2/otelaws` to `v1.32.0`. (#7394)
  - The `messaging.system=AmazonSQS` attribute has been corrected to `messaging.system=aws.sqs`.
  - The `net.peer.addr` attribute key has been upgraded to `server.address`.
  - The `http.status_code` attribute key has been upgraded to `http.response.status_code`.
  - The `db.system=dynamodb` attribute has been corrected to `db.system.name=aws.dynamodb`.
  - The deprecated `messaging.operation.type=publish` attribute has been corrected to `messaging.operation.type=send`.
=======
- The semantic conventions have been upgraded from `v1.26.0` to `v1.32.0` in `go.opentelemetry.io/contrib/detectors/azure/azurevm`. (#7377)
- The semantic conventions have been upgraded from `v1.26.0` to `v1.32.0` in `go.opentelemetry.io/contrib/bridges/otelslog`. (#7361)
- The semantic conventions have been upgraded from `v1.27.0` to `v1.32.0` in `go.opentelemetry.io/contrib/bridges/otellogr`. (#7387)
- The semantic conventions have been upgraded from `v1.26.0` to `v1.32.0` in `go.opentelemetry.io/contrib/bridges/otelzap`. (#7389)
- The semantic conventions have been upgraded from `v1.26.0` to `v1.32.0` in `go.opentelemetry.io/contrib/detectors/gcp`. (#7378)
>>>>>>> d9e614a8

### Fixed

- Fix data race when writing log entries with `context.Context` fields in `go.opentelemetry.io/contrib/bridges/otelzap`. (#7368)

<!-- Released section -->
<!-- Don't change this section unless doing release -->

## [1.36.0/0.61.0/0.30.0/0.16.0/0.11.0/0.9.0/0.8.0] - 2025-05-21

### Added

- `http.route` attribute to otelhttp server request spans, when `net/http.Request.Pattern` is set in the modules below.  (#6905, #6937)
  - `go.opentelemetry.io/contrib/instrumentation/github.com/emicklei/go-restful/otelrestful`
  - `go.opentelemetry.io/contrib/instrumentation/github.com/gin-gonic/gin/otelgin`
  - `go.opentelemetry.io/contrib/instrumentation/github.com/gorilla/mux/otelmux`
  - `go.opentelemetry.io/contrib/instrumentation/github.com/labstack/echo/otelecho`
  - `go.opentelemetry.io/contrib/instrumentation/net/http/otelhttp`
- Add `WithAttributes` option to set instrumentation scope attributes on the created `log.Logger` in `go.opentelemetry.io/contrib/bridges/otelzap`. (#6962)
- Add `WithAttributes` option to set instrumentation scope attributes on the created `log.Logger` in `go.opentelemetry.io/contrib/bridges/otelslog`. (#6965)
- Add `WithAttributes` option to set instrumentation scope attributes on the created `log.Logger` in `go.opentelemetry.io/contrib/bridges/otellogrus`. (#6966)
- Add `WithAttributes` option to set instrumentation scope attributes on the created `log.Logger` in `go.opentelemetry.io/contrib/bridges/otellogr`. (#6967)
- Add the `WithGinMetricAttributes` option to allow setting dynamic, per-request metric attributes based on `*gin.Context` in `go.opentelemetry.io/contrib/instrumentation/github.com/gin-gonic/gin/otelgin`. (#6932)
- Use Gin's own `ClientIP` method to detect the client's IP, which supports custom proxy headers in `go.opentelemetry.io/contrib/instrumentation/github.com/gin-gonic/gin/otelgin`. (#6095)
- Added test for Fields in `go.opentelemetry.io/contrib/propagators/jaeger`. (#7119)
- Allow configuring samplers in `go.opentelemetry.io/contrib/otelconf`. (#7148)
- Slog log bridge now sets `SeverityText` attribute using source value in `go.opentelemetry.io/contrib/bridges/otelslog`. (#7198)
- Add `http.route` metric attribute in `go.opentelemetry.io/contrib/instrumentation/github.com/gin-gonic/gin/otelgin`. (#7275)
- Add the `WithSpanStartOptions` option to add custom options to new spans `go.opentelemetry.io/contrib/instrumentation/github.com/gin-gonic/gin/otelgin`. (#7261)
- Add instrumentation support for `go.mongodb.org/mongo-driver/v2` in `go.opentelemetry.io/contrib/instrumentation/go.mongodb.org/mongo-driver/v2/mongo/otelmongo`. (#6539)
- Rerun the span name formatter after the request ran if a `req.Pattern` is set, so the span name can include it in `go.opentelemetry.io/contrib/instrumentation/net/http/otelhttp`. (#7192)

### Changed

- Jaeger remote sampler's probabilistic strategy now uses the same sampling algorithm as `trace.TraceIDRatioBased` in `go.opentelemetry.io/contrib/samplers/jaegerremote`. (#6892)
- Switched the default for `OTEL_SEMCONV_STABILITY_OPT_IN` to emit the v1.26.0 semantic conventions by default in the following modules.
  - `go.opentelemetry.io/contrib/instrumentation/github.com/emicklei/go-restful/otelrestful`
  - `go.opentelemetry.io/contrib/instrumentation/github.com/gin-gonic/gin/otelgin`
  - `go.opentelemetry.io/contrib/instrumentation/github.com/gorilla/mux/otelmux`
  - `go.opentelemetry.io/contrib/instrumentation/github.com/labstack/echo/otelecho`
  - `go.opentelemetry.io/contrib/instrumentation/net/http/httptrace/otelhttptrace`
  - `go.opentelemetry.io/contrib/instrumentation/net/http/otelhttp`
  The `OTEL_SEMCONV_STABILITY_OPT_IN=http/dup` environment variable can be still used to emit both the v1.20.0 and v1.26.0 semantic conventions.
  It is however impossible to emit only the 1.20.0 semantic conventions, as the next release will drop support for that environment variable. (#6899)
- Improve performance by reducing allocations for http request when using `OTEL_SEMCONV_STABILITY_OPT_IN=http/dup` in the modules below. (#7180)
  - `go.opentelemetry.io/contrib/instrumentation/github.com/emicklei/go-restful/otelrestful`
  - `go.opentelemetry.io/contrib/instrumentation/github.com/gin-gonic/gin/otelgin`
  - `go.opentelemetry.io/contrib/instrumentation/github.com/gorilla/mux/otelmux`
  - `go.opentelemetry.io/contrib/instrumentation/github.com/labstack/echo/otelecho`
  - `go.opentelemetry.io/contrib/instrumentation/net/http/httptrace/otelhttptrace`
  - `go.opentelemetry.io/contrib/instrumentation/net/http/otelhttp`

- Update the Jaeger remote sampler to use "github.com/jaegertracing/jaeger-idl/proto-gen/api_v2" in  `go.opentelemetry.io/contrib/samplers/jaegerremote`. (#7061)
- Improve performance by reducing allocations in the gRPC stats handler in `go.opentelemetry.io/contrib/instrumentation/google.golang.org/grpc/otelgrpc`. (#7186)
- Update `http.route` attribute to support `request.Pattern` in `go.opentelemetry.io/contrib/instrumentation/github.com/gorilla/mux/otelmux`. (#7108)
- Change the default span name to be `GET /path` so it complies with the HTTP semantic conventions in `go.opentelemetry.io/contrib/instrumentation/github.com/gin-gonic/gin/otelgin`. (#6381)
- Set `url.scheme` attribute to the request URL.Scheme when possible for HTTP client metrics in `go.opentelemetry.io/contrib/instrumentation/net/http/otelhttp`. (#6938)
- The semantic conventions have been upgraded from `v1.17.0` to `v1.30.0` in `go.opentelemetry.io/contrib/instrumentation/google.golang.org/grpc/otelgrpc`. (#7270)
  - All `net.peer.*` and `net.host.*` attributes are now set to correct `server.*` attributes.
  - No `net.socket.*` attributes are set.
- Only sample spans when `Sampled=1` in `go.opentelemetry.io/contrib/propagators/aws/xray`. (#7318)

### Fixed

- Record request duration in seconds rather than milliseconds for semconv v1.26.0, per [the specifications](https://github.com/open-telemetry/semantic-conventions/blob/6533b8a39e03e6925e080d5ca39234035cf87e70/docs/non-normative/http-migration.md#http-client-duration-metric) in the following packages. (#6942)
  - `go.opentelemetry.io/contrib/instrumentation/github.com/emicklei/go-restful/otelrestful`
  - `go.opentelemetry.io/contrib/instrumentation/github.com/gin-gonic/gin/otelgin`
  - `go.opentelemetry.io/contrib/instrumentation/github.com/gorilla/mux/otelmux`
  - `go.opentelemetry.io/contrib/instrumentation/github.com/labstack/echo/otelecho`
  - `go.opentelemetry.io/contrib/instrumentation/net/http/httptrace/otelhttptrace`
  - `go.opentelemetry.io/contrib/instrumentation/net/http/otelhttp`
- Cleaned up indentations under `Unreleased/Fixed` of `./CHANGELOG.md`. (#7163)
- Removed a duplicate instance of the `Changed` subheader under `1.18.0/0.43.0/0.12.0` in `./CHANGELOG.md`. (#7163)
- Check for TLS related options to be set before creating TLS config `go.opentelemetry.io/contrib/otelconf`. (#6984)
- Fixed handling of the `OTEL_SEMCONV_STABILITY_OPT_IN` environment variable in `go.opentelemetry.io/contrib/instrumentation/github.com/gin-gonic/gin/otelgin`. (#7215)
- Support mixed categories for `OTEL_SEMCONV_STABILITY_OPT_IN` opt-in in the following packages. (#7246)
  - `go.opentelemetry.io/contrib/instrumentation/github.com/emicklei/go-restful/otelrestful`.
  - `go.opentelemetry.io/contrib/instrumentation/gin-gonic/gin/otelgin`.
  - `go.opentelemetry.io/contrib/instrumentation/gorilla/mux/otelmux`.
  - `go.opentelemetry.io/contrib/instrumentation/go.mongodb.org/mongo-driver/mongo/otelmongo`.
  - `go.opentelemetry.io/contrib/instrumentation/net/http/httptrace/otelhttptrace`.
  - `go.opentelemetry.io/contrib/instrumentation/net/http/otelhttp`.

### Removed

- Drop support for [Go 1.22]. (#6853)
- The deprecated `go.opentelemetry.io/contrib/config` package is removed, use `go.opentelemetry.io/contrib/otelconf` instead. (#6894)
- The deprecated `SemVersion` function is removed in `go.opentelemetry.io/contrib/instrumentation/github.com/aws/aws-lambda-go/otellambda`, use `Version` function instead. (#7058)
- The deprecated `SemVersion` function in `go.opentelemetry.io/contrib/samplers/probability/consistent` is removed, use `Version` instead. (#7072)
- The deprecated `SemVersion` function is removed in `go.opentelemetry.io/contrib/instrumentation/github.com/aws/aws-sdk-go-v2/otelaws/test` package, use `Version` instead. (#7077)
- The deprecated `SemVersion` function is removed in `go.opentelemetry.io/contrib/instrumentation/github.com/gorilla/mux/otelmux`, use `Version` function instead. (#7084)
- The deprecated `SemVersion` function is removed in `go.opentelemetry.io/contrib/instrumentation/github.com/gin-gonic/gin/otelgin`, use `Version` function instead. (#7085)
- The deprecated `SemVersion` function is removed in `go.opentelemetry.io/contrib/instrumentation/go.mongodb.org/mongo-driver/mongo/otelmongo/test`, use `Version` function instead. (#7142)
- The deprecated `SemVersion` function is removed in `go.opentelemetry.io/contrib/instrumentation/github.com/gorilla/mux/otelmux/test`, use `Version` function instead. (#7086)
- The deprecated `SemVersion` function is removed in `go.opentelemetry.io/contrib/instrumentation/go.mongodb.org/mongo-driver/mongo/otelmongo`, use `Version` function instead. (#7140)
- The deprecated `SemVersion` function is removed in `go.opentelemetry.io/contrib/instrumentation/github.com/gin-gonic/gin/otelgin/test`, use `Version` function instead. (#7087)
- The deprecated `SemVersion` function is removed in `go.opentelemetry.io/contrib/instrumentation/github.com/labstack/echo/otelecho`, use `Version` function instead. (#7089)
- The deprecated `SemVersion` function is removed in `go.opentelemetry.io/contrib/instrumentation/github.com/labstack/echo/otelecho/test`, use `Version` function instead. (#7090)
- The deprecated `SemVersion` function is removed in `go.opentelemetry.io/contrib/instrumentation/github.com/emicklei/go-restful/otelrestful`, use `Version` function instead. (#7091)
- The deprecated `SemVersion` function is removed in `go.opentelemetry.io/contrib/instrumentation/github.com/emicklei/go-restful/otelrestful/test`, use `Version` function instead. (#7092)
- The deprecated `UnaryServerInterceptor` in `go.opentelemetry.io/contrib/instrumentation/google.golang.org/grpc/otelgrpc` is removed, use `NewServerHandler` instead. (#7115)
- The deprecated `DynamoDBAttributeSetter` function is removed `opentelemetry-go-contrib/instrumentation/github.com/aws/aws-sdk-go-v2/otelaws/dynamodbattributes.go` , use `Version` function instead.(#7128)
- The deprecated `SNSAttributeSetter` function is removed in `go.opentelemetry.io/contrib/instrumentation/github.com/aws/aws-sdk-go-v2/otelaws`, use `SNSAttributeBuilder` function instead. (#7136)
- The deprecated `AttributeSetter` function is removed in `go.opentelemetry.io/contrib/instrumentation/github.com/aws/aws-sdk-go-v2/otelaws`, use the `AttributeBuilder` function instead. (#7137)
- The deprecated `SemVersion` function is removed in `go.opentelemetry.io/contrib/zpages`, use `Version` function instead. (#7147)
- The deprecated `SemVersion` function is removed in `go.opentelemetry.io/contrib/samplers/jaegerremote`, use `Version` function instead. (#7147)
- The deprecated `SemVersion` function is removed in `go.opentelemetry.io/contrib/propagators/opencensus`, use `Version` function instead. (#7147)
- The deprecated `SemVersion` function is removed in `go.opentelemetry.io/contrib/instrumentation/runtime`, use `Version` function instead. (#7147)
- The deprecated `SemVersion` function is removed in `go.opentelemetry.io/contrib/instrumentation/github.com/aws/aws-sdk-go-v2/otelaws`, use `Version` function instead. (#7154)
- The deprecated `DefaultAttributeSetter` in `go.opentelemetry.io/contrib/instrumentation/github.com/aws/aws-sdk-go-v2/otelaws` is removed, use the `DefaultAttributeBuilder` function instead. (#7127)
- The deprecated `UnaryClientInterceptor` function is removed in `go.opentelemetry.io/contrib/instrumentation/google.golang.org/grpc/otelgrpc` use `NewClientHandler` function instead. (#7125)
- The deprecated `SemVersion` function is removed in `go.opentelemetry.io/contrib/instrumentation/net/http/otelhttp`, use `Version` function instead. (#7167)
- The deprecated `SemVersion` function is removed in `go.opentelemetry.io/contrib/instrumentation/net/http/httptrace/otelhttptrace`, use `Version` function instead. (#7144)
- The deprecated `SemVersion` function is removed in `go.opentelemetry.io/contrib/instrumentation/net/http/httptrace/otelhttptrace/test`, use `Version` function instead. (#7144)
- The deprecated `go.opentelemetry.io/contrib/instrumentation/google.golang.org/grpc/otelgrpc/filters/interceptor` package is removed, use `go.opentelemetry.io/contrib/instrumentation/google.golang.org/grpc/otelgrpc/filters` instead. (#7110)
- The deprecated `SemVersion` function is removed in `go.opentelemetry.io/contrib/instrumentation/google.golang.org/grpc/otelgrpc`, use `Version` function instead. (#7143)
- The deprecated `SemVersion` function is removed in `go.opentelemetry.io/contrib/instrumentation/google.golang.org/grpc/otelgrpc/test`, use `Version` function instead. (#7143)
- The deprecated `SQSAttributeSetter` function is removed in `go.opentelemetry.io/contrib/instrumentation/github.com/aws/aws-sdk-go-v2/otelaws` package, use `SQSAttributeBuilder` instead. (#7145)
- The deprecated `SemVersion` function is removed in `go.opentelemetry.io/contrib/instrumentation/host` package, use `Version` instead. (#7203)
- The `GRPCStatusCodeKey` constant from `go.opentelemetry.io/contrib/instrumentation/google.golang.org/grpc/otelgrpc` is removed.
  Use `semconv.RPCGRPCStatusCodeKey` from `go.opentelemetry.io/otel/semconv/*` instead. (#7270)

## [1.35.0/0.60.0/0.29.0/0.15.0/0.10.0/0.8.0/0.7.0] - 2025-03-05

This release is the last to support [Go 1.22].
The next release will require at least [Go 1.23].

> [!WARNING]
> This is the last version to use Semantic Conventions v1.20.0 for HTTP libraries
by default. The next version (0.61.0) will default to v1.26.0, and the
following one (0.62.0) will drop support for Semantic Conventions v1.20.0
>
> You can switch to the new Semantic Conventions right now by setting the
`OTEL_SEMCONV_STABILITY_OPT_IN=http/dup` environment variable in your
application.
>
> See also the [HTTP semantic conventions stability
migration](https://github.com/open-telemetry/semantic-conventions/blob/main/docs/non-normative/http-migration.md)

### Added

- Add support for configuring `ClientCertificate` and `ClientKey` field for OTLP exporters in `go.opentelemetry.io/contrib/config`. (#6378)
- Add `WithAttributeBuilder`, `AttributeBuilder`, `DefaultAttributeBuilder`, `DynamoDBAttributeBuilder`, `SNSAttributeBuilder` to support adding attributes based on SDK input and output in `go.opentelemetry.io/contrib/instrumentation/github.com/aws/aws-sdk-go-v2/otelaws`. (#6543)
- Support for the `OTEL_SEMCONV_STABILITY_OPT_IN=http/dup` environment variable in `go.opentelemetry.io/contrib/instrumentation/github.com/gorilla/mux/otelmux` to emit attributes for both the v1.20.0 and v1.26.0 semantic conventions. (#6652)
- Added the `WithMeterProvider` option to allow passing a custom meter provider to `go.opentelemetry.io/contrib/instrumentation/github.com/gorilla/mux/otelmux`. (#6648)
- Added the `WithMetricAttributesFn` option to allow setting dynamic, per-request metric attributes in `go.opentelemetry.io/contrib/instrumentation/github.com/gorilla/mux/otelmux`. (#6648)
- Added metrics support, and emit all stable metrics from the [Semantic Conventions](https://github.com/open-telemetry/semantic-conventions/blob/main/docs/http/http-metrics.md) in `go.opentelemetry.io/contrib/instrumentation/github.com/gorilla/mux/otelmux`. (#6648)
- Add support for configuring `Insecure` field for OTLP exporters in `go.opentelemetry.io/contrib/config`. (#6658)
- Support for the `OTEL_SEMCONV_STABILITY_OPT_IN=http/dup` environment variable in `instrumentation/net/http/httptrace/otelhttptrace` to emit attributes for both the v1.20.0 and v1.26.0 semantic conventions. (#6720)
- Support for the `OTEL_SEMCONV_STABILITY_OPT_IN=http/dup` environment variable in `instrumentation/github.com/emicklei/go-restful/otelrestful` to emit attributes for both the v1.20.0 and v1.26.0 semantic conventions. (#6710)
- Added metrics support, and emit all stable metrics from the [Semantic Conventions](https://github.com/open-telemetry/semantic-conventions/blob/main/docs/http/http-metrics.md) in `go.opentelemetry.io/contrib/instrumentation/github.com/gin-gonic/gin/otelgin`. (#6747)
- Support for the `OTEL_SEMCONV_STABILITY_OPT_IN=http/dup` environment variable in `go.opentelemetry.io/contrib/instrumentation/github.com/gin-gonic/gin/otelgin` to emit attributes for both the v1.20.0 and v1.26.0 semantic conventions. (#6778)
- Support `OTEL_SEMCONV_STABILITY_OPT_IN` to emit telemetry following both `go.opentelemetry.io/otel/semconv/v1.21.0` (default) and `go.opentelemetry.io/otel/semconv/v1.26.0` (opt-in) in `go.opentelemetry.io/contrib/instrumentation/go.mongodb.org/mongo-driver/mongo/otelmongo` per the [Database semantic convention stability migration guide](https://github.com/open-telemetry/semantic-conventions/blob/cb11bb9bac24f4b0e95ad0f61ce01813d8ceada8/docs/non-normative/db-migration.md#database-semantic-convention-stability-migration-guide). (#6172)
- Support [Go 1.24]. (#6765)
- Add support for configuring `HeadersList` field for OTLP exporters in `go.opentelemetry.io/contrib/config`. (#6657)
- Add `go.opentelemetry.io/contrib/otelconf` module which is a replacement for `go.opentelemetry.io/contrib/config`. (#6796)
- Added `WithFallbackLogExporter` to allow setting a fallback log exporter when `OTEL_LOGS_EXPORTER` is unset in `go.opentelemetry.io/contrib/exporters/autoexport`. (#6844)

### Changed

- Add custom attribute to the span after execution of the SDK rather than before in `go.opentelemetry.io/contrib/instrumentation/github.com/aws/aws-sdk-go-v2/otelaws`. (#6543)
- The `code.function` attribute emitted by `go.opentelemetry.io/contrib/bridges/otelslog` now stores the package path-qualified function name instead of just the function name.
  The `code.namespace` attribute is no longer added. (#6870)
- The `code.function` attribute emitted by `go.opentelemetry.io/contrib/bridges/otelzap` now stores the package path-qualified function name instead of just the function name.
  The `code.namespace` attribute is no longer added. (#6870)
- Improve performance by reducing allocations for common request protocols in the modules below. (#6845)
  - `go.opentelemetry.io/contrib/instrumentation/github.com/emicklei/go-restful/otelrestful`
  - `go.opentelemetry.io/contrib/instrumentation/github.com/gin-gonic/gin/otelgin`
  - `go.opentelemetry.io/contrib/instrumentation/github.com/gorilla/mux/otelmux`
  - `go.opentelemetry.io/contrib/instrumentation/github.com/labstack/echo/otelecho`
  - `go.opentelemetry.io/contrib/instrumentation/net/http/httptrace/otelhttptrace`
  - `go.opentelemetry.io/contrib/instrumentation/net/http/otelhttp`

### Deprecated

- Deprecate `WithAttributeSetter`, `AttributeSetter`, `DefaultAttributeSetter`, `DynamoDBAttributeSetter`, `SNSAttributeSetter` in favor of `WithAttributeBuilder`, `AttributeBuilder`, `DefaultAttributeBuilder`, `DynamoDBAttributeBuilder`, `SNSAttributeBuilder` in `go.opentelemetry.io/contrib/instrumentation/github.com/aws/aws-sdk-go-v2/otelaws`. (#6543)
- Deprecate `go.opentelemetry.io/contrib/config` module in favor of `go.opentelemetry.io/contrib/otelconf`. This is the last release of this module. (#6796)

### Fixed

- Use `context.Background()` as default context instead of nil in `go.opentelemetry.io/contrib/bridges/otellogr`. (#6527)
- Convert Prometheus histogram buckets to non-cumulative otel histogram buckets in `go.opentelemetry.io/contrib/bridges/prometheus`. (#6685)
- Don't start spans that never end for filtered out gRPC stats handler in `go.opentelemetry.io/contrib/instrumentation/google.golang.org/grpc/otelgrpc`. (#6695)
- Fix a possible nil dereference panic in `NewSDK` of `go.opentelemetry.io/contrib/config/v0.3.0`. (#6752)
- Fix prometheus endpoint with an IPv6 address in `go.opentelemetry.io/contrib/config`. (#6815)

## [1.34.0/0.59.0/0.28.0/0.14.0/0.9.0/0.7.0/0.6.0] - 2025-01-17

### Added

- Generate server metrics with semantic conventions `v1.26.0` in `go.opentelemetry.io/contrib/instrumentation/net/http/otelhttp` when `OTEL_SEMCONV_STABILITY_OPT_IN` is set to `http/dup`. (#6411)
- Generate client metrics with semantic conventions `v1.26.0` in `go.opentelemetry.io/contrib/instrumentation/net/http/otelhttp` when `OTEL_SEMCONV_STABILITY_OPT_IN` is set to `http/dup`. (#6607)

### Fixed

- Fix error logged by Jaeger remote sampler on empty or unset `OTEL_TRACES_SAMPLER_ARG` environment variable (#6511)
- Relax minimum Go version to 1.22.0 in various modules. (#6595)
- `NewSDK` handles empty `OpenTelemetryConfiguration.Resource` properly in `go.opentelemetry.io/contrib/config/v0.3.0`. (#6606)
- Fix a possible nil dereference panic in `NewSDK` of `go.opentelemetry.io/contrib/config/v0.3.0`. (#6606)

## [1.33.0/0.58.0/0.27.0/0.13.0/0.8.0/0.6.0/0.5.0] - 2024-12-12

### Added

- Added support for providing `endpoint`, `pollingIntervalMs` and `initialSamplingRate` using environment variable `OTEL_TRACES_SAMPLER_ARG` in `go.opentelemetry.io/contrib/samples/jaegerremote`. (#6310)
- Added support exporting logs via OTLP over gRPC in `go.opentelemetry.io/contrib/config`. (#6340)
- The `go.opentelemetry.io/contrib/bridges/otellogr` module.
  This module provides an OpenTelemetry logging bridge for `github.com/go-logr/logr`. (#6386)
- Added SNS instrumentation in `go.opentelemetry.io/contrib/instrumentation/github.com/aws/aws-sdk-go-v2/otelaws`. (#6388)
- Use a `sync.Pool` for metric options in `go.opentelemetry.io/contrib/instrumentation/net/http/otelhttp`. (#6394)
- Added support for configuring `Certificate` field when configuring OTLP exporters in `go.opentelemetry.io/contrib/config`. (#6376)
- Added support for the `WithMetricAttributesFn` option to middlewares in `go.opentelemetry.io/contrib/instrumentation/net/http/otelhttp`. (#6542)

### Changed

- Change the span name to be `GET /path` so it complies with the OTel HTTP semantic conventions in `go.opentelemetry.io/contrib/instrumentation/github.com/labstack/echo/otelecho`. (#6365)
- Record errors instead of setting the `gin.errors` attribute in `go.opentelemetry.io/contrib/instrumentation/github.com/gin-gonic/gin/otelgin`. (#6346)
- The `go.opentelemetry.io/contrib/config` now supports multiple schemas in subdirectories (i.e. `go.opentelemetry.io/contrib/config/v0.3.0`) for easier migration. (#6412)

### Fixed

- Fix broken AWS presigned URLs when using instrumentation in `go.opentelemetry.io/contrib/instrumentation/github.com/aws/aws-sdk-go-v2/otelaws`. (#5975)
- Fixed the value for configuring the OTLP exporter to use `grpc` instead of `grpc/protobuf` in `go.opentelemetry.io/contrib/config`. (#6338)
- Allow marshaling types in `go.opentelemetry.io/contrib/config`. (#6347)
- Removed the redundant handling of panic from the `HTML` function in `go.opentelemetry.io/contrib/instrumentation/github.com/gin-gonic/gin/otelgin`. (#6373)
- The `code.function` attribute emitted by `go.opentelemetry.io/contrib/bridges/otelslog` now stores just the function name instead the package path-qualified function name.
  The `code.namespace` attribute now stores the package path. (#6415)
- The `code.function` attribute emitted by `go.opentelemetry.io/contrib/bridges/otelzap` now stores just the function name instead the package path-qualified function name.
  The `code.namespace` attribute now stores the package path. (#6423)
- Return an error for `nil` values when unmarshaling `NameStringValuePair` in `go.opentelemetry.io/contrib/config`. (#6425)

## [1.32.0/0.57.0/0.26.0/0.12.0/0.7.0/0.5.0/0.4.0] - 2024-11-08

### Added

- Add the `WithSource` option to the `go.opentelemetry.io/contrib/bridges/otelslog` log bridge to set the `code.*` attributes in the log record that includes the source location where the record was emitted. (#6253)
- Add `ContextWithStartTime` and `StartTimeFromContext` to `go.opentelemetry.io/contrib/instrumentation/net/http/otelhttp`, which allows setting the start time using go context. (#6137)
- Set the `code.*` attributes in `go.opentelemetry.io/contrib/bridges/otelzap` if the `zap.Logger` was created with the `AddCaller` or `AddStacktrace` option. (#6268)
- Add a `LogProcessor` to `go.opentelemetry.io/contrib/processors/baggagecopy` to copy baggage members to log records. (#6277)
  - Use `baggagecopy.NewLogProcessor` when configuring a Log Provider.
    - `NewLogProcessor` accepts a `Filter` function type that selects which baggage members are added to the log record.

### Changed

- Transform raw (`slog.KindAny`) attribute values to matching `log.Value` types.
  For example, `[]string{"foo", "bar"}` attribute value is now transformed to `log.SliceValue(log.StringValue("foo"), log.StringValue("bar"))` instead of `log.String("[foo bar"])`. (#6254)
- Upgrade `go.opentelemetry.io/otel/semconv/v1.17.0` to `go.opentelemetry.io/otel/semconv/v1.21.0` in `go.opentelemetry.io/contrib/instrumentation/go.mongodb.org/mongo-driver/mongo/otelmongo`. (#6272)
- Resource doesn't merge with defaults if a valid resource is configured in `go.opentelemetry.io/contrib/config`. (#6289)

### Fixed

- Transform nil attribute values to `log.Value` zero value instead of panicking in `go.opentelemetry.io/contrib/bridges/otellogrus`. (#6237)
- Transform nil attribute values to `log.Value` zero value instead of panicking in `go.opentelemetry.io/contrib/bridges/otelzap`. (#6237)
- Transform nil attribute values to `log.Value` zero value instead of `log.StringValue("<nil>")` in `go.opentelemetry.io/contrib/bridges/otelslog`. (#6246)
- Fix `NewClientHandler` so that `rpc.client.request.*` metrics measure requests instead of responses and `rpc.client.responses.*` metrics measure responses instead of requests in `go.opentelemetry.io/contrib/instrumentation/google.golang.org/grpc/otelgrpc`. (#6250)
- Fix issue in `go.opentelemetry.io/contrib/config` causing `otelprom.WithResourceAsConstantLabels` configuration to not be respected. (#6260)
- `otel.Handle` is no longer called on a successful shutdown of the Prometheus exporter in `go.opentelemetry.io/contrib/config`. (#6299)

## [1.31.0/0.56.0/0.25.0/0.11.0/0.6.0/0.4.0/0.3.0] - 2024-10-14

### Added

- The `Severitier` and `SeverityVar` types are added to `go.opentelemetry.io/contrib/processors/minsev` allowing dynamic configuration of the severity used by the `LogProcessor`. (#6116)
- Move examples from `go.opentelemetry.io/otel` to this repository under `examples` directory. (#6158)
- Support yaml/json struct tags for generated code in `go.opentelemetry.io/contrib/config`. (#5433)
- Add support for parsing YAML configuration via `ParseYAML` in `go.opentelemetry.io/contrib/config`. (#5433)
- Add support for temporality preference configuration in `go.opentelemetry.io/contrib/config`. (#5860)

### Changed

- The function signature of `NewLogProcessor` in `go.opentelemetry.io/contrib/processors/minsev` has changed to accept the added `Severitier` interface instead of a `log.Severity`. (#6116)
- Updated `go.opentelemetry.io/contrib/config` to use the [v0.3.0](https://github.com/open-telemetry/opentelemetry-configuration/releases/tag/v0.3.0) release of schema which includes backwards incompatible changes. (#6126)
- `NewSDK` in `go.opentelemetry.io/contrib/config` now returns a no-op SDK if `disabled` is set to `true`. (#6185)
- The deprecated `go.opentelemetry.io/contrib/instrumentation/github.com/labstack/echo/otelecho` package has found a Code Owner.
  The package is no longer deprecated. (#6207)

### Fixed

- Possible nil dereference panic in `go.opentelemetry.io/contrib/instrumentation/net/http/httptrace/otelhttptrace`. (#5965)
- `logrus.Level` transformed to appropriate `log.Severity` in `go.opentelemetry.io/contrib/bridges/otellogrus`. (#6191)

### Removed

- The `Minimum` field of the `LogProcessor` in `go.opentelemetry.io/contrib/processors/minsev` is removed.
  Use `NewLogProcessor` to configure this setting. (#6116)
- The deprecated `go.opentelemetry.io/contrib/instrumentation/gopkg.in/macaron.v1/otelmacaron` package is removed. (#6186)
- The deprecated `go.opentelemetry.io/contrib/samplers/aws/xray` package is removed. (#6187)

## [1.30.0/0.55.0/0.24.0/0.10.0/0.5.0/0.3.0/0.2.0] - 2024-09-10

### Added

- Add `NewProducer` to `go.opentelemetry.io/contrib/instrumentation/runtime`, which allows collecting the `go.schedule.duration` histogram metric from the Go runtime. (#5991)
- Add gRPC protocol support for OTLP log exporter in `go.opentelemetry.io/contrib/exporters/autoexport`. (#6083)

### Removed

- Drop support for [Go 1.21]. (#6046, #6047)

### Fixed

- Superfluous call to `WriteHeader` when flushing after setting a status code in `go.opentelemetry.io/contrib/instrumentation/net/http/otelhttp`. (#6074)
- Superfluous call to `WriteHeader` when writing the response body after setting a status code in `go.opentelemetry.io/contrib/instrumentation/net/http/otelhttp`. (#6055)

## [1.29.0/0.54.0/0.23.0/0.9.0/0.4.0/0.2.0/0.1.0] - 2024-08-23

This release is the last to support [Go 1.21].
The next release will require at least [Go 1.22].

### Added

- Add the `WithSpanAttributes` and `WithMetricAttributes` methods to set custom attributes to the stats handler in `go.opentelemetry.io/contrib/instrumentation/google.golang.org/grpc/otelgrpc`. (#5133)
- The `go.opentelemetry.io/contrib/bridges/otelzap` module.
  This module provides an OpenTelemetry logging bridge for `go.uber.org/zap`. (#5191)
- Support for the `OTEL_SEMCONV_STABILITY_OPT_IN=http/dup` environment variable in `go.opentelemetry.io/contrib/instrumentation/net/http/otelhttp` to emit attributes for both the v1.20.0 and v1.26.0 semantic conventions. (#5401)
- The `go.opentelemetry.io/contrib/bridges/otelzerolog` module.
  This module provides an OpenTelemetry logging bridge for `github.com/rs/zerolog`. (#5405)
- Add `WithGinFilter` filter parameter in `go.opentelemetry.io/contrib/instrumentation/github.com/gin-gonic/gin/otelgin` to allow filtering requests with `*gin.Context`. (#5743)
- Support for stdoutlog exporter in `go.opentelemetry.io/contrib/config`. (#5850)
- Add macOS ARM64 platform to the compatibility testing suite. (#5868)
- Add new runtime metrics to `go.opentelemetry.io/contrib/instrumentation/runtime`, which are still disabled by default. (#5870)
- Add the `WithMetricsAttributesFn` option to allow setting dynamic, per-request metric attributes in `go.opentelemetry.io/contrib/instrumentation/net/http/otelhttp`. (#5876)
- The `go.opentelemetry.io/contrib/config` package supports configuring `with_resource_constant_labels` for the prometheus exporter. (#5890)
- Support [Go 1.23]. (#6017)

### Removed

- The deprecated `go.opentelemetry.io/contrib/processors/baggagecopy` package is removed. (#5853)

### Fixed

- Race condition when reading the HTTP body and writing the response in `go.opentelemetry.io/contrib/instrumentation/net/http/otelhttp`. (#5916)

## [1.28.0/0.53.0/0.22.0/0.8.0/0.3.0/0.1.0] - 2024-07-02

### Added

- Add the new `go.opentelemetry.io/contrib/detectors/azure/azurevm` package to provide a resource detector for Azure VMs. (#5422)
- Add support to configure views when creating MeterProvider using the config package. (#5654)
- The `go.opentelemetry.io/contrib/config` add support to configure periodic reader interval and timeout. (#5661)
- Add log support for the autoexport package. (#5733)
- Add support for disabling the old runtime metrics using the `OTEL_GO_X_DEPRECATED_RUNTIME_METRICS=false` environment variable. (#5747)
- Add support for signal-specific protocols environment variables (`OTEL_EXPORTER_OTLP_TRACES_PROTOCOL`, `OTEL_EXPORTER_OTLP_LOGS_PROTOCOL`, `OTEL_EXPORTER_OTLP_METRICS_PROTOCOL`) in `go.opentelemetry.io/contrib/exporters/autoexport`. (#5816)
- The `go.opentelemetry.io/contrib/processors/minsev` module is added.
  This module provides and experimental logging processor with a configurable threshold for the minimum severity records must have to be recorded. (#5817)
- The `go.opentelemetry.io/contrib/processors/baggagecopy` module.
  This module is a replacement of `go.opentelemetry.io/contrib/processors/baggage/baggagetrace`. (#5824)

### Changed

- Improve performance of `go.opentelemetry.io/contrib/instrumentation/google.golang.org/grpc/otelgrpc` with the usage of `WithAttributeSet()` instead of `WithAttribute()`. (#5664)
- Improve performance of `go.opentelemetry.io/contrib/instrumentation/net/http/otelhttp` with the usage of `WithAttributeSet()` instead of `WithAttribute()`. (#5664)
- Update `go.opentelemetry.io/contrib/config` to latest released configuration schema which introduces breaking changes where `Attributes` is now a `map[string]interface{}`. (#5758)
- Upgrade all dependencies of `go.opentelemetry.io/otel/semconv/v1.25.0` to `go.opentelemetry.io/otel/semconv/v1.26.0`. (#5847)

### Fixed

- Custom attributes targeting metrics recorded by the `go.opentelemetry.io/contrib/instrumentation/net/http/otelhttp` are not ignored anymore. (#5129)
- The double setup in `go.opentelemetry.io/contrib/instrumentation/net/http/httptrace/otelhttptrace/example` that caused duplicate traces. (#5564)
- The superfluous `response.WriteHeader` call in `go.opentelemetry.io/contrib/instrumentation/net/http/otelhttp` when the response writer is flushed. (#5634)
- Use `c.FullPath()` method to set `http.route` attribute in `go.opentelemetry.io/contrib/instrumentation/github.com/gin-gonic/gin/otelgin`. (#5734)
- Out-of-bounds panic in case of invalid span ID in `go.opentelemetry.io/contrib/propagators/b3`. (#5754)

### Deprecated

- The `go.opentelemetry.io/contrib/instrumentation/github.com/labstack/echo/otelecho` package is deprecated.
  If you would like to become a Code Owner of this module and prevent it from being removed, see [#5550]. (#5645)
- The `go.opentelemetry.io/contrib/instrumentation/gopkg.in/macaron.v1/otelmacaron` package is deprecated.
  If you would like to become a Code Owner of this module and prevent it from being removed, see [#5552]. (#5646)
- The `go.opentelemetry.io/contrib/samplers/aws/xray` package is deprecated.
  If you would like to become a Code Owner of this module and prevent it from being removed, see [#5554]. (#5647)
- The `go.opentelemetry.io/contrib/processors/baggage/baggagetrace` package is deprecated.
  Use the added `go.opentelemetry.io/contrib/processors/baggagecopy` package instead. (#5824)
  - Use `baggagecopy.NewSpanProcessor` as a replacement for `baggagetrace.New`.
    - `NewSpanProcessor` accepts a `Filter` function type that selects which baggage members are added to a span.
    - `NewSpanProcessor` returns a `*baggagecopy.SpanProcessor` instead of a `trace.SpanProcessor` interface.
      The returned type still implements the interface.

[#5550]: https://github.com/open-telemetry/opentelemetry-go-contrib/issues/5550
[#5552]: https://github.com/open-telemetry/opentelemetry-go-contrib/issues/5552
[#5554]: https://github.com/open-telemetry/opentelemetry-go-contrib/issues/5554

## [1.27.0/0.52.0/0.21.0/0.7.0/0.2.0] - 2024-05-21

### Added

- Add an experimental `OTEL_METRICS_PRODUCERS` environment variable to `go.opentelemetry.io/contrib/autoexport` to be set metrics producers. (#5281)
  - `prometheus` and `none` are supported values. You can specify multiple producers separated by a comma.
  - Add `WithFallbackMetricProducer` option that adds a fallback if the `OTEL_METRICS_PRODUCERS` is not set or empty.
- The `go.opentelemetry.io/contrib/processors/baggage/baggagetrace` module. This module provides a Baggage Span Processor. (#5404)
- Add gRPC trace `Filter` for stats handler to `go.opentelemetry.io/contrib/instrumentation/google.golang.org/grpc/otelgrpc`. (#5196)
- Add a repository Code Ownership Policy. (#5555)
- The `go.opentelemetry.io/contrib/bridges/otellogrus` module.
  This module provides an OpenTelemetry logging bridge for `github.com/sirupsen/logrus`. (#5355)
- The `WithVersion` option function in `go.opentelemetry.io/contrib/bridges/otelslog`.
  This option function is used as a replacement of `WithInstrumentationScope` to specify the logged package version. (#5588)
- The `WithSchemaURL` option function in `go.opentelemetry.io/contrib/bridges/otelslog`.
  This option function is used as a replacement of `WithInstrumentationScope` to specify the semantic convention schema URL for the logged records. (#5588)
- Add support for Cloud Run jobs in `go.opentelemetry.io/contrib/detectors/gcp`. (#5559)

### Changed

- The gRPC trace `Filter` for interceptor is renamed to `InterceptorFilter`. (#5196)
- The gRPC trace filter functions `Any`, `All`, `None`, `Not`, `MethodName`, `MethodPrefix`, `FullMethodName`, `ServiceName`, `ServicePrefix` and `HealthCheck` for interceptor are moved to `go.opentelemetry.io/contrib/instrumentation/google.golang.org/grpc/otelgrpc/filters/interceptor`.
  With this change, the filters in `go.opentelemetry.io/contrib/instrumentation/google.golang.org/grpc/otelgrpc` are now working for stats handler. (#5196)
- `NewSDK` in `go.opentelemetry.io/contrib/config` now returns a configured SDK with a valid `LoggerProvider`. (#5427)

- `NewLogger` now accepts a `name` `string` as the first argument.
  This parameter is used as a replacement of `WithInstrumentationScope` to specify the name of the logger backing the underlying `Handler`. (#5588)
- `NewHandler` now accepts a `name` `string` as the first argument.
  This parameter is used as a replacement of `WithInstrumentationScope` to specify the name of the logger backing the returned `Handler`. (#5588)
- Upgrade all dependencies of `go.opentelemetry.io/otel/semconv/v1.24.0` to `go.opentelemetry.io/otel/semconv/v1.25.0`. (#5605)

### Removed

- The `WithInstrumentationScope` option function in `go.opentelemetry.io/contrib/bridges/otelslog` is removed.
  Use the `name` parameter added to `NewHandler` and `NewLogger` as well as `WithVersion` and `WithSchema` as replacements. (#5588)

### Deprecated

- The `InterceptorFilter` type in `go.opentelemetry.io/contrib/instrumentation/google.golang.org/grpc/otelgrpc` is deprecated. (#5196)

## [1.26.0/0.51.0/0.20.0/0.6.0/0.1.0] - 2024-04-24

### Added

- `NewSDK` in `go.opentelemetry.io/contrib/config` now returns a configured SDK with a valid `MeterProvider`. (#4804)

### Changed

- Change the scope name for the prometheus bridge to `go.opentelemetry.io/contrib/bridges/prometheus` to match the package. (#5396)
- Add support for settings additional properties for resource configuration in `go.opentelemetry.io/contrib/config`. (#4832)

### Fixed

- Fix bug where an empty exemplar was added to counters in `go.opentelemetry.io/contrib/bridges/prometheus`. (#5395)
- Fix bug where the last histogram bucket was missing in `go.opentelemetry.io/contrib/bridges/prometheus`. (#5395)

## [1.25.0/0.50.0/0.19.0/0.5.0/0.0.1] - 2024-04-05

### Added

- Implemented setting the `cloud.resource_id` resource attribute in `go.opentelemetry.io/detectors/aws/ecs` based on the ECS Metadata v4 endpoint. (#5091)
- The `go.opentelemetry.io/contrib/bridges/otelslog` module.
  This module provides an OpenTelemetry logging bridge for "log/slog". (#5335)

### Fixed

- Update all dependencies to address [GO-2024-2687]. (#5359)

### Removed

- Drop support for [Go 1.20]. (#5163)

## [1.24.0/0.49.0/0.18.0/0.4.0] - 2024-02-23

This release is the last to support [Go 1.20].
The next release will require at least [Go 1.21].

### Added

- Support [Go 1.22]. (#5082)
- Add support for Summary metrics to `go.opentelemetry.io/contrib/bridges/prometheus`. (#5089)
- Add support for Exponential (native) Histograms in `go.opentelemetry.io/contrib/bridges/prometheus`. (#5093)

### Removed

- The deprecated `RequestCount` constant in `go.opentelemetry.io/contrib/instrumentation/net/http/otelhttp` is removed. (#4894)
- The deprecated `RequestContentLength` constant in `go.opentelemetry.io/contrib/instrumentation/net/http/otelhttp` is removed. (#4894)
- The deprecated `ResponseContentLength` constant in `go.opentelemetry.io/contrib/instrumentation/net/http/otelhttp` is removed. (#4894)
- The deprecated `ServerLatency` constant in `go.opentelemetry.io/contrib/instrumentation/net/http/otelhttp` is removed. (#4894)

### Fixed

- Retrieving the body bytes count in `go.opentelemetry.io/contrib/instrumentation/net/http/otelhttp` does not cause a data race anymore. (#5080)

## [1.23.0/0.48.0/0.17.0/0.3.0] - 2024-02-06

### Added

- Add client metric support to `go.opentelemetry.io/contrib/instrumentation/net/http/otelhttp`. (#4707)
- Add peer attributes to spans recorded by `NewClientHandler`, `NewServerHandler` in `go.opentelemetry.io/contrib/instrumentation/google.golang.org/grpc/otelgrpc`. (#4873)
- Add support for `cloud.account.id`, `cloud.availability_zone` and `cloud.region` in the AWS ECS detector. (#4860)

### Changed

- The fallback options in  `go.opentelemetry.io/contrib/exporters/autoexport` now accept factory functions. (#4891)
  - `WithFallbackMetricReader(metric.Reader) MetricOption` is replaced with `func WithFallbackMetricReader(func(context.Context) (metric.Reader, error)) MetricOption`.
  - `WithFallbackSpanExporter(trace.SpanExporter) SpanOption` is replaced with `WithFallbackSpanExporter(func(context.Context) (trace.SpanExporter, error)) SpanOption`.
- The `http.server.request_content_length` metric in `go.opentelemetry.io/contrib/instrumentation/net/http/otelhttp` is changed to `http.server.request.size`.(#4707)
- The `http.server.response_content_length` metric in `go.opentelemetry.io/contrib/instrumentation/net/http/otelhttp` is changed to `http.server.response.size`.(#4707)

### Deprecated

- The `RequestCount`, `RequestContentLength`, `ResponseContentLength`, `ServerLatency` constants in `go.opentelemetry.io/contrib/instrumentation/net/http/otelhttp` are deprecated. (#4707)

### Fixed

- Do not panic in `go.opentelemetry.io/contrib/instrumentation/google.golang.org/grpc/otelgrpc` if `MeterProvider` returns a `nil` instrument. (#4875)

## [1.22.0/0.47.0/0.16.0/0.2.0] - 2024-01-18

### Added

- Add `SDK.Shutdown` method in `"go.opentelemetry.io/contrib/config"`. (#4583)
- `NewSDK` in `go.opentelemetry.io/contrib/config` now returns a configured SDK with a valid `TracerProvider`. (#4741)

### Changed

- The semantic conventions used by `go.opentelemetry.io/contrib/instrumentation/github.com/emicklei/go-restful/otelrestful` are upgraded to v1.20.0. (#4320)
- The semantic conventions used by `go.opentelemetry.io/contrib/instrumentation/github.com/gin-gonic/gin/otelgin` are upgraded to v1.20.0. (#4320)
- The semantic conventions used by `go.opentelemetry.io/contrib/instrumentation/github.com/gorilla/mux/otelmux` are upgraded to v1.20.0. (#4320)
- The semantic conventions used by `go.opentelemetry.io/contrib/instrumentation/github.com/labstack/echo/otelecho` are upgraded to v1.20.0. (#4320)
- The semantic conventions used by `go.opentelemetry.io/contrib/instrumentation/gopkg.in/macaron.v1/otelmacaron` are upgraded to v1.20.0. (#4320)
- The semantic conventions used by `go.opentelemetry.io/contrib/instrumentation/net/http/httptrace/otelhttptrace` are upgraded to v1.20.0. (#4320)
- The semantic conventions used by `go.opentelemetry.io/contrib/instrumentation/net/http/httptrace/otelhttptrace/example` are upgraded to v1.20.0. (#4320)
- The semantic conventions used by `go.opentelemetry.io/contrib/instrumentation/net/http/otelhttp/example` are upgraded to v1.20.0. (#4320)
- The semantic conventions used by `go.opentelemetry.io/contrib/instrumentation/net/http/otelhttp`are upgraded to v1.20.0. (#4320)
- Updated configuration schema to include `schema_url` for resource definition and `without_type_suffix` and `without_units` for the Prometheus exporter. (#4727)
- The semantic conventions used by the `go.opentelemetry.io/contrib/detectors/aws/ecs` resource detector are upgraded to v1.24.0. (#4803)
- The semantic conventions used by the `go.opentelemetry.io/contrib/detectors/aws/lambda` resource detector are upgraded to v1.24.0. (#4803)
- The semantic conventions used by the `go.opentelemetry.io/contrib/detectors/aws/ec2` resource detector are upgraded to v1.24.0. (#4803)
- The semantic conventions used by the `go.opentelemetry.io/contrib/detectors/aws/eks` resource detector are upgraded to v1.24.0. (#4803)
- The semantic conventions used by the `go.opentelemetry.io/contrib/detectors/gcp` resource detector are upgraded to v1.24.0. (#4803)
- The semantic conventions used in `go.opentelemetry.io/contrib/instrumentation/github.com/aws/aws-lambda-go/otellambda/test` are upgraded to v1.24.0. (#4803)

### Fixed

- Fix `NewServerHandler` in `go.opentelemetry.io/contrib/instrumentation/google.golang.org/grpc/otelgrpc` to correctly set the span status depending on the gRPC status. (#4587)
- The `stats.Handler` from `go.opentelemetry.io/contrib/instrumentation/google.golang.org/grpc/otelgrpc` now does not crash when receiving an unexpected context. (#4825)
- Update `go.opentelemetry.io/contrib/detectors/aws/ecs` to fix the task ARN when it is not valid. (#3583)
- Do not panic in `go.opentelemetry.io/contrib/detectors/aws/ecs` when the container ARN is not valid. (#3583)

## [1.21.1/0.46.1/0.15.1/0.1.1] - 2023-11-16

### Changed

- Upgrade dependencies of OpenTelemetry Go to use the new [`v1.21.0`/`v0.44.0` release](https://github.com/open-telemetry/opentelemetry-go/releases/tag/v1.21.0). (#4582)

### Fixed

- Fix `StreamClientInterceptor` in `go.opentelemetry.io/contrib/instrumentation/google.golang.org/grpc/otelgrpc` to end the spans synchronously. (#4537)
- Fix data race in stats handlers when processing messages received and sent metrics in `go.opentelemetry.io/contrib/instrumentation/google.golang.org/grpc/otelgrpc`. (#4577)
- The stats handlers `NewClientHandler`, `NewServerHandler` in `go.opentelemetry.io/contrib/instrumentation/google.golang.org/grpc/otelgrpc` now record RPC durations in `ms` instead of `ns`. (#4548)

## [1.21.0/0.46.0/0.15.0/0.1.0] - 2023-11-10

### Added

- Add `"go.opentelemetry.io/contrib/samplers/jaegerremote".WithSamplingStrategyFetcher` which sets custom fetcher implementation. (#4045)
- Add `"go.opentelemetry.io/contrib/config"` package that includes configuration models generated via go-jsonschema. (#4376)
- Add `NewSDK` function to `"go.opentelemetry.io/contrib/config"`. The initial implementation only returns noop providers. (#4414)
- Add metrics support (No-op, OTLP and Prometheus) to `go.opentelemetry.io/contrib/exporters/autoexport`. (#4229, #4479)
- Add support for `console` span exporter and metrics exporter in `go.opentelemetry.io/contrib/exporters/autoexport`. (#4486)
- Set unit and description on all instruments in `go.opentelemetry.io/contrib/instrumentation/net/http/otelhttp`. (#4500)
- Add metric support for `grpc.StatsHandler` in `go.opentelemetry.io/contrib/instrumentation/google.golang.org/grpc/otelgrpc`. (#4356)
- Expose the name of the scopes in all instrumentation libraries as `ScopeName`. (#4448)

### Changed

- Dropped compatibility testing for [Go 1.19].
  The project no longer guarantees support for this version of Go. (#4352)
- Upgrade dependencies of OpenTelemetry Go to use the new [`v1.20.0`/`v0.43.0` release](https://github.com/open-telemetry/opentelemetry-go/releases/tag/v1.20.0). (#4546)
- In `go.opentelemetry.io/contrib/exporters/autoexport`, `Option` was renamed to `SpanOption`. The old name is deprecated but continues to be supported as an alias. (#4229)

### Deprecated

- The interceptors (`UnaryClientInterceptor`, `StreamClientInterceptor`, `UnaryServerInterceptor`, `StreamServerInterceptor`, `WithInterceptorFilter`) are deprecated. Use stats handlers (`NewClientHandler`, `NewServerHandler`) instead. (#4534)

### Fixed

- The `go.opentelemetry.io/contrib/samplers/jaegerremote` sampler does not panic when the default HTTP round-tripper (`http.DefaultTransport`) is not `*http.Transport`. (#4045)
- The `UnaryServerInterceptor` in `go.opentelemetry.io/contrib/instrumentation/google.golang.org/grpc/otelgrpc` now sets gRPC status code correctly for the `rpc.server.duration` metric. (#4481)
- The `NewClientHandler`, `NewServerHandler` in `go.opentelemetry.io/contrib/instrumentation/google.golang.org/grpc/otelgrpc` now honor `otelgrpc.WithMessageEvents` options. (#4536)
- The `net.sock.peer.*` and `net.peer.*` high cardinality attributes are removed from the metrics generated by `go.opentelemetry.io/contrib/instrumentation/google.golang.org/grpc/otelgrpc`. (#4322)

## [1.20.0/0.45.0/0.14.0] - 2023-09-28

### Added

- Set the description for the `rpc.server.duration` metric in `go.opentelemetry.io/contrib/instrumentation/google.golang.org/grpc/otelgrpc`. (#4302)
- Add `NewServerHandler` and `NewClientHandler` that return a `grpc.StatsHandler` used for gRPC instrumentation in `go.opentelemetry.io/contrib/instrumentation/google.golang.org/grpc/otelgrpc`. (#3002)
- Add new Prometheus bridge module in `go.opentelemetry.io/contrib/bridges/prometheus`. (#4227)

### Changed

- Upgrade dependencies of OpenTelemetry Go to use the new [`v1.19.0`/`v0.42.0`/`v0.0.7` release](https://github.com/open-telemetry/opentelemetry-go/releases/tag/v1.19.0).
- Use `grpc.StatsHandler` for gRPC instrumentation in `go.opentelemetry.io/contrib/instrumentation/google.golang.org/grpc/otelgrpc/example`. (#4325)

## [1.19.0/0.44.0/0.13.0] - 2023-09-12

### Added

- Add `gcp.gce.instance.name` and `gcp.gce.instance.hostname` resource attributes to `go.opentelemetry.io/contrib/detectors/gcp`. (#4263)

### Changed

- The semantic conventions used by `go.opentelemetry.io/contrib/detectors/aws/ec2` have been upgraded to v1.21.0. (#4265)
- The semantic conventions used by `go.opentelemetry.io/contrib/detectors/aws/ecs` have been upgraded to v1.21.0. (#4265)
- The semantic conventions used by `go.opentelemetry.io/contrib/detectors/aws/eks` have been upgraded to v1.21.0. (#4265)
- The semantic conventions used by `go.opentelemetry.io/contrib/detectors/aws/lambda` have been upgraded to v1.21.0. (#4265)
- The semantic conventions used by `go.opentelemetry.io/contrib/instrumentation/github.com/aws/aws-lambda-go/otellambda` have been upgraded to v1.21.0. (#4265)
  - The `faas.execution` attribute is now `faas.invocation_id`.
  - The `faas.id` attribute is now `aws.lambda.invoked_arn`.
- The semantic conventions used by `go.opentelemetry.io/contrib/instrumentation/github.com/aws/aws-sdk-go-v2/otelaws` have been upgraded to v1.21.0. (#4265)
- The `http.request.method` attribute will only allow known HTTP methods from the metrics generated by `go.opentelemetry.io/contrib/instrumentation/net/http/otelhttp`. (#4277)

### Removed

- The high cardinality attributes `net.sock.peer.addr`, `net.sock.peer.port`, `http.user_agent`, `enduser.id`, and `http.client_ip` were removed from the metrics generated by `go.opentelemetry.io/contrib/instrumentation/net/http/otelhttp`. (#4277)
- The deprecated `go.opentelemetry.io/contrib/instrumentation/github.com/astaxie/beego/otelbeego` module is removed. (#4295)
- The deprecated `go.opentelemetry.io/contrib/instrumentation/github.com/go-kit/kit/otelkit` module is removed. (#4295)
- The deprecated `go.opentelemetry.io/contrib/instrumentation/github.com/Shopify/sarama/otelsarama` module is removed. (#4295)
- The deprecated `go.opentelemetry.io/contrib/instrumentation/github.com/bradfitz/gomemcache/memcache/otelmemcache` module is removed. (#4295)
- The deprecated `go.opentelemetry.io/contrib/instrumentation/github.com/gocql/gocql/otelgocql` module is removed. (#4295)

## [1.18.0/0.43.0/0.12.0] - 2023-08-28

### Added

- Add `NewMiddleware` function in `go.opentelemetry.io/contrib/instrumentation/net/http/otelhttp`. (#2964)
- The `go.opentelemetry.io/contrib/exporters/autoexport` package to provide configuration of trace exporters with useful defaults and environment variable support. (#2753, #4100, #4130, #4132, #4134)
- `WithRouteTag` in `go.opentelemetry.io/contrib/instrumentation/net/http/otelhttp` adds HTTP route attribute to metrics. (#615)
- Add `WithSpanOptions` option in `go.opentelemetry.io/contrib/instrumentation/google.golang.org/grpc/otelgrpc`. (#3768)
- Add testing support for Go 1.21. (#4233)
- Add `WithFilter` option to `go.opentelemetry.io/contrib/instrumentation/github.com/gorilla/mux/otelmux`. (#4230)

### Changed

- Change interceptors in `go.opentelemetry.io/contrib/instrumentation/google.golang.org/grpc/otelgrpc` to disable `SENT`/`RECEIVED` events.
  Use `WithMessageEvents()` to turn back on. (#3964)
- `go.opentelemetry.io/contrib/detectors/gcp`: Detect `faas.instance` instead of `faas.id`, since `faas.id` is being removed. (#4198)

### Fixed

- AWS XRay Remote Sampling to cap `quotaBalance` to 1x quota in `go.opentelemetry.io/contrib/samplers/aws/xray`. (#3651, #3652)
- Do not panic when the HTTP request has the "Expect: 100-continue" header in `go.opentelemetry.io/contrib/instrumentation/net/http/httptrace/otelhttptrace`. (#3892)
- Fix span status value set for non-standard HTTP status codes in modules listed below. (#3966)
  - `go.opentelemetry.io/contrib/instrumentation/github.com/emicklei/go-restful/otelrestful`
  - `go.opentelemetry.io/contrib/instrumentation/github.com/gin-gonic/gin/otelgin`
  - `go.opentelemetry.io/contrib/instrumentation/github.com/gorilla/mux/otelmux`
  - `go.opentelemetry.io/contrib/instrumentation/github.com/labstack/echo/otelecho`
  - `go.opentelemetry.io/contrib/instrumentation/gopkg.in/macaron.v1/otelmacaron`
  - `go.opentelemetry.io/contrib/instrumentation/net/http/httptrace/otelhttptrace`
  - `go.opentelemetry.io/contrib/instrumentation/net/http/otelhttp`
- Do not modify the origin request in `RoundTripper` in `go.opentelemetry.io/contrib/instrumentation/net/http/otelhttp`. (#4033)
- Handle empty value of `OTEL_PROPAGATORS` environment variable the same way as when the variable is unset in `go.opentelemetry.io/contrib/propagators/autoprop`. (#4101)
- Fix gRPC service/method URL path parsing discrepancies in `go.opentelemetry.io/contrib/instrumentation/google.golang.org/grpc/otelgrpc`. (#4135)

### Deprecated

- The `go.opentelemetry.io/contrib/instrumentation/github.com/astaxie/beego/otelbeego` module is deprecated. (#4092, #4104)
- The `go.opentelemetry.io/contrib/instrumentation/github.com/go-kit/kit/otelkit` module is deprecated. (#4093, #4104)
- The `go.opentelemetry.io/contrib/instrumentation/github.com/Shopify/sarama/otelsarama` module is deprecated. (#4099)
- The `go.opentelemetry.io/contrib/instrumentation/github.com/bradfitz/gomemcache/memcache/otelmemcache` module is deprecated. (#4164)
- The `go.opentelemetry.io/contrib/instrumentation/github.com/gocql/gocql/otelgocql` module is deprecated. (#4164)

### Removed

- Remove `Handler` type in `go.opentelemetry.io/contrib/instrumentation/net/http/otelhttp`. (#2964)

## [1.17.0/0.42.0/0.11.0] - 2023-05-23

### Changed

- Use `strings.Cut()` instead of `string.SplitN()` for better readability and memory use. (#3822)

## [1.17.0-rc.1/0.42.0-rc.1/0.11.0-rc.1] - 2023-05-17

### Changed

- Upgrade dependencies of OpenTelemetry Go to use the new [`v1.16.0-rc.1`/`v0.39.0-rc.1` release](https://github.com/open-telemetry/opentelemetry-go/releases/tag/v1.16.0-rc.1).
- Remove `semver:` prefix from instrumentation version. (#3681, #3798)

### Deprecated

- `SemVersion` functions in instrumentation packages are deprecated, use `Version` instead. (#3681, #3798)

## [1.16.1/0.41.1/0.10.1] - 2023-05-02

### Added

- The `WithPublicEndpoint` and `WithPublicEndpointFn` options in `go.opentelemetry.io/contrib/instrumentation/github.com/gorilla/mux/otelmux`. (#3661)

### Changed

- Upgrade dependencies of OpenTelemetry Go to use the new [`v1.15.1`/`v0.38.1` release](https://github.com/open-telemetry/opentelemetry-go/releases/tag/v1.15.1)

### Fixed

- AWS XRay Remote Sampling to preserve previous rule if updated rule property has not changed in `go.opentelemetry.io/contrib/samplers/aws/xray`. (#3619, #3620)

## [1.16.0/0.41.0/0.10.0] - 2023-04-28

### Added

- AWS SDK add `rpc.system` attribute in `go.opentelemetry.io/contrib/instrumentation/github.com/aws/aws-sdk-go-v2/otelaws`. (#3582, #3617)

### Changed

- Update `go.opentelemetry.io/contrib/instrumentation/google.golang.org/grpc/otelgrpc` to align gRPC server span status with the changes in the OpenTelemetry specification. (#3685)
- Adding the `db.statement` tag to spans in `go.opentelemetry.io/contrib/instrumentation/go.mongodb.org/mongo-driver/mongo/otelmongo` is now disabled by default. (#3519)

### Fixed

- The error received by `otelecho` middleware is then passed back to upstream middleware instead of being swallowed. (#3656)
- Prevent taking from reservoir in AWS XRay Remote Sampler when there is zero capacity in `go.opentelemetry.io/contrib/samplers/aws/xray`. (#3684)
- Fix `otelhttp.Handler` in `go.opentelemetry.io/contrib/instrumentation/net/http/otelhttp` to propagate multiple `WriteHeader` calls while persisting the initial `statusCode`. (#3580)

## [1.16.0-rc.2/0.41.0-rc.2/0.10.0-rc.2] - 2023-03-23

### Added

- The `WithPublicEndpoint` and `WithPublicEndpointFn` options in `go.opentelemetry.io/contrib/instrumentation/github.com/emicklei/go-restful/otelrestful`. (#3563)

### Fixed

- AWS SDK rename attributes `aws.operation`, `aws.service` to `rpc.method`,`rpc.service` in `go.opentelemetry.io/contrib/instrumentation/github.com/aws/aws-sdk-go-v2/otelaws`. (#3582, #3617)
- AWS SDK span name to be of the format `Service.Operation` in `go.opentelemetry.io/contrib/instrumentation/github.com/aws/aws-sdk-go-v2/otelaws`. (#3582, #3521)
- Prevent sampler configuration reset from erroneously sampling first span in `go.opentelemetry.io/contrib/samplers/jaegerremote`. (#3603, #3604)

## [1.16.0-rc.1/0.41.0-rc.1/0.10.0-rc.1] - 2023-03-02

### Changed

- Dropped compatibility testing for [Go 1.18].
  The project no longer guarantees support for this version of Go. (#3516)

## [1.15.0/0.40.0/0.9.0] - 2023-02-27

This release is the last to support [Go 1.18].
The next release will require at least [Go 1.19].

### Added

- Support [Go 1.20]. (#3372)
- Add `SpanNameFormatter` option to package `go.opentelemetry.io/contrib/instrumentation/github.com/gin-gonic/gin/otelgin`. (#3343)

### Changed

- Change to use protobuf parser instead of encoding/json to accept enums as strings in `go.opentelemetry.io/contrib/samplers/jaegerremote`. (#3183)

### Fixed

- Remove use of deprecated `"math/rand".Seed` in `go.opentelemetry.io/contrib/instrumentation/github.com/Shopify/sarama/otelsarama/example/producer`. (#3396)
- Do not assume "aws" partition in ecs detector to prevent panic in `go.opentelemetry.io/contrib/detectors/aws/ecs`. (#3167)
- The span name of producer spans from `go.opentelemetry.io/contrib/instrumentation/github.com/Shopify/sarama/otelsarama` is corrected to use `publish` instead of `send`. (#3369)
- Attribute types are corrected in `go.opentelemetry.io/contrib/instrumentation/github.com/aws/aws-sdk-go-v2/otelaws`. (#3369)
  - `aws.dynamodb.table_names` is now a string slice value.
  - `aws.dynamodb.global_secondary_indexes` is now a string slice value.
  - `aws.dynamodb.local_secondary_indexes` is now a string slice value.
  - `aws.dynamodb.attribute_definitions` is now a string slice value.
  - `aws.dynamodb.global_secondary_index_updates` is now a string slice value.
  - `aws.dynamodb.provisioned_read_capacity` is now a `float64` value.
  - `aws.dynamodb.provisioned_write_capacity` is now a `float64` value.

## [1.14.0/0.39.0/0.8.0] - 2023-02-07

### Changed

- Change `runtime.uptime` instrument in `go.opentelemetry.io/contrib/instrumentation/runtime` from `Int64ObservableUpDownCounter` to `Int64ObservableCounter`,
 since the value is monotonic. (#3347)
- `samplers/jaegerremote`: change to use protobuf parser instead of encoding/json to accept enums as strings. (#3183)

### Fixed

- The GCE detector in `go.opentelemetry.io/contrib/detectors/gcp` includes the "cloud.region" attribute when appropriate. (#3367)

## [1.13.0/0.38.0/0.7.0] - 2023-01-30

### Added

- Add `WithSpanNameFormatter` to `go.opentelemetry.io/contrib/instrumentation/github.com/gorilla/mux/otelmux` to allow customizing span names. (#3041)
- Add missing recommended AWS Lambda resource attributes `faas.instance` and `faas.max_memory` in `go.opentelemetry.io/contrib/detectors/aws/lambda`. (#3148)
- Improve documentation for `go.opentelemetry.io/contrib/samplers/jaegerremote` by providing examples of sampling endpoints. (#3147)
- Add `WithServerName` to `go.opentelemetry.io/contrib/instrumentation/net/http/otelhttp` to set the primary server name of a `Handler`. (#3182)

### Changed

- Remove expensive calculation of uncompressed message size attribute in `go.opentelemetry.io/contrib/instrumentation/google.golang.org/grpc/otelgrpc`. (#3168)
- Upgrade all `semconv` packages to use `v1.17.0`. (#3182)
- Upgrade dependencies of OpenTelemetry Go to use the new [`v1.12.0`/`v0.35.0` release](https://github.com/open-telemetry/opentelemetry-go/releases/tag/v1.12.0). (#3190, #3170)

## [1.12.0/0.37.0/0.6.0]

### Added

- Implemented retrieving the [`aws.ecs.*` resource attributes](https://opentelemetry.io/docs/reference/specification/resource/semantic_conventions/cloud_provider/aws/ecs/) in `go.opentelemetry.io/detectors/aws/ecs` based on the ECS Metadata v4 endpoint. (#2626)
- The `WithLogger` option to `go.opentelemetry.io/contrib/samplers/jaegerremote` to allow users to pass a `logr.Logger` and have operations logged. (#2566)
- Add the `messaging.url` & `messaging.system` attributes to all appropriate SQS operations in the `go.opentelemetry.io/contrib/instrumentation/github.com/aws/aws-sdk-go-v2/otelaws` package. (#2879)
- Add example use of the metrics signal to `go.opentelemetry.io/contrib/instrumentation/net/http/otelhttp/example`. (#2610)
- [otelgin] Add support for filters to the `go.opentelemetry.io/contrib/instrumentation/github.com/gin-gonic/gin/otelgin` package to provide the way to control which inbound requests are traced. (#2965, #2963)

### Fixed

- Set the status_code span attribute even if the HTTP handler hasn't written anything. (#2822)
- Do not wrap http.NoBody in `go.opentelemetry.io/contrib/instrumentation/net/http/otelhttp`, which fixes handling of that special request body. (#2983)

## [1.11.1/0.36.4/0.5.2]

### Added

- Add trace context propagation support to `instrumentation/github.com/aws/aws-sdk-go-v2/otelaws` (#2856).
- [otelgrpc] Add `WithMeterProvider` function to enable metric and add metric `rpc.server.duration` to otelgrpc instrumentation library. (#2700)

### Changed

- Upgrade dependencies of OpenTelemetry Go to use the new [`v1.11.1`/`v0.33.0` release](https://github.com/open-telemetry/opentelemetry-go/releases/tag/v1.11.1)

## [1.11.0/0.36.3/0.5.1]

### Changed

- Upgrade dependencies of the OpenTelemetry Go Metric SDK to use the new [`v1.11.0`/`v0.32.3` release](https://github.com/open-telemetry/opentelemetry-go/releases/tag/v1.11.0)

## [0.36.2]

### Changed

- Upgrade dependencies of the OpenTelemetry Go Metric SDK to use the new [`v0.32.2` release](https://github.com/open-telemetry/opentelemetry-go/releases/tag/sdk%2Fmetric%2Fv0.32.2)
- Avoid getting a new Tracer for every RPC in `go.opentelemetry.io/contrib/instrumentation/google.golang.org/grpc/otelgrpc`. (#2835)
- Conditionally compute message size for tracing events using proto v2 API rather than legacy v1 API in `go.opentelemetry.io/contrib/instrumentation/google.golang.org/grpc/otelgrpc`. (#2647)

### Deprecated

- The `Inject` function in `go.opentelemetry.io/contrib/instrumentation/google.golang.org/grpc/otelgrpc` is deprecated. (#2838)
- The `Extract` function in `go.opentelemetry.io/contrib/instrumentation/google.golang.org/grpc/otelgrpc` is deprecated. (#2838)

## [0.36.1]

### Changed

- Upgrade dependencies of the OpenTelemetry Go Metric SDK to use the new [`v0.32.1` release](https://github.com/open-telemetry/opentelemetry-go/releases/tag/sdk%2Fmetric%2Fv0.32.1)

### Removed

- Drop support for Go 1.17.
  The project currently only supports Go 1.18 and above. (#2785)

## [0.36.0]

### Changed

- Upgrade dependencies of the OpenTelemetry Go Metric SDK to use the new [`v0.32.0` release](https://github.com/open-telemetry/opentelemetry-go/releases/tag/sdk%2Fmetric%2Fv0.32.0). (#2781, #2756, #2758, #2760, #2762)

## [1.10.0/0.35.0/0.5.0]

### Changed

- Rename the `Typ` field of `"go.opentelemetry.io/contrib/instrumentation/google.golang.org/grpc/otelgrpc".InterceptorInfo` to `Type`. (#2688)
- Use Go 1.19 as the default version for CI testing/linting. (#2675)

### Fixed

- Fix the Jaeger propagator rejecting trace IDs that are both shorter than 128 bits and not exactly 64 bits long (while not being 0).
  Also fix the propagator rejecting span IDs shorter than 64 bits.
  This fixes compatibility with Jaeger clients encoding trace and span IDs as variable-length hex strings, [as required by the Jaeger propagation format](https://www.jaegertracing.io/docs/1.37/client-libraries/#value). (#2731)

## [1.9.0/0.34.0/0.4.0] - 2022-08-02

### Added

- Add gRPC trace `Filter` to the `go.opentelemetry.io/contrib/instrumentation/google.golang.org/grpc/otelgrpc` package to provide the way to filter the traces automatically generated in interceptors. (#2572)
- The `TextMapPropagator` function to `go.opentelemetry.io/contrib/propagators/autoprop`.
  This function is used to return a composite `TextMapPropagator` from registered names (instead of having to specify with an environment variable). (#2593)

### Changed

- Upgraded all `semconv` package use to `v1.12.0`. (#2589)

## [1.8.0/0.33.0] - 2022-07-08

### Added

- The `go.opentelemetry.io/contrib/propagators/autoprop` package to provide configuration of propagators with useful defaults and envar support. (#2258)
- `WithPublicEndpointFn` hook to dynamically detect public HTTP requests and set their trace parent as a link. (#2342)

### Fixed

- Fix the `otelhttp`, `otelgin`, `otelmacaron`, `otelrestful` middlewares
  by using `SpanKindServer` when deciding the `SpanStatus`.
  This makes `4xx` response codes to not be an error anymore. (#2427)

## [1.7.0/0.32.0] - 2022-04-28

### Added

- Consistent probability sampler implementation. (#1379)

### Changed

- Upgraded all `semconv` package use to `v1.10.0`.
  This includes a backwards incompatible change for the `otelgocql` package to conform with the specification [change](https://github.com/open-telemetry/opentelemetry-specification/pull/1973).
  The `db.cassandra.keyspace` attribute is now transmitted as the `db.name` attribute. (#2222)

### Fixed

- Fix the `otelmux` middleware by using `SpanKindServer` when deciding the `SpanStatus`.
  This makes `4xx` response codes to not be an error anymore. (#1973)
- Fixed jaegerremote sampler not behaving properly with per operation strategy set. (#2137)
- Stopped injecting propagation context into response headers in otelhttp. (#2180)
- Fix issue where attributes for DynamoDB were not added because of a string miss match. (#2272)

### Removed

- Drop support for Go 1.16.
  The project currently only supports Go 1.17 and above. (#2314)

## [1.6.0/0.31.0] - 2022-03-28

### Added

- The project is now tested against Go 1.18 (in addition to the existing 1.16 and 1.17) (#1976)

### Changed

- Upgraded all dependencies on stable modules from `go.opentelemetry.io/otel` from v1.5.0 to v1.6.1. (#2134)
- Upgraded all dependencies on metric modules from `go.opentelemetry.io/otel` from v0.27.0 to v0.28.0. (#1977)

### Fixed

- otelhttp: Avoid panic by adding nil check to `wrappedBody.Close` (#2164)

## [1.5.0/0.30.0/0.1.0] - 2022-03-16

### Added

- Added the `go.opentelemetry.io/contrib/samplers/jaegerremote` package.
  This package implements the Jaeger remote sampler for OpenTelemetry Go. (#936)
- DynamoDB spans created with the `go.opentelemetry.io/contrib/instrumentation/github.com/aws/aws-sdk-go-v2/otelaws` package now have the appropriate database attributes added for the operation being performed.
  These attributes are detected automatically, but it is also now possible to provide a custom function to set attributes using `WithAttributeSetter`. (#1582)
- Add resource detector for GCP cloud function. (#1584)
- Add OpenTracing baggage extraction to the OpenTracing propagator in `go.opentelemetry.io/contrib/propagators/ot`. (#1880)

### Fixed

- Fix the `echo` middleware by using `SpanKind.SERVER` when deciding the `SpanStatus`.
  This makes `4xx` response codes to not be an error anymore. (#1848)

### Removed

- The deprecated `go.opentelemetry.io/contrib/exporters/metric/datadog` module is removed. (#1920)
- The deprecated `go.opentelemetry.io/contrib/exporters/metric/dogstatsd` module is removed. (#1920)
- The deprecated `go.opentelemetry.io/contrib/exporters/metric/cortex` module is removed.
  Use the `go.opentelemetry.io/otel/exporters/otlp/otlpmetric` exporter as a replacement to send data to a collector which can then export with its PRW exporter. (#1920)

## [1.4.0/0.29.0] - 2022-02-14

### Added

- Add `WithClientTrace` option to `go.opentelemetry.io/contrib/instrumentation/net/http/otelhttp`. (#875)

### Changed

- All metric instruments from the `go.opentelemetry.io/contrib/instrumentation/runtime` package have been renamed from `runtime.go.*` to `process.runtime.go.*` so as to comply with OpenTelemetry semantic conventions. (#1549)

### Fixed

- Change the `http-server-duration` instrument in `go.opentelemetry.io/contrib/instrumentation/net/http/otelhttp` to record milliseconds instead of microseconds.
  This changes fixes the code to comply with the OpenTelemetry specification. (#1414, #1537)
- Fixed the region reported by the `"go.opentelemetry.io/contrib/detectors/gcp".CloudRun` detector to comply with the OpenTelemetry specification.
  It no longer includes the project scoped region path, instead just the region. (#1546)
- The `"go.opentelemetry.io/contrib/instrumentation/net/http/otelhttp".Transport` type now correctly handles protocol switching responses.
  The returned response body implements the `io.ReadWriteCloser` interface if the underlying one does.
  This ensures that protocol switching requests receive a response body that they can write to. (#1329, #1628)

### Deprecated

- The `go.opentelemetry.io/contrib/exporters/metric/datadog` module is deprecated. (#1639)
- The `go.opentelemetry.io/contrib/exporters/metric/dogstatsd` module is deprecated. (#1639)
- The `go.opentelemetry.io/contrib/exporters/metric/cortex` module is deprecated.
  Use the go.opentelemetry.io/otel/exporters/otlp/otlpmetric exporter as a replacement to send data to a collector which can then export with its PRW exporter. (#1639)

### Removed

- Remove the `MinMaxSumCount` from cortex and datadog exporter. (#1554)
- The `go.opentelemetry.io/contrib/exporters/metric/dogstatsd` exporter no longer support exporting histogram or exact data points. (#1639)
- The `go.opentelemetry.io/contrib/exporters/metric/datadog` exporter no longer support exporting exact data points. (#1639)

## [1.3.0/0.28.0] - 2021-12-10

### ⚠️ Notice ⚠️

We have updated the project minimum supported Go version to 1.16

### Changed

- `otelhttptrace.NewClientTrace` now uses `TracerProvider` from the parent context if one exists and none was set with `WithTracerProvider` (#874)

### Fixed

- The `"go.opentelemetry.io/contrib/detector/aws/ecs".Detector` no longer errors if not running in ECS. (#1428)
- `go.opentelemetry.io/contrib/instrumentation/github.com/gorilla/mux/otelmux`
  does not require instrumented HTTP handlers to call `Write` nor
  `WriteHeader` anymore. (#1443)

## [1.2.0/0.27.0] - 2021-11-15

### Changed

- Update dependency on the `go.opentelemetry.io/otel` project to `v1.2.0`.
- `go.opentelemetry.io/contrib/instrumentation/github.com/aws/aws-lambda-go/otellambda/xrayconfig`
  updated to ensure access to the `TracerProvider`.
  - A `NewTracerProvider()` function is available to construct a recommended
    `TracerProvider` configuration.
  - `AllRecommendedOptions()` has been renamed to `WithRecommendedOptions()`
    and takes a `TracerProvider` as an argument.
  - `EventToCarrier()` and `Propagator()` are now `WithEventToCarrier()` and
    `WithPropagator()` to reflect that they return `Option` implementations.

## [1.1.1/0.26.1] - 2021-11-04

### Changed

- The `Transport`, `Handler`, and HTTP client convenience wrappers in the `go.opentelemetry.io/contrib/instrumentation/net/http/otelhttp` package now use the `TracerProvider` from the parent context if one exists and none was explicitly set when configuring the instrumentation. (#873)
- Semantic conventions now use `go.opentelemetry.io/otel/semconv/v1.7.0"`. (#1385)

## [1.1.0/0.26.0] - 2021-10-28

Update dependency on the `go.opentelemetry.io/otel` project to `v1.1.0`.

### Added

- Add instrumentation for the `github.com/aws/aws-lambda-go` package. (#983)
- Add resource detector for AWS Lambda. (#983)
- Add `WithTracerProvider` option for `otelhttptrace.NewClientTrace`. (#1128)
- Add optional AWS X-Ray configuration module for AWS Lambda Instrumentation. (#984)

### Fixed

- The `go.opentelemetry.io/contrib/propagators/ot` propagator returns the words `true` or `false` for the `ot-tracer-sampled` header instead of numerical `0` and `1`. (#1358)

## [1.0.0/0.25.0] - 2021-10-06

- Resource detectors and propagators (with the exception of `go.
  opentelemetry.io/contrib/propagators/opencensus`) are now stable and
  released at v1.0.0.
- Update dependency on the `go.opentelemetry.io/otel` project to `v1.0.1`.
- Update dependency on `go.opentelemetry.io/otel/metric` to `v0.24.0`.

## [0.24.0] - 2021-09-21

- Update dependency on the `go.opentelemetry.io/otel` project to `v1.0.0`.

## [0.23.0] - 2021-09-08

### Added

- Add `WithoutSubSpans`, `WithRedactedHeaders`, `WithoutHeaders`, and `WithInsecureHeaders` options for `otelhttptrace.NewClientTrace`. (#879)

### Changed

- Split `go.opentelemetry.io/contrib/propagators` module into `b3`, `jaeger`, `ot` modules. (#985)
- `otelmongodb` span attributes, name and span status now conform to specification. (#769)
- Migrated EC2 resource detector support from root module `go.opentelemetry.io/contrib/detectors/aws` to a separate EC2 resource detector module `go.opentelemetry.io/contrib/detectors/aws/ec2` (#1017)
- Add `cloud.provider` and `cloud.platform` to AWS detectors. (#1043)
- `otelhttptrace.NewClientTrace` now redacts known sensitive headers by default. (#879)

### Fixed

- Fix span not marked as error in `otelhttp.Transport` when `RoundTrip` fails with an error. (#950)

## [0.22.0] - 2021-07-26

### Added

- Add the `zpages` span processor. (#894)

### Changed

- The `b3.B3` type has been removed.
  `b3.New()` and `b3.WithInjectEncoding(encoding)` are added to replace it. (#868)

### Fixed

- Fix deadlocks and race conditions in `otelsarama.WrapAsyncProducer`.
  The `messaging.message_id` and `messaging.kafka.partition` attributes are now not set if a message was not processed. (#754) (#755) (#881)
- Fix `otelsarama.WrapAsyncProducer` so that the messages from the `Errors` channel contain the original `Metadata`. (#754)

## [0.21.0] - 2021-06-18

### Fixed

- Dockerfile based examples for `otelgin` and `otelmacaron`. (#767)

### Changed

- Supported minimum version of Go bumped from 1.14 to 1.15. (#787)
- EKS Resource Detector now use the Kubernetes Go client to obtain the ConfigMap. (#813)

### Removed

- Remove service name from `otelmongodb` configuration and span attributes. (#763)

## [0.20.0] - 2021-04-23

### Changed

- The `go.opentelemetry.io/contrib/instrumentation/go.mongodb.org/mongo-driver/mongo/otelmongo` instrumentation now accepts a `WithCommandAttributeDisabled`,
   so the caller can specify whether to opt-out of tracing the mongo command. (#712)
- Upgrade to v0.20.0 of `go.opentelemetry.io/otel`. (#758)
- The B3 and Jaeger propagators now store their debug or deferred state in the context.Context instead of the SpanContext. (#758)

## [0.19.0] - 2021-03-19

### Changed

- Upgrade to v0.19.0 of `go.opentelemetry.io/otel`.
- Fix Span names created in HTTP Instrumentation package to conform with guidelines. (#757)

## [0.18.0] - 2021-03-04

### Fixed

- `otelmemcache` no longer sets span status to OK instead of leaving it unset. (#477)
- Fix goroutine leak in gRPC `StreamClientInterceptor`. (#581)

### Removed

- Remove service name from `otelmemcache` configuration and span attributes. (#477)

## [0.17.0] - 2021-02-15

### Added

- Add `ot-tracer` propagator (#562)

### Changed

- Rename project default branch from `master` to `main`.

### Fixed

- Added failure message for AWS ECS resource detector for better debugging (#568)
- Goroutine leak in gRPC StreamClientInterceptor while streamer returns an error. (#581)

## [0.16.0] - 2021-01-13

### Fixed

- Fix module path for AWS ECS resource detector (#517)

## [0.15.1] - 2020-12-14

### Added

- Add registry link check to `Makefile` and pre-release script. (#446)
- A new AWS X-Ray ID Generator (#459)
- Migrate CircleCI jobs to GitHub Actions (#476)
- Add CodeQL GitHub Action (#506)
- Add gosec workflow to GitHub Actions (#507)

### Fixed

- Fixes the body replacement in otelhttp to not to mutate a nil body. (#484)

## [0.15.0] - 2020-12-11

### Added

- A new Amazon EKS resource detector. (#465)
- A new `gcp.CloudRun` detector for detecting resource from a Cloud Run instance. (#455)

## [0.14.0] - 2020-11-20

### Added

- `otelhttp.{Get,Head,Post,PostForm}` convenience wrappers for their `http` counterparts. (#390)
- The AWS detector now adds the cloud zone, host image ID, host type, and host name to the returned `Resource`. (#410)
- Add Amazon ECS Resource Detector for AWS X-Ray. (#466)
- Add propagator for AWS X-Ray (#462)

### Changed

- Add semantic version to `Tracer` / `Meter` created by instrumentation packages `otelsaram`, `otelrestful`, `otelmongo`, `otelhttp` and `otelhttptrace`. (#412)
- Update instrumentation guidelines about tracer / meter semantic version. (#412)
- Replace internal tracer and meter helpers by helpers from `go.opentelemetry.io/otel`. (#414)
- gRPC instrumentation sets span attribute `rpc.grpc.status_code`. (#453)

## Fixed

- `/detectors/aws` no longer fails if instance metadata is not available (e.g. not running in AWS) (#401)
- The AWS detector now returns a partial resource and an appropriate error if it encounters an error part way through determining a `Resource` identity. (#410)
- The `host` instrumentation unit test has been updated to not depend on the system it runs on. (#426)

## [0.13.0] - 2020-10-09

## Added

- A Jaeger propagator. (#375)

## Changed

- The `go.opentelemetry.io/contrib/instrumentation/google.golang.org/grpc/otelgrpc` package instrumentation no longer accepts a `Tracer` as an argument to the interceptor function.
   Instead, a new `WithTracerProvider` option is added to configure the `TracerProvider` used when creating the `Tracer` for the instrumentation. (#373)
- The `go.opentelemetry.io/contrib/instrumentation/gopkg.in/macaron.v1/otelmacaron` instrumentation now accepts a `TracerProvider` rather than a `Tracer`. (#374)
- Remove `go.opentelemetry.io/otel/sdk` dependency from instrumentation. (#381)
- Use `httpsnoop` in `go.opentelemetry.io/contrib/instrumentation/github.com/gorilla/mux/otelmux` to ensure `http.ResponseWriter` additional interfaces are preserved. (#388)

### Fixed

- The `go.opentelemetry.io/contrib/instrumentation/github.com/labstack/echo/otelecho.Middleware` no longer sends duplicate errors to the global `ErrorHandler`. (#377, #364)
- The import comment in `go.opentelemetry.io/contrib/instrumentation/net/http/otelhttp` is now correctly quoted. (#379)
- The B3 propagator sets the sample bitmask when the sampling decision is `debug`. (#369)

## [0.12.0] - 2020-09-25

### Added

- Benchmark tests for the gRPC instrumentation. (#296)
- Integration testing for the gRPC instrumentation. (#297)
- Allow custom labels to be added to net/http metrics. (#306)
- Added B3 propagator, moving it out of open.telemetry.io/otel repo. (#344)

### Changed

- Unify instrumentation about provider options for `go.mongodb.org/mongo-driver`, `gin-gonic/gin`, `gorilla/mux`,
  `labstack/echo`, `emicklei/go-restful`, `bradfitz/gomemcache`, `Shopify/sarama`, `net/http` and `beego`. (#303)
- Update instrumentation guidelines about uniform provider options. Also, update style guide. (#303)
- Make config struct of instrumentation unexported. (#303)
- Instrumentations have been updated to adhere to the [configuration style guide's](https://github.com/open-telemetry/opentelemetry-go/blob/master/CONTRIBUTING.md#config)
   updated recommendation to use `newConfig()` instead of `configure()`. (#336)
- A new instrumentation naming scheme is implemented to avoid package name conflicts for instrumented packages while still remaining discoverable. (#359)
  - `google.golang.org/grpc` -> `google.golang.org/grpc/otelgrpc`
  - `go.mongodb.org/mongo-driver` -> `go.mongodb.org/mongo-driver/mongo/otelmongo`
  - `net/http` -> `net/http/otelhttp`
  - `net/http/httptrace` -> `net/http/httptrace/otelhttptrace`
  - `github.com/labstack/echo` -> `github.com/labstack/echo/otelecho`
  - `github.com/bradfitz/gomemcache` -> `github.com/bradfitz/gomemcache/memcache/otelmemcache`
  - `github.com/gin-gonic/gin` -> `github.com/gin-gonic/gin/otelgin`
  - `github.com/gocql/gocql` -> `github.com/gocql/gocql/otelgocql`
  - `github.com/emicklei/go-restful` -> `github.com/emicklei/go-restful/otelrestful`
  - `github.com/Shopify/sarama` -> `github.com/Shopify/sarama/otelsarama`
  - `github.com/gorilla/mux` -> `github.com/gorilla/mux/otelmux`
  - `github.com/astaxie/beego` -> `github.com/astaxie/beego/otelbeego`
  - `gopkg.in/macaron.v1` -> `gopkg.in/macaron.v1/otelmacaron`
- Rename `OTelBeegoHandler` to `Handler` in the `go.opentelemetry.io/contrib/instrumentation/github.com/astaxie/beego/otelbeego` package. (#359)
- Replace `WithTracer` with `WithTracerProvider` in the `go.opentelemetry.io/contrib/instrumentation/gopkg.in/macaron.v1/otelmacaron` instrumentation. (#374)

## [0.11.0] - 2020-08-25

### Added

- Top-level `Version()` and `SemVersion()` functions defining the current version of the contrib package. (#225)
- Instrumentation for the `github.com/astaxie/beego` package. (#200)
- Instrumentation for the `github.com/bradfitz/gomemcache` package. (#204)
- Host metrics instrumentation. (#231)
- Cortex histogram and distribution support. (#237)
- Cortex example project. (#238)
- Cortex HTTP authentication. (#246)

### Changed

- Remove service name as a parameter of Sarama instrumentation. (#221)
- Replace `WithTracer` with `WithTracerProvider` in Sarama instrumentation. (#221)
- Switch to use common top-level module `SemVersion()` when creating versioned tracer in `bradfitz/gomemcache`. (#226)
- Use `IntegrationShouldRun` in `gomemcache_test`. (#254)
- Use Go 1.15 for CI builds. (#236)
- Improved configuration for `runtime` instrumentation. (#224)

### Fixed

- Update dependabot configuration to include newly added `bradfitz/gomemcache` package. (#226)
- Correct `runtime` instrumentation name. (#241)

## [0.10.1] - 2020-08-13

### Added

- The `go.opentelemetry.io/contrib/instrumentation/google.golang.org/grpc` module has been added to replace the instrumentation that had previoiusly existed in the `go.opentelemetry.io/otel/instrumentation/grpctrace` package. (#189)
- Instrumentation for the stdlib `net/http` and `net/http/httptrace` packages. (#190)
- Initial Cortex exporter. (#202, #205, #210, #211, #215)

### Fixed

- Bump google.golang.org/grpc from 1.30.0 to 1.31.0. (#166)
- Bump go.mongodb.org/mongo-driver from 1.3.5 to 1.4.0 in /instrumentation/go.mongodb.org/mongo-driver. (#170)
- Bump google.golang.org/grpc in /instrumentation/github.com/gin-gonic/gin. (#173)
- Bump google.golang.org/grpc in /instrumentation/github.com/labstack/echo. (#176)
- Bump google.golang.org/grpc from 1.30.0 to 1.31.0 in /instrumentation/github.com/Shopify/sarama. (#179)
- Bump cloud.google.com/go from 0.61.0 to 0.63.0 in /detectors/gcp. (#181, #199)
- Bump github.com/aws/aws-sdk-go from 1.33.15 to 1.34.1 in /detectors/aws. (#184, #192, #193, #198, #201, #203)
- Bump github.com/golangci/golangci-lint from 1.29.0 to 1.30.0 in /tools. (#186)
- Setup CI to run tests that require external resources (Cassandra and MongoDB). (#191)
- Bump github.com/Shopify/sarama from 1.26.4 to 1.27.0 in /instrumentation/github.com/Shopify/sarama. (#206)

## [0.10.0] - 2020-07-31

This release upgrades its [go.opentelemetry.io/otel](https://github.com/open-telemetry/opentelemetry-go/releases/tag/v0.10.0) dependency to v0.10.0 and includes new instrumentation for popular Kafka and Cassandra clients.

### Added

- A detector that generate resources from GCE instance. (#132)
- A detector that generate resources from AWS instances. (#139)
- Instrumentation for the Kafka client github.com/Shopify/sarama. (#134, #153)
- Links and status message for mock span in the internal testing library. (#134)
- Instrumentation for the Cassandra client github.com/gocql/gocql. (#137)
- A detector that generate resources from GKE clusters. (#154)

### Fixed

- Bump github.com/aws/aws-sdk-go from 1.33.8 to 1.33.15 in /detectors/aws. (#155, #157, #159, #162)
- Bump github.com/golangci/golangci-lint from 1.28.3 to 1.29.0 in /tools. (#146)

## [0.9.0] - 2020-07-20

This release upgrades its [go.opentelemetry.io/otel](https://github.com/open-telemetry/opentelemetry-go/releases/tag/v0.9.0) dependency to v0.9.0.

### Fixed

- Bump github.com/emicklei/go-restful/v3 from 3.0.0 to 3.2.0 in /instrumentation/github.com/emicklei/go-restful. (#133)
- Update dependabot configuration to correctly check all included packages. (#131)
- Update `RELEASING.md` with correct `tag.sh` command. (#130)

## [0.8.0] - 2020-07-10

This release upgrades its [go.opentelemetry.io/otel](https://github.com/open-telemetry/opentelemetry-go/releases/tag/v0.8.0) dependency to v0.8.0, includes minor fixes, and new instrumentation.

### Added

- Create this `CHANGELOG.md`. (#114)
- Add `emicklei/go-restful/v3` trace instrumentation. (#115)

### Changed

- Update `CONTRIBUTING.md` to ask for updates to `CHANGELOG.md` with each pull request. (#114)
- Move all `github.com` package instrumentation under a `github.com` directory. (#118)

### Fixed

- Update README to include information about external instrumentation.
   To start, this includes native instrumentation found in the `go-redis/redis` package. (#117)
- Bump github.com/golangci/golangci-lint from 1.27.0 to 1.28.2 in /tools. (#122, #123, #125)
- Bump go.mongodb.org/mongo-driver from 1.3.4 to 1.3.5 in /instrumentation/go.mongodb.org/mongo-driver. (#124)

## [0.7.0] - 2020-06-29

This release upgrades its [go.opentelemetry.io/otel](https://github.com/open-telemetry/opentelemetry-go/releases/tag/v0.7.0) dependency to v0.7.0.

### Added

- Create `RELEASING.md` instructions. (#101)
- Apply transitive dependabot go.mod updates as part of a new automatic Github workflow. (#94)
- New dependabot integration to automate package upgrades. (#61)
- Add automatic tag generation script for release. (#60)

### Changed

- Upgrade Datadog metrics exporter to include Resource tags. (#46)
- Added output validation to Datadog example. (#96)
- Move Macaron package to match layout guidelines. (#92)
- Update top-level README and instrumentation README. (#92)
- Bump google.golang.org/grpc from 1.29.1 to 1.30.0. (#99)
- Bump github.com/golangci/golangci-lint from 1.21.0 to 1.27.0 in /tools. (#77)
- Bump go.mongodb.org/mongo-driver from 1.3.2 to 1.3.4 in /instrumentation/go.mongodb.org/mongo-driver. (#76)
- Bump github.com/stretchr/testify from 1.5.1 to 1.6.1. (#74)
- Bump gopkg.in/macaron.v1 from 1.3.5 to 1.3.9 in /instrumentation/macaron. (#68)
- Bump github.com/gin-gonic/gin from 1.6.2 to 1.6.3 in /instrumentation/gin-gonic/gin. (#73)
- Bump github.com/DataDog/datadog-go from 3.5.0+incompatible to 3.7.2+incompatible in /exporters/metric/datadog. (#78)
- Replaced `internal/trace/http.go` helpers with `api/standard` helpers from otel-go repo. (#112)

## [0.6.1] - 2020-06-08

First official tagged release of `contrib` repository.

### Added

- `labstack/echo` trace instrumentation (#42)
- `mongodb` trace instrumentation (#26)
- Go Runtime metrics (#9)
- `gorilla/mux` trace instrumentation (#19)
- `gin-gonic` trace instrumentation (#15)
- `macaron` trace instrumentation (#20)
- `dogstatsd` metrics exporter (#10)
- `datadog` metrics exporter (#22)
- Tags to all modules in repository
- Repository folder structure and automated build (#3)

### Changes

- Prefix support for dogstatsd (#34)
- Update Go Runtime package to use batch observer (#44)

[Unreleased]: https://github.com/open-telemetry/opentelemetry-go-contrib/compare/v1.35.0...HEAD
[1.35.0/0.60.0/0.29.0/0.15.0/0.10.0/0.8.0/0.7.0]: https://github.com/open-telemetry/opentelemetry-go-contrib/releases/tag/v1.35.0
[1.34.0/0.59.0/0.28.0/0.14.0/0.9.0/0.7.0/0.6.0]: https://github.com/open-telemetry/opentelemetry-go-contrib/releases/tag/v1.34.0
[1.33.0/0.58.0/0.27.0/0.13.0/0.8.0/0.6.0/0.5.0]: https://github.com/open-telemetry/opentelemetry-go-contrib/releases/tag/v1.33.0
[1.32.0/0.57.0/0.26.0/0.12.0/0.7.0/0.5.0/0.4.0]: https://github.com/open-telemetry/opentelemetry-go-contrib/releases/tag/v1.32.0
[1.31.0/0.56.0/0.25.0/0.11.0/0.6.0/0.4.0/0.3.0]: https://github.com/open-telemetry/opentelemetry-go-contrib/releases/tag/v1.31.0
[1.30.0/0.55.0/0.24.0/0.10.0/0.5.0/0.3.0/0.2.0]: https://github.com/open-telemetry/opentelemetry-go-contrib/releases/tag/v1.30.0
[1.29.0/0.54.0/0.23.0/0.9.0/0.4.0/0.2.0/0.1.0]: https://github.com/open-telemetry/opentelemetry-go-contrib/releases/tag/v1.29.0
[1.28.0/0.53.0/0.22.0/0.8.0/0.3.0/0.1.0]: https://github.com/open-telemetry/opentelemetry-go-contrib/releases/tag/v1.28.0
[1.27.0/0.52.0/0.21.0/0.7.0/0.2.0]: https://github.com/open-telemetry/opentelemetry-go-contrib/releases/tag/v1.27.0
[1.26.0/0.51.0/0.20.0/0.6.0/0.1.0]: https://github.com/open-telemetry/opentelemetry-go-contrib/releases/tag/v1.26.0
[1.25.0/0.50.0/0.19.0/0.5.0/0.0.1]: https://github.com/open-telemetry/opentelemetry-go-contrib/releases/tag/v1.25.0
[1.24.0/0.49.0/0.18.0/0.4.0]: https://github.com/open-telemetry/opentelemetry-go-contrib/releases/tag/v1.24.0
[1.23.0/0.48.0/0.17.0/0.3.0]: https://github.com/open-telemetry/opentelemetry-go-contrib/releases/tag/v1.23.0
[1.22.0/0.47.0/0.16.0/0.2.0]: https://github.com/open-telemetry/opentelemetry-go-contrib/releases/tag/v1.22.0
[1.21.1/0.46.1/0.15.1/0.1.1]: https://github.com/open-telemetry/opentelemetry-go-contrib/releases/tag/v1.21.1
[1.21.0/0.46.0/0.15.0/0.1.0]: https://github.com/open-telemetry/opentelemetry-go-contrib/releases/tag/v1.21.0
[1.20.0/0.45.0/0.14.0]: https://github.com/open-telemetry/opentelemetry-go-contrib/releases/tag/v1.20.0
[1.19.0/0.44.0/0.13.0]: https://github.com/open-telemetry/opentelemetry-go-contrib/releases/tag/v1.19.0
[1.18.0/0.43.0/0.12.0]: https://github.com/open-telemetry/opentelemetry-go-contrib/releases/tag/v1.18.0
[1.17.0/0.42.0/0.11.0]: https://github.com/open-telemetry/opentelemetry-go-contrib/releases/tag/v1.17.0
[1.17.0-rc.1/0.42.0-rc.1/0.11.0-rc.1]: https://github.com/open-telemetry/opentelemetry-go-contrib/releases/tag/v1.17.0-rc.1
[1.16.1/0.41.1/0.10.1]: https://github.com/open-telemetry/opentelemetry-go-contrib/releases/tag/v1.16.1
[1.16.0/0.41.0/0.10.0]: https://github.com/open-telemetry/opentelemetry-go-contrib/releases/tag/v1.16.0
[1.16.0-rc.2/0.41.0-rc.2/0.10.0-rc.2]: https://github.com/open-telemetry/opentelemetry-go-contrib/releases/tag/v1.16.0-rc.2
[1.16.0-rc.1/0.41.0-rc.1/0.10.0-rc.1]: https://github.com/open-telemetry/opentelemetry-go-contrib/releases/tag/v1.16.0-rc.1
[1.15.0/0.40.0/0.9.0]: https://github.com/open-telemetry/opentelemetry-go-contrib/releases/tag/v1.15.0
[1.14.0/0.39.0/0.8.0]: https://github.com/open-telemetry/opentelemetry-go-contrib/releases/tag/v1.14.0
[1.13.0/0.38.0/0.7.0]: https://github.com/open-telemetry/opentelemetry-go-contrib/releases/tag/v1.13.0
[1.12.0/0.37.0/0.6.0]: https://github.com/open-telemetry/opentelemetry-go-contrib/releases/tag/v1.12.0
[1.11.1/0.36.4/0.5.2]: https://github.com/open-telemetry/opentelemetry-go-contrib/releases/tag/v1.11.1
[1.11.0/0.36.3/0.5.1]: https://github.com/open-telemetry/opentelemetry-go-contrib/releases/tag/v1.11.0
[0.36.2]: https://github.com/open-telemetry/opentelemetry-go-contrib/releases/tag/zpages/v0.36.2
[0.36.1]: https://github.com/open-telemetry/opentelemetry-go-contrib/releases/tag/zpages/v0.36.1
[0.36.0]: https://github.com/open-telemetry/opentelemetry-go-contrib/releases/tag/zpages/v0.36.0
[1.10.0/0.35.0/0.5.0]: https://github.com/open-telemetry/opentelemetry-go-contrib/releases/tag/v1.10.0
[1.9.0/0.34.0/0.4.0]: https://github.com/open-telemetry/opentelemetry-go-contrib/releases/tag/v1.9.0
[1.8.0/0.33.0]: https://github.com/open-telemetry/opentelemetry-go-contrib/releases/tag/v1.8.0
[1.7.0/0.32.0]: https://github.com/open-telemetry/opentelemetry-go-contrib/releases/tag/v1.7.0
[1.6.0/0.31.0]: https://github.com/open-telemetry/opentelemetry-go-contrib/releases/tag/v1.6.0
[1.5.0/0.30.0/0.1.0]: https://github.com/open-telemetry/opentelemetry-go-contrib/releases/tag/v1.5.0
[1.4.0/0.29.0]: https://github.com/open-telemetry/opentelemetry-go-contrib/releases/tag/v1.4.0
[1.3.0/0.28.0]: https://github.com/open-telemetry/opentelemetry-go-contrib/releases/tag/v1.3.0
[1.2.0/0.27.0]: https://github.com/open-telemetry/opentelemetry-go-contrib/releases/tag/v1.2.0
[1.1.1/0.26.1]: https://github.com/open-telemetry/opentelemetry-go-contrib/releases/tag/v1.1.1
[1.1.0/0.26.0]: https://github.com/open-telemetry/opentelemetry-go-contrib/releases/tag/v1.1.0
[1.0.0/0.25.0]: https://github.com/open-telemetry/opentelemetry-go-contrib/releases/tag/v1.0.0
[0.24.0]: https://github.com/open-telemetry/opentelemetry-go-contrib/releases/tag/v0.24.0
[0.23.0]: https://github.com/open-telemetry/opentelemetry-go-contrib/releases/tag/v0.23.0
[0.22.0]: https://github.com/open-telemetry/opentelemetry-go-contrib/releases/tag/v0.22.0
[0.21.0]: https://github.com/open-telemetry/opentelemetry-go-contrib/releases/tag/v0.21.0
[0.20.0]: https://github.com/open-telemetry/opentelemetry-go-contrib/releases/tag/v0.20.0
[0.19.0]: https://github.com/open-telemetry/opentelemetry-go-contrib/releases/tag/v0.19.0
[0.18.0]: https://github.com/open-telemetry/opentelemetry-go-contrib/releases/tag/v0.18.0
[0.17.0]: https://github.com/open-telemetry/opentelemetry-go-contrib/releases/tag/v0.17.0
[0.16.0]: https://github.com/open-telemetry/opentelemetry-go-contrib/releases/tag/v0.16.0
[0.15.1]: https://github.com/open-telemetry/opentelemetry-go-contrib/releases/tag/v0.15.1
[0.15.0]: https://github.com/open-telemetry/opentelemetry-go-contrib/releases/tag/v0.15.0
[0.14.0]: https://github.com/open-telemetry/opentelemetry-go-contrib/releases/tag/v0.14.0
[0.13.0]: https://github.com/open-telemetry/opentelemetry-go-contrib/releases/tag/v0.13.0
[0.12.0]: https://github.com/open-telemetry/opentelemetry-go-contrib/releases/tag/v0.12.0
[0.11.0]: https://github.com/open-telemetry/opentelemetry-go-contrib/releases/tag/v0.11.0
[0.10.1]: https://github.com/open-telemetry/opentelemetry-go-contrib/releases/tag/v0.10.1
[0.10.0]: https://github.com/open-telemetry/opentelemetry-go-contrib/releases/tag/v0.10.0
[0.9.0]: https://github.com/open-telemetry/opentelemetry-go-contrib/releases/tag/v0.9.0
[0.8.0]: https://github.com/open-telemetry/opentelemetry-go-contrib/releases/tag/v0.8.0
[0.7.0]: https://github.com/open-telemetry/opentelemetry-go-contrib/releases/tag/v0.7.0
[0.6.1]: https://github.com/open-telemetry/opentelemetry-go-contrib/releases/tag/v0.6.1

<!-- Released section ended -->

[Go 1.24]: https://go.dev/doc/go1.24
[Go 1.23]: https://go.dev/doc/go1.23
[Go 1.22]: https://go.dev/doc/go1.22
[Go 1.21]: https://go.dev/doc/go1.21
[Go 1.20]: https://go.dev/doc/go1.20
[Go 1.19]: https://go.dev/doc/go1.19
[Go 1.18]: https://go.dev/doc/go1.18

[GO-2024-2687]: https://pkg.go.dev/vuln/GO-2024-2687<|MERGE_RESOLUTION|>--- conflicted
+++ resolved
@@ -19,20 +19,17 @@
 - The semantic conventions have been upgraded from `v1.26.0` to `v1.32.0` in `go.opentelemetry.io/contrib/detectors/aws/eks`. (#7375)
 - The semantic conventions have been upgraded from `v1.26.0` to `v1.32.0` in `go.opentelemetry.io/contrib/detectors/aws/ecs`. (#7374)
 - The semantic conventions have been upgraded from `v1.26.0` to `v1.32.0` in `go.opentelemetry.io/contrib/detectors/aws/lambda`. (#7376)
-<<<<<<< HEAD
+- The semantic conventions have been upgraded from `v1.26.0` to `v1.32.0` in `go.opentelemetry.io/contrib/detectors/azure/azurevm`. (#7377)
+- The semantic conventions have been upgraded from `v1.26.0` to `v1.32.0` in `go.opentelemetry.io/contrib/bridges/otelslog`. (#7361)
+- The semantic conventions have been upgraded from `v1.27.0` to `v1.32.0` in `go.opentelemetry.io/contrib/bridges/otellogr`. (#7387)
+- The semantic conventions have been upgraded from `v1.26.0` to `v1.32.0` in `go.opentelemetry.io/contrib/bridges/otelzap`. (#7389)
+- The semantic conventions have been upgraded from `v1.26.0` to `v1.32.0` in `go.opentelemetry.io/contrib/detectors/gcp`. (#7378)
 - The semantic conventions have been upgraded in `go.opentelemetry.io/contrib/instrumentation/github.com/aws/aws-sdk-go-v2/otelaws` to `v1.32.0`. (#7394)
   - The `messaging.system=AmazonSQS` attribute has been corrected to `messaging.system=aws.sqs`.
   - The `net.peer.addr` attribute key has been upgraded to `server.address`.
   - The `http.status_code` attribute key has been upgraded to `http.response.status_code`.
   - The `db.system=dynamodb` attribute has been corrected to `db.system.name=aws.dynamodb`.
   - The deprecated `messaging.operation.type=publish` attribute has been corrected to `messaging.operation.type=send`.
-=======
-- The semantic conventions have been upgraded from `v1.26.0` to `v1.32.0` in `go.opentelemetry.io/contrib/detectors/azure/azurevm`. (#7377)
-- The semantic conventions have been upgraded from `v1.26.0` to `v1.32.0` in `go.opentelemetry.io/contrib/bridges/otelslog`. (#7361)
-- The semantic conventions have been upgraded from `v1.27.0` to `v1.32.0` in `go.opentelemetry.io/contrib/bridges/otellogr`. (#7387)
-- The semantic conventions have been upgraded from `v1.26.0` to `v1.32.0` in `go.opentelemetry.io/contrib/bridges/otelzap`. (#7389)
-- The semantic conventions have been upgraded from `v1.26.0` to `v1.32.0` in `go.opentelemetry.io/contrib/detectors/gcp`. (#7378)
->>>>>>> d9e614a8
 
 ### Fixed
 

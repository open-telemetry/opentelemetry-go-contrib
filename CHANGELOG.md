# Changelog

All notable changes to this project will be documented in this file.

The format is based on [Keep a Changelog](https://keepachangelog.com/en/1.0.0/).

This project adheres to [Semantic Versioning](https://semver.org/spec/v2.0.0.html).

## [Unreleased]

### Added

<<<<<<< HEAD
- Instrumentation for the stdlib `net/http` and `net/http/httptrace` packages. (#190)
=======
- The `go.opentelemetry.io/contrib/instrumentation/google.golang.org/grpc` module has been added to replace the instrumentation that had previoiusly existed in the `go.opentelemetry.io/otel/instrumentation/grpctrace` package. (#189)
>>>>>>> 87806b14

## [0.10.0] - 2020-07-31

This release upgrades its [go.opentelemetry.io/otel](https://github.com/open-telemetry/opentelemetry-go/releases/tag/v0.10.0) dependency to v0.10.0 and includes new instrumentation for popular Kafka and Cassandra clients.

### Added

- A detector that generate resources from GCE instance. (#132)
- A detector that generate resources from AWS instances. (#139)
- Instrumentation for the Kafka client github.com/Shopify/sarama. (#134, #153)
- Links and status message for mock span in the internal testing library. (#134)
- Instrumentation for the Cassandra client github.com/gocql/gocql. (#137)
- A detector that generate resources from GKE clusters. (#154)

### Fixed

- Bump github.com/aws/aws-sdk-go from 1.33.8 to 1.33.15 in /detectors/aws. (#155, #157, #159, #162)
- Bump github.com/golangci/golangci-lint from 1.28.3 to 1.29.0 in /tools. (#146)

## [0.9.0] - 2020-07-20

This release upgrades its [go.opentelemetry.io/otel](https://github.com/open-telemetry/opentelemetry-go/releases/tag/v0.9.0) dependency to v0.9.0.

### Fixed

- Bump github.com/emicklei/go-restful/v3 from 3.0.0 to 3.2.0 in /instrumentation/github.com/emicklei/go-restful. (#133)
- Update dependabot configuration to correctly check all included packages. (#131)
- Update `RELEASING.md` with correct `tag.sh` command. (#130)


## [0.8.0] - 2020-07-10

This release upgrades its [go.opentelemetry.io/otel](https://github.com/open-telemetry/opentelemetry-go/releases/tag/v0.8.0) dependency to v0.8.0, includes minor fixes, and new instrumentation.

### Added

- Create this `CHANGELOG.md`. (#114)
- Add `emicklei/go-restful/v3` trace instrumentation. (#115)

### Changed

- Update `CONTRIBUTING.md` to ask for updates to `CHANGELOG.md` with each pull request. (#114)
- Move all `github.com` package instrumentation under a `github.com` directory. (#118)

### Fixed

- Update README to include information about external instrumentation.
   To start, this includes native instrumentation found in the `go-redis/redis` package. (#117)
- Bump github.com/golangci/golangci-lint from 1.27.0 to 1.28.2 in /tools. (#122, #123, #125)
- Bump go.mongodb.org/mongo-driver from 1.3.4 to 1.3.5 in /instrumentation/go.mongodb.org/mongo-driver. (#124)

## [0.7.0] - 2020-06-29

This release upgrades its [go.opentelemetry.io/otel](https://github.com/open-telemetry/opentelemetry-go/releases/tag/v0.7.0) dependency to v0.7.0.

### Added

- Create `RELEASING.md` instructions. (#101)
- Apply transitive dependabot go.mod updates as part of a new automatic Github workflow. (#94)
- New dependabot integration to automate package upgrades. (#61)
- Add automatic tag generation script for release. (#60)

### Changed

- Upgrade Datadog metrics exporter to include Resource tags. (#46)
- Added output validation to Datadog example. (#96)
- Move Macaron package to match layout guidelines. (#92)
- Update top-level README and instrumentation README. (#92)
- Bump google.golang.org/grpc from 1.29.1 to 1.30.0. (#99)
- Bump github.com/golangci/golangci-lint from 1.21.0 to 1.27.0 in /tools. (#77)
- Bump go.mongodb.org/mongo-driver from 1.3.2 to 1.3.4 in /instrumentation/go.mongodb.org/mongo-driver. (#76)
- Bump github.com/stretchr/testify from 1.5.1 to 1.6.1. (#74)
- Bump gopkg.in/macaron.v1 from 1.3.5 to 1.3.9 in /instrumentation/macaron. (#68)
- Bump github.com/gin-gonic/gin from 1.6.2 to 1.6.3 in /instrumentation/gin-gonic/gin. (#73)
- Bump github.com/DataDog/datadog-go from 3.5.0+incompatible to 3.7.2+incompatible in /exporters/metric/datadog. (#78)
- Replaced `internal/trace/http.go` helpers with `api/standard` helpers from otel-go repo. (#112)

## [0.6.1] - 2020-06-08

First official tagged release of `contrib` repository.

### Added

- `labstack/echo` trace instrumentation (#42)
- `mongodb` trace instrumentation (#26)
- Go Runtime metrics (#9)
- `gorilla/mux` trace instrumentation (#19)
- `gin-gonic` trace instrumentation (#15)
- `macaron` trace instrumentation (#20)
- `dogstatsd` metrics exporter (#10)
- `datadog` metrics exporter (#22)
- Tags to all modules in repository
- Repository folder structure and automated build (#3)

### Changes

- Prefix support for dogstatsd (#34)
- Update Go Runtime package to use batch observer (#44)

[Unreleased]: https://github.com/open-telemetry/opentelemetry-go-contrib/compare/v0.10.0...HEAD
[0.10.0]: https://github.com/open-telemetry/opentelemetry-go-contrib/releases/tag/v0.10.0
[0.9.0]: https://github.com/open-telemetry/opentelemetry-go-contrib/releases/tag/v0.9.0
[0.8.0]: https://github.com/open-telemetry/opentelemetry-go-contrib/releases/tag/v0.8.0
[0.7.0]: https://github.com/open-telemetry/opentelemetry-go-contrib/releases/tag/v0.7.0
[0.6.1]: https://github.com/open-telemetry/opentelemetry-go-contrib/releases/tag/v0.6.1<|MERGE_RESOLUTION|>--- conflicted
+++ resolved
@@ -10,11 +10,8 @@
 
 ### Added
 
-<<<<<<< HEAD
+- The `go.opentelemetry.io/contrib/instrumentation/google.golang.org/grpc` module has been added to replace the instrumentation that had previoiusly existed in the `go.opentelemetry.io/otel/instrumentation/grpctrace` package. (#189)
 - Instrumentation for the stdlib `net/http` and `net/http/httptrace` packages. (#190)
-=======
-- The `go.opentelemetry.io/contrib/instrumentation/google.golang.org/grpc` module has been added to replace the instrumentation that had previoiusly existed in the `go.opentelemetry.io/otel/instrumentation/grpctrace` package. (#189)
->>>>>>> 87806b14
 
 ## [0.10.0] - 2020-07-31
 

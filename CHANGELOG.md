--- conflicted
+++ resolved
@@ -8,17 +8,15 @@
 
 ## [Unreleased]
 
-<<<<<<< HEAD
+### Added
+
+- Consistent probability sampler implementation. (#1379)
+
 ### Changed
 
 - Upgraded all `semconv` package use to `v1.10.0`.
   This includes a backwards incompatible change for the `otelgocql` package to conform with the specification [change](https://github.com/open-telemetry/opentelemetry-specification/pull/1973).
   The `db.cassandra.keyspace` attribute is now transmitted as the `db.name` attribute. (#2222)
-=======
-### Added
-
-- Consistent probability sampler implementation. (#1379)
->>>>>>> 5883a27f
 
 ### Fixed
 

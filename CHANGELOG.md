--- conflicted
+++ resolved
@@ -8,16 +8,16 @@
 
 ## [Unreleased]
 
+### Added
+
+- Instrumentation for the AWS S3 client `github.com/aws/aws-sdk-go/aws/service/s3`. (#416)
+
 ## [0.14.0] - 2020-11-20
 
 ### Added
 
 - `otelhttp.{Get,Head,Post,PostForm}` convenience wrappers for their `http` counterparts. (#390)
-<<<<<<< HEAD
-- Instrumentation for the AWS S3 client `github.com/aws/aws-sdk-go/aws/service/s3`. (#416)
-=======
 - The AWS detector now adds the cloud zone, host image ID, host type, and host name to the returned `Resource`. (#410)
->>>>>>> f284e282
 
 ### Changed
 

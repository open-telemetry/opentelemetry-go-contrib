# Changelog

All notable changes to this project will be documented in this file.

The format is based on [Keep a Changelog](https://keepachangelog.com/en/1.0.0/).

This project adheres to [Semantic Versioning](https://semver.org/spec/v2.0.0.html).

## [Unreleased]

### Deprecated

- The `go.opentelemetry.io/contrib/instrumentation/go.mongodb.org/mongo-driver/mongo/otelmongo` package is deprecated.
  If you would like to become a Code Owner of this module and prevent it from being removed, see [#5551]. (#5598)
<<<<<<< HEAD
- The `go.opentelemetry.io/contrib/instrumentation/github.com/aws/aws-lambda-go/otellambda` package is deprecated.
  If you would like to become a Code Owner of this module and prevent it from being removed, see [#5546]. (#5642)

[#5546]: https://github.com/open-telemetry/opentelemetry-go-contrib/issues/5546
=======
- The `go.opentelemetry.io/contrib/detectors/aws/ec2` package is deprecated.
  If you would like to become a Code Owner of this module and prevent it from being removed, see [#5542]. (#5636)
- The `go.opentelemetry.io/contrib/detectors/aws/ecs` package is deprecated.
  If you would like to become a Code Owner of this module and prevent it from being removed, see [#5543]. (#5637)
- The `go.opentelemetry.io/contrib/detectors/aws/eks` package is deprecated.
  If you would like to become a Code Owner of this module and prevent it from being removed, see [#5544]. (#5640)
- The `go.opentelemetry.io/contrib/detectors/aws/lambda` package is deprecated.
  If you would like to become a Code Owner of this module and prevent it from being removed, see [#5545]. (#5641)

[#5542]: https://github.com/open-telemetry/opentelemetry-go-contrib/issues/5542
[#5543]: https://github.com/open-telemetry/opentelemetry-go-contrib/issues/5543
[#5544]: https://github.com/open-telemetry/opentelemetry-go-contrib/issues/5544
[#5545]: https://github.com/open-telemetry/opentelemetry-go-contrib/issues/5545
>>>>>>> a48eea8a
[#5551]: https://github.com/open-telemetry/opentelemetry-go-contrib/issues/5551

## [1.27.0/0.52.0/0.21.0/0.7.0/0.2.0] - 2024-05-21

### Added

- Add the new `go.opentelemetry.io/contrib/instrgen` package to provide auto-generated source code instrumentation. (#3068, #3108)
- Add an experimental `OTEL_METRICS_PRODUCERS` environment variable to `go.opentelemetry.io/contrib/autoexport` to be set metrics producers. (#5281)
  - `prometheus` and `none` are supported values. You can specify multiple producers separated by a comma.
  - Add `WithFallbackMetricProducer` option that adds a fallback if the `OTEL_METRICS_PRODUCERS` is not set or empty.
- The `go.opentelemetry.io/contrib/processors/baggage/baggagetrace` module. This module provides a Baggage Span Processor. (#5404)
- Add gRPC trace `Filter` for stats handler to `go.opentelemetry.io/contrib/instrumentation/google.golang.org/grpc/otelgrpc`. (#5196)
- Add a repository Code Ownership Policy. (#5555)
- The `go.opentelemetry.io/contrib/bridges/otellogrus` module.
  This module provides an OpenTelemetry logging bridge for `github.com/sirupsen/logrus`. (#5355)
- The `WithVersion` option function in `go.opentelemetry.io/contrib/bridges/otelslog`.
  This option function is used as a replacement of `WithInstrumentationScope` to specify the logged package version. (#5588)
- The `WithSchemaURL` option function in `go.opentelemetry.io/contrib/bridges/otelslog`.
  This option function is used as a replacement of `WithInstrumentationScope` to specify the semantic convention schema URL for the logged records. (#5588)
- Add support for Cloud Run jobs in `go.opentelemetry.io/contrib/detectors/gcp`. (#5559)

### Changed

- The gRPC trace `Filter` for interceptor is renamed to `InterceptorFilter`. (#5196)
- The gRPC trace filter functions `Any`, `All`, `None`, `Not`, `MethodName`, `MethodPrefix`, `FullMethodName`, `ServiceName`, `ServicePrefix` and `HealthCheck` for interceptor are moved to `go.opentelemetry.io/contrib/instrumentation/google.golang.org/grpc/otelgrpc/filters/interceptor`.
  With this change, the filters in `go.opentelemetry.io/contrib/instrumentation/google.golang.org/grpc/otelgrpc` are now working for stats handler. (#5196)

- `NewLogger` now accepts a `name` `string` as the first argument.
  This parameter is used as a replacement of `WithInstrumentationScope` to specify the name of the logger backing the underlying `Handler`. (#5588)
- `NewHandler` now accepts a `name` `string` as the first argument.
  This parameter is used as a replacement of `WithInstrumentationScope` to specify the name of the logger backing the returned `Handler`. (#5588)
- Upgrade all dependencies of `go.opentelemetry.io/otel/semconv/v1.24.0` to `go.opentelemetry.io/otel/semconv/v1.25.0`. (#5605)

### Removed

- The `WithInstrumentationScope` option function in `go.opentelemetry.io/contrib/bridges/otelslog` is removed.
  Use the `name` parameter added to `NewHandler` and `NewLogger` as well as `WithVersion` and `WithSchema` as replacements. (#5588)

### Deprecated

- The `InterceptorFilter` type in `go.opentelemetry.io/contrib/instrumentation/google.golang.org/grpc/otelgrpc` is deprecated. (#5196)

## [1.26.0/0.51.0/0.20.0/0.6.0/0.1.0] - 2024-04-24

### Added

- `NewSDK` in `go.opentelemetry.io/contrib/config` now returns a configured SDK with a valid `MeterProvider`. (#4804)

### Changed

- Change the scope name for the prometheus bridge to `go.opentelemetry.io/contrib/bridges/prometheus` to match the package. (#5396)
- Add support for settings additional properties for resource configuration in `go.opentelemetry.io/contrib/config`. (#4832)

### Fixed

- Fix bug where an empty exemplar was added to counters in `go.opentelemetry.io/contrib/bridges/prometheus`. (#5395)
- Fix bug where the last histogram bucket was missing in `go.opentelemetry.io/contrib/bridges/prometheus`. (#5395)

## [1.25.0/0.50.0/0.19.0/0.5.0/0.0.1] - 2024-04-05

### Added

- Implemented setting the `cloud.resource_id` resource attribute in `go.opentelemetry.io/detectors/aws/ecs` based on the ECS Metadata v4 endpoint. (#5091)
- The `go.opentelemetry.io/contrib/bridges/otelslog` module.
  This module provides an OpenTelemetry logging bridge for "log/slog". (#5335)

### Fixed

- Update all dependencies to address [GO-2024-2687]. (#5359)

### Removed

- Drop support for [Go 1.20]. (#5163)

## [1.24.0/0.49.0/0.18.0/0.4.0] - 2024-02-23

This release is the last to support [Go 1.20].
The next release will require at least [Go 1.21].

### Added

- Support [Go 1.22]. (#5082)
- Add support for Summary metrics to `go.opentelemetry.io/contrib/bridges/prometheus`. (#5089)
- Add support for Exponential (native) Histograms in `go.opentelemetry.io/contrib/bridges/prometheus`. (#5093)

### Removed

- The deprecated `RequestCount` constant in `go.opentelemetry.io/contrib/instrumentation/net/http/otelhttp` is removed. (#4894)
- The deprecated `RequestContentLength` constant in `go.opentelemetry.io/contrib/instrumentation/net/http/otelhttp` is removed. (#4894)
- The deprecated `ResponseContentLength` constant in `go.opentelemetry.io/contrib/instrumentation/net/http/otelhttp` is removed. (#4894)
- The deprecated `ServerLatency` constant in `go.opentelemetry.io/contrib/instrumentation/net/http/otelhttp` is removed. (#4894)

### Fixed

- Retrieving the body bytes count in `go.opentelemetry.io/contrib/instrumentation/net/http/otelhttp` does not cause a data race anymore. (#5080)

## [1.23.0/0.48.0/0.17.0/0.3.0] - 2024-02-06

### Added

- Add client metric support to `go.opentelemetry.io/contrib/instrumentation/net/http/otelhttp`. (#4707)
- Add peer attributes to spans recorded by `NewClientHandler`, `NewServerHandler` in `go.opentelemetry.io/contrib/instrumentation/google.golang.org/grpc/otelgrpc`. (#4873)
- Add support for `cloud.account.id`, `cloud.availability_zone` and `cloud.region` in the AWS ECS detector. (#4860)

### Changed

- The fallback options in  `go.opentelemetry.io/contrib/exporters/autoexport` now accept factory functions. (#4891)
  - `WithFallbackMetricReader(metric.Reader) MetricOption` is replaced with `func WithFallbackMetricReader(func(context.Context) (metric.Reader, error)) MetricOption`.
  - `WithFallbackSpanExporter(trace.SpanExporter) SpanOption` is replaced with `WithFallbackSpanExporter(func(context.Context) (trace.SpanExporter, error)) SpanOption`.
- The `http.server.request_content_length` metric in `go.opentelemetry.io/contrib/instrumentation/net/http/otelhttp` is changed to `http.server.request.size`.(#4707)
- The `http.server.response_content_length` metric in `go.opentelemetry.io/contrib/instrumentation/net/http/otelhttp` is changed to `http.server.response.size`.(#4707)

### Deprecated

- The `RequestCount`, `RequestContentLength`, `ResponseContentLength`, `ServerLatency` constants in `go.opentelemetry.io/contrib/instrumentation/net/http/otelhttp` are deprecated. (#4707)

### Fixed

- Do not panic in `go.opentelemetry.io/contrib/instrumentation/google.golang.org/grpc/otelgrpc` if `MeterProvider` returns a `nil` instrument. (#4875)

## [1.22.0/0.47.0/0.16.0/0.2.0] - 2024-01-18

### Added

- Add `SDK.Shutdown` method in `"go.opentelemetry.io/contrib/config"`. (#4583)
- `NewSDK` in `go.opentelemetry.io/contrib/config` now returns a configured SDK with a valid `TracerProvider`. (#4741)

### Changed

- The semantic conventions used by `go.opentelemetry.io/contrib/instrumentation/github.com/emicklei/go-restful/otelrestful` are upgraded to v1.20.0. (#4320)
- The semantic conventions used by `go.opentelemetry.io/contrib/instrumentation/github.com/gin-gonic/gin/otelgin` are upgraded to v1.20.0. (#4320)
- The semantic conventions used by `go.opentelemetry.io/contrib/instrumentation/github.com/gorilla/mux/otelmux` are upgraded to v1.20.0. (#4320)
- The semantic conventions used by `go.opentelemetry.io/contrib/instrumentation/github.com/labstack/echo/otelecho` are upgraded to v1.20.0. (#4320)
- The semantic conventions used by `go.opentelemetry.io/contrib/instrumentation/gopkg.in/macaron.v1/otelmacaron` are upgraded to v1.20.0. (#4320)
- The semantic conventions used by `go.opentelemetry.io/contrib/instrumentation/net/http/httptrace/otelhttptrace` are upgraded to v1.20.0. (#4320)
- The semantic conventions used by `go.opentelemetry.io/contrib/instrumentation/net/http/httptrace/otelhttptrace/example` are upgraded to v1.20.0. (#4320)
- The semantic conventions used by `go.opentelemetry.io/contrib/instrumentation/net/http/otelhttp/example` are upgraded to v1.20.0. (#4320)
- The semantic conventions used by `go.opentelemetry.io/contrib/instrumentation/net/http/otelhttp`are upgraded to v1.20.0. (#4320)
- Updated configuration schema to include `schema_url` for resource definition and `without_type_suffix` and `without_units` for the Prometheus exporter. (#4727)
- The semantic conventions used by the `go.opentelemetry.io/contrib/detectors/aws/ecs` resource detector are upgraded to v1.24.0. (#4803)
- The semantic conventions used by the `go.opentelemetry.io/contrib/detectors/aws/lambda` resource detector are upgraded to v1.24.0. (#4803)
- The semantic conventions used by the `go.opentelemetry.io/contrib/detectors/aws/ec2` resource detector are upgraded to v1.24.0. (#4803)
- The semantic conventions used by the `go.opentelemetry.io/contrib/detectors/aws/eks` resource detector are upgraded to v1.24.0. (#4803)
- The semantic conventions used by the `go.opentelemetry.io/contrib/detectors/gcp` resource detector are upgraded to v1.24.0. (#4803)
- The semantic conventions used in `go.opentelemetry.io/contrib/instrumentation/github.com/aws/aws-lambda-go/otellambda/test` are upgraded to v1.24.0. (#4803)

### Fixed

- Fix `NewServerHandler` in `go.opentelemetry.io/contrib/instrumentation/google.golang.org/grpc/otelgrpc` to correctly set the span status depending on the gRPC status. (#4587)
- The `stats.Handler` from `go.opentelemetry.io/contrib/instrumentation/google.golang.org/grpc/otelgrpc` now does not crash when receiving an unexpected context. (#4825)
- Update `go.opentelemetry.io/contrib/detectors/aws/ecs` to fix the task ARN when it is not valid. (#3583)
- Do not panic in `go.opentelemetry.io/contrib/detectors/aws/ecs` when the container ARN is not valid. (#3583)

## [1.21.1/0.46.1/0.15.1/0.1.1] - 2023-11-16

### Changed

- Upgrade dependencies of OpenTelemetry Go to use the new [`v1.21.0`/`v0.44.0` release](https://github.com/open-telemetry/opentelemetry-go/releases/tag/v1.21.0). (#4582)

### Fixed

- Fix `StreamClientInterceptor` in `go.opentelemetry.io/contrib/instrumentation/google.golang.org/grpc/otelgrpc` to end the spans synchronously. (#4537)
- Fix data race in stats handlers when processing messages received and sent metrics in `go.opentelemetry.io/contrib/instrumentation/google.golang.org/grpc/otelgrpc`. (#4577)
- The stats handlers `NewClientHandler`, `NewServerHandler` in `go.opentelemetry.io/contrib/instrumentation/google.golang.org/grpc/otelgrpc` now record RPC durations in `ms` instead of `ns`. (#4548)

## [1.21.0/0.46.0/0.15.0/0.1.0] - 2023-11-10

### Added

- Add `"go.opentelemetry.io/contrib/samplers/jaegerremote".WithSamplingStrategyFetcher` which sets custom fetcher implementation. (#4045)
- Add `"go.opentelemetry.io/contrib/config"` package that includes configuration models generated via go-jsonschema. (#4376)
- Add `NewSDK` function to `"go.opentelemetry.io/contrib/config"`. The initial implementation only returns noop providers. (#4414)
- Add metrics support (No-op, OTLP and Prometheus) to `go.opentelemetry.io/contrib/exporters/autoexport`. (#4229, #4479)
- Add support for `console` span exporter and metrics exporter in `go.opentelemetry.io/contrib/exporters/autoexport`. (#4486)
- Set unit and description on all instruments in `go.opentelemetry.io/contrib/instrumentation/net/http/otelhttp`. (#4500)
- Add metric support for `grpc.StatsHandler` in `go.opentelemetry.io/contrib/instrumentation/google.golang.org/grpc/otelgrpc`. (#4356)
- Expose the name of the scopes in all instrumentation libraries as `ScopeName`. (#4448)

### Changed

- Dropped compatibility testing for [Go 1.19].
  The project no longer guarantees support for this version of Go. (#4352)
- Upgrade dependencies of OpenTelemetry Go to use the new [`v1.20.0`/`v0.43.0` release](https://github.com/open-telemetry/opentelemetry-go/releases/tag/v1.20.0). (#4546)
- In `go.opentelemetry.io/contrib/exporters/autoexport`, `Option` was renamed to `SpanOption`. The old name is deprecated but continues to be supported as an alias. (#4229)

### Deprecated

- The interceptors (`UnaryClientInterceptor`, `StreamClientInterceptor`, `UnaryServerInterceptor`, `StreamServerInterceptor`, `WithInterceptorFilter`) are deprecated. Use stats handlers (`NewClientHandler`, `NewServerHandler`) instead. (#4534)

### Fixed

- The `go.opentelemetry.io/contrib/samplers/jaegerremote` sampler does not panic when the default HTTP round-tripper (`http.DefaultTransport`) is not `*http.Transport`. (#4045)
- The `UnaryServerInterceptor` in `go.opentelemetry.io/contrib/instrumentation/google.golang.org/grpc/otelgrpc` now sets gRPC status code correctly for the `rpc.server.duration` metric. (#4481)
- The `NewClientHandler`, `NewServerHandler` in `go.opentelemetry.io/contrib/instrumentation/google.golang.org/grpc/otelgrpc` now honor `otelgrpc.WithMessageEvents` options. (#4536)
- The `net.sock.peer.*` and `net.peer.*` high cardinality attributes are removed from the metrics generated by `go.opentelemetry.io/contrib/instrumentation/google.golang.org/grpc/otelgrpc`. (#4322)

## [1.20.0/0.45.0/0.14.0] - 2023-09-28

### Added

- Set the description for the `rpc.server.duration` metric in `go.opentelemetry.io/contrib/instrumentation/google.golang.org/grpc/otelgrpc`. (#4302)
- Add `NewServerHandler` and `NewClientHandler` that return a `grpc.StatsHandler` used for gRPC instrumentation in `go.opentelemetry.io/contrib/instrumentation/google.golang.org/grpc/otelgrpc`. (#3002)
- Add new Prometheus bridge module in `go.opentelemetry.io/contrib/bridges/prometheus`. (#4227)

### Changed

- Upgrade dependencies of OpenTelemetry Go to use the new [`v1.19.0`/`v0.42.0`/`v0.0.7` release](https://github.com/open-telemetry/opentelemetry-go/releases/tag/v1.19.0).
- Use `grpc.StatsHandler` for gRPC instrumentation in `go.opentelemetry.io/contrib/instrumentation/google.golang.org/grpc/otelgrpc/example`. (#4325)

## [1.19.0/0.44.0/0.13.0] - 2023-09-12

### Added

- Add `gcp.gce.instance.name` and `gcp.gce.instance.hostname` resource attributes to `go.opentelemetry.io/contrib/detectors/gcp`. (#4263)

### Changed

- The semantic conventions used by `go.opentelemetry.io/contrib/detectors/aws/ec2` have been upgraded to v1.21.0. (#4265)
- The semantic conventions used by `go.opentelemetry.io/contrib/detectors/aws/ecs` have been upgraded to v1.21.0. (#4265)
- The semantic conventions used by `go.opentelemetry.io/contrib/detectors/aws/eks` have been upgraded to v1.21.0. (#4265)
- The semantic conventions used by `go.opentelemetry.io/contrib/detectors/aws/lambda` have been upgraded to v1.21.0. (#4265)
- The semantic conventions used by `go.opentelemetry.io/contrib/instrumentation/github.com/aws/aws-lambda-go/otellambda` have been upgraded to v1.21.0. (#4265)
  - The `faas.execution` attribute is now `faas.invocation_id`.
  - The `faas.id` attribute is now `aws.lambda.invoked_arn`.
- The semantic conventions used by `go.opentelemetry.io/contrib/instrumentation/github.com/aws/aws-sdk-go-v2/otelaws` have been upgraded to v1.21.0. (#4265)
- The `http.request.method` attribute will only allow known HTTP methods from the metrics generated by `go.opentelemetry.io/contrib/instrumentation/net/http/otelhttp`. (#4277)

### Removed

- The high cardinality attributes `net.sock.peer.addr`, `net.sock.peer.port`, `http.user_agent`, `enduser.id`, and `http.client_ip` were removed from the metrics generated by `go.opentelemetry.io/contrib/instrumentation/net/http/otelhttp`. (#4277)
- The deprecated `go.opentelemetry.io/contrib/instrumentation/github.com/astaxie/beego/otelbeego` module is removed. (#4295)
- The deprecated `go.opentelemetry.io/contrib/instrumentation/github.com/go-kit/kit/otelkit` module is removed. (#4295)
- The deprecated `go.opentelemetry.io/contrib/instrumentation/github.com/Shopify/sarama/otelsarama` module is removed. (#4295)
- The deprecated `go.opentelemetry.io/contrib/instrumentation/github.com/bradfitz/gomemcache/memcache/otelmemcache` module is removed. (#4295)
- The deprecated `go.opentelemetry.io/contrib/instrumentation/github.com/gocql/gocql/otelgocql` module is removed. (#4295)

## [1.18.0/0.43.0/0.12.0] - 2023-08-28

### Added

- Add `NewMiddleware` function in `go.opentelemetry.io/contrib/instrumentation/net/http/otelhttp`. (#2964)
- The `go.opentelemetry.io/contrib/exporters/autoexport` package to provide configuration of trace exporters with useful defaults and environment variable support. (#2753, #4100, #4130, #4132, #4134)
- `WithRouteTag` in `go.opentelemetry.io/contrib/instrumentation/net/http/otelhttp` adds HTTP route attribute to metrics. (#615)
- Add `WithSpanOptions` option in `go.opentelemetry.io/contrib/instrumentation/google.golang.org/grpc/otelgrpc`. (#3768)
- Add testing support for Go 1.21. (#4233)
- Add `WithFilter` option to `go.opentelemetry.io/contrib/instrumentation/github.com/gorilla/mux/otelmux`. (#4230)

### Changed

- Change interceptors in `go.opentelemetry.io/contrib/instrumentation/google.golang.org/grpc/otelgrpc` to disable `SENT`/`RECEIVED` events.
  Use `WithMessageEvents()` to turn back on. (#3964)

### Changed

- `go.opentelemetry.io/contrib/detectors/gcp`: Detect `faas.instance` instead of `faas.id`, since `faas.id` is being removed. (#4198)

### Fixed

- AWS XRay Remote Sampling to cap `quotaBalance` to 1x quota in `go.opentelemetry.io/contrib/samplers/aws/xray`. (#3651, #3652)
- Do not panic when the HTTP request has the "Expect: 100-continue" header in `go.opentelemetry.io/contrib/instrumentation/net/http/httptrace/otelhttptrace`. (#3892)
- Fix span status value set for non-standard HTTP status codes in modules listed below. (#3966)
  - `go.opentelemetry.io/contrib/instrumentation/github.com/emicklei/go-restful/otelrestful`
  - `go.opentelemetry.io/contrib/instrumentation/github.com/gin-gonic/gin/otelgin`
  - `go.opentelemetry.io/contrib/instrumentation/github.com/gorilla/mux/otelmux`
  - `go.opentelemetry.io/contrib/instrumentation/github.com/labstack/echo/otelecho`
  - `go.opentelemetry.io/contrib/instrumentation/gopkg.in/macaron.v1/otelmacaron`
  - `go.opentelemetry.io/contrib/instrumentation/net/http/httptrace/otelhttptrace`
  - `go.opentelemetry.io/contrib/instrumentation/net/http/otelhttp`
- Do not modify the origin request in `RoundTripper` in `go.opentelemetry.io/contrib/instrumentation/net/http/otelhttp`. (#4033)
- Handle empty value of `OTEL_PROPAGATORS` environment variable the same way as when the variable is unset in `go.opentelemetry.io/contrib/propagators/autoprop`. (#4101)
- Fix gRPC service/method URL path parsing discrepancies in `go.opentelemetry.io/contrib/instrumentation/google.golang.org/grpc/otelgrpc`. (#4135)

### Deprecated

- The `go.opentelemetry.io/contrib/instrumentation/github.com/astaxie/beego/otelbeego` module is deprecated. (#4092, #4104)
- The `go.opentelemetry.io/contrib/instrumentation/github.com/go-kit/kit/otelkit` module is deprecated. (#4093, #4104)
- The `go.opentelemetry.io/contrib/instrumentation/github.com/Shopify/sarama/otelsarama` module is deprecated. (#4099)
- The `go.opentelemetry.io/contrib/instrumentation/github.com/bradfitz/gomemcache/memcache/otelmemcache` module is deprecated. (#4164)
- The `go.opentelemetry.io/contrib/instrumentation/github.com/gocql/gocql/otelgocql` module is deprecated. (#4164)

### Removed

- Remove `Handler` type in `go.opentelemetry.io/contrib/instrumentation/net/http/otelhttp`. (#2964)

## [1.17.0/0.42.0/0.11.0] - 2023-05-23

### Changed

- Use `strings.Cut()` instead of `string.SplitN()` for better readability and memory use. (#3822)

## [1.17.0-rc.1/0.42.0-rc.1/0.11.0-rc.1] - 2023-05-17

### Changed

- Upgrade dependencies of OpenTelemetry Go to use the new [`v1.16.0-rc.1`/`v0.39.0-rc.1` release](https://github.com/open-telemetry/opentelemetry-go/releases/tag/v1.16.0-rc.1).
- Remove `semver:` prefix from instrumentation version. (#3681, #3798)

### Deprecated

- `SemVersion` functions in instrumentation packages are deprecated, use `Version` instead. (#3681, #3798)

## [1.16.1/0.41.1/0.10.1] - 2023-05-02

### Added

- The `WithPublicEndpoint` and `WithPublicEndpointFn` options in `go.opentelemetry.io/contrib/instrumentation/github.com/gorilla/mux/otelmux`. (#3661)

### Changed

- Upgrade dependencies of OpenTelemetry Go to use the new [`v1.15.1`/`v0.38.1` release](https://github.com/open-telemetry/opentelemetry-go/releases/tag/v1.15.1)

### Fixed

- AWS XRay Remote Sampling to preserve previous rule if updated rule property has not changed in `go.opentelemetry.io/contrib/samplers/aws/xray`. (#3619, #3620)

## [1.16.0/0.41.0/0.10.0] - 2023-04-28

### Added

- AWS SDK add `rpc.system` attribute in `go.opentelemetry.io/contrib/instrumentation/github.com/aws/aws-sdk-go-v2/otelaws`. (#3582, #3617)

### Changed

- Update `go.opentelemetry.io/contrib/instrumentation/google.golang.org/grpc/otelgrpc` to align gRPC server span status with the changes in the OpenTelemetry specification. (#3685)
- Adding the `db.statement` tag to spans in `go.opentelemetry.io/contrib/instrumentation/go.mongodb.org/mongo-driver/mongo/otelmongo` is now disabled by default. (#3519)

### Fixed

- The error received by `otelecho` middleware is then passed back to upstream middleware instead of being swallowed. (#3656)
- Prevent taking from reservoir in AWS XRay Remote Sampler when there is zero capacity in `go.opentelemetry.io/contrib/samplers/aws/xray`. (#3684)
- Fix `otelhttp.Handler` in `go.opentelemetry.io/contrib/instrumentation/net/http/otelhttp` to propagate multiple `WriteHeader` calls while persisting the initial `statusCode`. (#3580)

## [1.16.0-rc.2/0.41.0-rc.2/0.10.0-rc.2] - 2023-03-23

### Added

- The `WithPublicEndpoint` and `WithPublicEndpointFn` options in `go.opentelemetry.io/contrib/instrumentation/github.com/emicklei/go-restful/otelrestful`. (#3563)

### Fixed

- AWS SDK rename attributes `aws.operation`, `aws.service` to `rpc.method`,`rpc.service` in `go.opentelemetry.io/contrib/instrumentation/github.com/aws/aws-sdk-go-v2/otelaws`. (#3582, #3617)
- AWS SDK span name to be of the format `Service.Operation` in `go.opentelemetry.io/contrib/instrumentation/github.com/aws/aws-sdk-go-v2/otelaws`. (#3582, #3521)
- Prevent sampler configuration reset from erroneously sampling first span in `go.opentelemetry.io/contrib/samplers/jaegerremote`. (#3603, #3604)

## [1.16.0-rc.1/0.41.0-rc.1/0.10.0-rc.1] - 2023-03-02

### Changed

- Dropped compatibility testing for [Go 1.18].
  The project no longer guarantees support for this version of Go. (#3516)

## [1.15.0/0.40.0/0.9.0] - 2023-02-27

This release is the last to support [Go 1.18].
The next release will require at least [Go 1.19].

### Added

- Support [Go 1.20]. (#3372)
- Add `SpanNameFormatter` option to package `go.opentelemetry.io/contrib/instrumentation/github.com/gin-gonic/gin/otelgin`. (#3343)

### Changed

- Change to use protobuf parser instead of encoding/json to accept enums as strings in `go.opentelemetry.io/contrib/samplers/jaegerremote`. (#3183)

### Fixed

- Remove use of deprecated `"math/rand".Seed` in `go.opentelemetry.io/contrib/instrumentation/github.com/Shopify/sarama/otelsarama/example/producer`. (#3396)
- Do not assume "aws" partition in ecs detector to prevent panic in `go.opentelemetry.io/contrib/detectors/aws/ecs`. (#3167)
- The span name of producer spans from `go.opentelemetry.io/contrib/instrumentation/github.com/Shopify/sarama/otelsarama` is corrected to use `publish` instead of `send`. (#3369)
- Attribute types are corrected in `go.opentelemetry.io/contrib/instrumentation/github.com/aws/aws-sdk-go-v2/otelaws`. (#3369)
  - `aws.dynamodb.table_names` is now a string slice value.
  - `aws.dynamodb.global_secondary_indexes` is now a string slice value.
  - `aws.dynamodb.local_secondary_indexes` is now a string slice value.
  - `aws.dynamodb.attribute_definitions` is now a string slice value.
  - `aws.dynamodb.global_secondary_index_updates` is now a string slice value.
  - `aws.dynamodb.provisioned_read_capacity` is now a `float64` value.
  - `aws.dynamodb.provisioned_write_capacity` is now a `float64` value.

## [1.14.0/0.39.0/0.8.0] - 2023-02-07

### Changed

- Change `runtime.uptime` instrument in `go.opentelemetry.io/contrib/instrumentation/runtime` from `Int64ObservableUpDownCounter` to `Int64ObservableCounter`,
 since the value is monotonic. (#3347)
- `samplers/jaegerremote`: change to use protobuf parser instead of encoding/json to accept enums as strings. (#3183)

### Fixed

- The GCE detector in `go.opentelemetry.io/contrib/detectors/gcp` includes the "cloud.region" attribute when appropriate. (#3367)

## [1.13.0/0.38.0/0.7.0] - 2023-01-30

### Added

- Add `WithSpanNameFormatter` to `go.opentelemetry.io/contrib/instrumentation/github.com/gorilla/mux/otelmux` to allow customizing span names. (#3041)
- Add missing recommended AWS Lambda resource attributes `faas.instance` and `faas.max_memory` in `go.opentelemetry.io/contrib/detectors/aws/lambda`. (#3148)
- Improve documentation for `go.opentelemetry.io/contrib/samplers/jaegerremote` by providing examples of sampling endpoints. (#3147)
- Add `WithServerName` to `go.opentelemetry.io/contrib/instrumentation/net/http/otelhttp` to set the primary server name of a `Handler`. (#3182)

### Changed

- Remove expensive calculation of uncompressed message size attribute in `go.opentelemetry.io/contrib/instrumentation/google.golang.org/grpc/otelgrpc`. (#3168)
- Upgrade all `semconv` packages to use `v1.17.0`. (#3182)
- Upgrade dependencies of OpenTelemetry Go to use the new [`v1.12.0`/`v0.35.0` release](https://github.com/open-telemetry/opentelemetry-go/releases/tag/v1.12.0). (#3190, #3170)

## [1.12.0/0.37.0/0.6.0]

### Added

- Implemented retrieving the [`aws.ecs.*` resource attributes](https://opentelemetry.io/docs/reference/specification/resource/semantic_conventions/cloud_provider/aws/ecs/) in `go.opentelemetry.io/detectors/aws/ecs` based on the ECS Metadata v4 endpoint. (#2626)
- The `WithLogger` option to `go.opentelemetry.io/contrib/samplers/jaegerremote` to allow users to pass a `logr.Logger` and have operations logged. (#2566)
- Add the `messaging.url` & `messaging.system` attributes to all appropriate SQS operations in the `go.opentelemetry.io/contrib/instrumentation/github.com/aws/aws-sdk-go-v2/otelaws` package. (#2879)
- Add example use of the metrics signal to `go.opentelemetry.io/contrib/instrumentation/net/http/otelhttp/example`. (#2610)
- [otelgin] Add support for filters to the `go.opentelemetry.io/contrib/instrumentation/github.com/gin-gonic/gin/otelgin` package to provide the way to control which inbound requests are traced. (#2965, #2963)

### Fixed

- Set the status_code span attribute even if the HTTP handler hasn't written anything. (#2822)
- Do not wrap http.NoBody in `go.opentelemetry.io/contrib/instrumentation/net/http/otelhttp`, which fixes handling of that special request body. (#2983)

## [1.11.1/0.36.4/0.5.2]

### Added

- Add trace context propagation support to `instrumentation/github.com/aws/aws-sdk-go-v2/otelaws` (#2856).
- [otelgrpc] Add `WithMeterProvider` function to enable metric and add metric `rpc.server.duration` to otelgrpc instrumentation library. (#2700)

### Changed

- Upgrade dependencies of OpenTelemetry Go to use the new [`v1.11.1`/`v0.33.0` release](https://github.com/open-telemetry/opentelemetry-go/releases/tag/v1.11.1)

## [1.11.0/0.36.3/0.5.1]

### Changed

- Upgrade dependencies of the OpenTelemetry Go Metric SDK to use the new [`v1.11.0`/`v0.32.3` release](https://github.com/open-telemetry/opentelemetry-go/releases/tag/v1.11.0)

## [0.36.2]

### Changed

- Upgrade dependencies of the OpenTelemetry Go Metric SDK to use the new [`v0.32.2` release](https://github.com/open-telemetry/opentelemetry-go/releases/tag/sdk%2Fmetric%2Fv0.32.2)
- Avoid getting a new Tracer for every RPC in `go.opentelemetry.io/contrib/instrumentation/google.golang.org/grpc/otelgrpc`. (#2835)
- Conditionally compute message size for tracing events using proto v2 API rather than legacy v1 API in `go.opentelemetry.io/contrib/instrumentation/google.golang.org/grpc/otelgrpc`. (#2647)

### Deprecated

- The `Inject` function in `go.opentelemetry.io/contrib/instrumentation/google.golang.org/grpc/otelgrpc` is deprecated. (#2838)
- The `Extract` function in `go.opentelemetry.io/contrib/instrumentation/google.golang.org/grpc/otelgrpc` is deprecated. (#2838)

## [0.36.1]

### Changed

- Upgrade dependencies of the OpenTelemetry Go Metric SDK to use the new [`v0.32.1` release](https://github.com/open-telemetry/opentelemetry-go/releases/tag/sdk%2Fmetric%2Fv0.32.1)

### Removed

- Drop support for Go 1.17.
  The project currently only supports Go 1.18 and above. (#2785)

## [0.36.0]

### Changed

- Upgrade dependencies of the OpenTelemetry Go Metric SDK to use the new [`v0.32.0` release](https://github.com/open-telemetry/opentelemetry-go/releases/tag/sdk%2Fmetric%2Fv0.32.0). (#2781, #2756, #2758, #2760, #2762)

## [1.10.0/0.35.0/0.5.0]

### Changed

- Rename the `Typ` field of `"go.opentelemetry.io/contrib/instrumentation/google.golang.org/grpc/otelgrpc".InterceptorInfo` to `Type`. (#2688)
- Use Go 1.19 as the default version for CI testing/linting. (#2675)

### Fixed

- Fix the Jaeger propagator rejecting trace IDs that are both shorter than 128 bits and not exactly 64 bits long (while not being 0).
  Also fix the propagator rejecting span IDs shorter than 64 bits.
  This fixes compatibility with Jaeger clients encoding trace and span IDs as variable-length hex strings, [as required by the Jaeger propagation format](https://www.jaegertracing.io/docs/1.37/client-libraries/#value). (#2731)

## [1.9.0/0.34.0/0.4.0] - 2022-08-02

### Added

- Add gRPC trace `Filter` to the `go.opentelemetry.io/contrib/instrumentation/google.golang.org/grpc/otelgrpc` package to provide the way to filter the traces automatically generated in interceptors. (#2572)
- The `TextMapPropagator` function to `go.opentelemetry.io/contrib/propagators/autoprop`.
  This function is used to return a composite `TextMapPropagator` from registered names (instead of having to specify with an environment variable). (#2593)

### Changed

- Upgraded all `semconv` package use to `v1.12.0`. (#2589)

## [1.8.0/0.33.0] - 2022-07-08

### Added

- The `go.opentelemetry.io/contrib/propagators/autoprop` package to provide configuration of propagators with useful defaults and envar support. (#2258)
- `WithPublicEndpointFn` hook to dynamically detect public HTTP requests and set their trace parent as a link. (#2342)

### Fixed

- Fix the `otelhttp`, `otelgin`, `otelmacaron`, `otelrestful` middlewares
  by using `SpanKindServer` when deciding the `SpanStatus`.
  This makes `4xx` response codes to not be an error anymore. (#2427)

## [1.7.0/0.32.0] - 2022-04-28

### Added

- Consistent probability sampler implementation. (#1379)

### Changed

- Upgraded all `semconv` package use to `v1.10.0`.
  This includes a backwards incompatible change for the `otelgocql` package to conform with the specification [change](https://github.com/open-telemetry/opentelemetry-specification/pull/1973).
  The `db.cassandra.keyspace` attribute is now transmitted as the `db.name` attribute. (#2222)

### Fixed

- Fix the `otelmux` middleware by using `SpanKindServer` when deciding the `SpanStatus`.
  This makes `4xx` response codes to not be an error anymore. (#1973)
- Fixed jaegerremote sampler not behaving properly with per operation strategy set. (#2137)
- Stopped injecting propagation context into response headers in otelhttp. (#2180)
- Fix issue where attributes for DynamoDB were not added because of a string miss match. (#2272)

### Removed

- Drop support for Go 1.16.
  The project currently only supports Go 1.17 and above. (#2314)

## [1.6.0/0.31.0] - 2022-03-28

### Added

- The project is now tested against Go 1.18 (in addition to the existing 1.16 and 1.17) (#1976)

### Changed

- Upgraded all dependencies on stable modules from `go.opentelemetry.io/otel` from v1.5.0 to v1.6.1. (#2134)
- Upgraded all dependencies on metric modules from `go.opentelemetry.io/otel` from v0.27.0 to v0.28.0. (#1977)

### Fixed

- otelhttp: Avoid panic by adding nil check to `wrappedBody.Close` (#2164)

## [1.5.0/0.30.0/0.1.0] - 2022-03-16

### Added

- Added the `go.opentelemetry.io/contrib/samplers/jaegerremote` package.
  This package implements the Jaeger remote sampler for OpenTelemetry Go. (#936)
- DynamoDB spans created with the `go.opentelemetry.io/contrib/instrumentation/github.com/aws/aws-sdk-go-v2/otelaws` package now have the appropriate database attributes added for the operation being performed.
  These attributes are detected automatically, but it is also now possible to provide a custom function to set attributes using `WithAttributeSetter`. (#1582)
- Add resource detector for GCP cloud function. (#1584)
- Add OpenTracing baggage extraction to the OpenTracing propagator in `go.opentelemetry.io/contrib/propagators/ot`. (#1880)

### Fixed

- Fix the `echo` middleware by using `SpanKind.SERVER` when deciding the `SpanStatus`.
  This makes `4xx` response codes to not be an error anymore. (#1848)

### Removed

- The deprecated `go.opentelemetry.io/contrib/exporters/metric/datadog` module is removed. (#1920)
- The deprecated `go.opentelemetry.io/contrib/exporters/metric/dogstatsd` module is removed. (#1920)
- The deprecated `go.opentelemetry.io/contrib/exporters/metric/cortex` module is removed.
  Use the `go.opentelemetry.io/otel/exporters/otlp/otlpmetric` exporter as a replacement to send data to a collector which can then export with its PRW exporter. (#1920)

## [1.4.0/0.29.0] - 2022-02-14

### Added

- Add `WithClientTrace` option to `go.opentelemetry.io/contrib/instrumentation/net/http/otelhttp`. (#875)

### Changed

- All metric instruments from the `go.opentelemetry.io/contrib/instrumentation/runtime` package have been renamed from `runtime.go.*` to `process.runtime.go.*` so as to comply with OpenTelemetry semantic conventions. (#1549)

### Fixed

- Change the `http-server-duration` instrument in `go.opentelemetry.io/contrib/instrumentation/net/http/otelhttp` to record milliseconds instead of microseconds.
  This changes fixes the code to comply with the OpenTelemetry specification. (#1414, #1537)
- Fixed the region reported by the `"go.opentelemetry.io/contrib/detectors/gcp".CloudRun` detector to comply with the OpenTelemetry specification.
  It no longer includes the project scoped region path, instead just the region. (#1546)
- The `"go.opentelemetry.io/contrib/instrumentation/net/http/otelhttp".Transport` type now correctly handles protocol switching responses.
  The returned response body implements the `io.ReadWriteCloser` interface if the underlying one does.
  This ensures that protocol switching requests receive a response body that they can write to. (#1329, #1628)

### Deprecated

- The `go.opentelemetry.io/contrib/exporters/metric/datadog` module is deprecated. (#1639)
- The `go.opentelemetry.io/contrib/exporters/metric/dogstatsd` module is deprecated. (#1639)
- The `go.opentelemetry.io/contrib/exporters/metric/cortex` module is deprecated.
  Use the go.opentelemetry.io/otel/exporters/otlp/otlpmetric exporter as a replacement to send data to a collector which can then export with its PRW exporter. (#1639)

### Removed

- Remove the `MinMaxSumCount` from cortex and datadog exporter. (#1554)
- The `go.opentelemetry.io/contrib/exporters/metric/dogstatsd` exporter no longer support exporting histogram or exact data points. (#1639)
- The `go.opentelemetry.io/contrib/exporters/metric/datadog` exporter no longer support exporting exact data points. (#1639)

## [1.3.0/0.28.0] - 2021-12-10

### ⚠️ Notice ⚠️

We have updated the project minimum supported Go version to 1.16

### Changed

- `otelhttptrace.NewClientTrace` now uses `TracerProvider` from the parent context if one exists and none was set with `WithTracerProvider` (#874)

### Fixed

- The `"go.opentelemetry.io/contrib/detector/aws/ecs".Detector` no longer errors if not running in ECS. (#1428)
- `go.opentelemetry.io/contrib/instrumentation/github.com/gorilla/mux/otelmux`
  does not require instrumented HTTP handlers to call `Write` nor
  `WriteHeader` anymore. (#1443)

## [1.2.0/0.27.0] - 2021-11-15

### Changed

- Update dependency on the `go.opentelemetry.io/otel` project to `v1.2.0`.
- `go.opentelemetry.io/contrib/instrumentation/github.com/aws/aws-lambda-go/otellambda/xrayconfig`
  updated to ensure access to the `TracerProvider`.
  - A `NewTracerProvider()` function is available to construct a recommended
    `TracerProvider` configuration.
  - `AllRecommendedOptions()` has been renamed to `WithRecommendedOptions()`
    and takes a `TracerProvider` as an argument.
  - `EventToCarrier()` and `Propagator()` are now `WithEventToCarrier()` and
    `WithPropagator()` to reflect that they return `Option` implementations.

## [1.1.1/0.26.1] - 2021-11-04

### Changed

- The `Transport`, `Handler`, and HTTP client convenience wrappers in the `go.opentelemetry.io/contrib/instrumentation/net/http/otelhttp` package now use the `TracerProvider` from the parent context if one exists and none was explicitly set when configuring the instrumentation. (#873)
- Semantic conventions now use `go.opentelemetry.io/otel/semconv/v1.7.0"`. (#1385)

## [1.1.0/0.26.0] - 2021-10-28

Update dependency on the `go.opentelemetry.io/otel` project to `v1.1.0`.

### Added

- Add instrumentation for the `github.com/aws/aws-lambda-go` package. (#983)
- Add resource detector for AWS Lambda. (#983)
- Add `WithTracerProvider` option for `otelhttptrace.NewClientTrace`. (#1128)
- Add optional AWS X-Ray configuration module for AWS Lambda Instrumentation. (#984)

### Fixed

- The `go.opentelemetry.io/contrib/propagators/ot` propagator returns the words `true` or `false` for the `ot-tracer-sampled` header instead of numerical `0` and `1`. (#1358)

## [1.0.0/0.25.0] - 2021-10-06

- Resource detectors and propagators (with the exception of `go.
  opentelemetry.io/contrib/propagators/opencensus`) are now stable and
  released at v1.0.0.
- Update dependency on the `go.opentelemetry.io/otel` project to `v1.0.1`.
- Update dependency on `go.opentelemetry.io/otel/metric` to `v0.24.0`.

## [0.24.0] - 2021-09-21

- Update dependency on the `go.opentelemetry.io/otel` project to `v1.0.0`.

## [0.23.0] - 2021-09-08

### Added

- Add `WithoutSubSpans`, `WithRedactedHeaders`, `WithoutHeaders`, and `WithInsecureHeaders` options for `otelhttptrace.NewClientTrace`. (#879)

### Changed

- Split `go.opentelemetry.io/contrib/propagators` module into `b3`, `jaeger`, `ot` modules. (#985)
- `otelmongodb` span attributes, name and span status now conform to specification. (#769)
- Migrated EC2 resource detector support from root module `go.opentelemetry.io/contrib/detectors/aws` to a separate EC2 resource detector module `go.opentelemetry.io/contrib/detectors/aws/ec2` (#1017)
- Add `cloud.provider` and `cloud.platform` to AWS detectors. (#1043)
- `otelhttptrace.NewClientTrace` now redacts known sensitive headers by default. (#879)

### Fixed

- Fix span not marked as error in `otelhttp.Transport` when `RoundTrip` fails with an error. (#950)

## [0.22.0] - 2021-07-26

### Added

- Add the `zpages` span processor. (#894)

### Changed

- The `b3.B3` type has been removed.
  `b3.New()` and `b3.WithInjectEncoding(encoding)` are added to replace it. (#868)

### Fixed

- Fix deadlocks and race conditions in `otelsarama.WrapAsyncProducer`.
  The `messaging.message_id` and `messaging.kafka.partition` attributes are now not set if a message was not processed. (#754) (#755) (#881)
- Fix `otelsarama.WrapAsyncProducer` so that the messages from the `Errors` channel contain the original `Metadata`. (#754)

## [0.21.0] - 2021-06-18

### Fixed

- Dockerfile based examples for `otelgin` and `otelmacaron`. (#767)

### Changed

- Supported minimum version of Go bumped from 1.14 to 1.15. (#787)
- EKS Resource Detector now use the Kubernetes Go client to obtain the ConfigMap. (#813)

### Removed

- Remove service name from `otelmongodb` configuration and span attributes. (#763)

## [0.20.0] - 2021-04-23

### Changed

- The `go.opentelemetry.io/contrib/instrumentation/go.mongodb.org/mongo-driver/mongo/otelmongo` instrumentation now accepts a `WithCommandAttributeDisabled`,
   so the caller can specify whether to opt-out of tracing the mongo command. (#712)
- Upgrade to v0.20.0 of `go.opentelemetry.io/otel`. (#758)
- The B3 and Jaeger propagators now store their debug or deferred state in the context.Context instead of the SpanContext. (#758)

## [0.19.0] - 2021-03-19

### Changed

- Upgrade to v0.19.0 of `go.opentelemetry.io/otel`.
- Fix Span names created in HTTP Instrumentation package to conform with guidelines. (#757)

## [0.18.0] - 2021-03-04

### Fixed

- `otelmemcache` no longer sets span status to OK instead of leaving it unset. (#477)
- Fix goroutine leak in gRPC `StreamClientInterceptor`. (#581)

### Removed

- Remove service name from `otelmemcache` configuration and span attributes. (#477)

## [0.17.0] - 2021-02-15

### Added

- Add `ot-tracer` propagator (#562)

### Changed

- Rename project default branch from `master` to `main`.

### Fixed

- Added failure message for AWS ECS resource detector for better debugging (#568)
- Goroutine leak in gRPC StreamClientInterceptor while streamer returns an error. (#581)

## [0.16.0] - 2021-01-13

### Fixed

- Fix module path for AWS ECS resource detector (#517)

## [0.15.1] - 2020-12-14

### Added

- Add registry link check to `Makefile` and pre-release script. (#446)
- A new AWS X-Ray ID Generator (#459)
- Migrate CircleCI jobs to GitHub Actions (#476)
- Add CodeQL GitHub Action (#506)
- Add gosec workflow to GitHub Actions (#507)

### Fixed

- Fixes the body replacement in otelhttp to not to mutate a nil body. (#484)

## [0.15.0] - 2020-12-11

### Added

- A new Amazon EKS resource detector. (#465)
- A new `gcp.CloudRun` detector for detecting resource from a Cloud Run instance. (#455)

## [0.14.0] - 2020-11-20

### Added

- `otelhttp.{Get,Head,Post,PostForm}` convenience wrappers for their `http` counterparts. (#390)
- The AWS detector now adds the cloud zone, host image ID, host type, and host name to the returned `Resource`. (#410)
- Add Amazon ECS Resource Detector for AWS X-Ray. (#466)
- Add propagator for AWS X-Ray (#462)

### Changed

- Add semantic version to `Tracer` / `Meter` created by instrumentation packages `otelsaram`, `otelrestful`, `otelmongo`, `otelhttp` and `otelhttptrace`. (#412)
- Update instrumentation guidelines about tracer / meter semantic version. (#412)
- Replace internal tracer and meter helpers by helpers from `go.opentelemetry.io/otel`. (#414)
- gRPC instrumentation sets span attribute `rpc.grpc.status_code`. (#453)

## Fixed

- `/detectors/aws` no longer fails if instance metadata is not available (e.g. not running in AWS) (#401)
- The AWS detector now returns a partial resource and an appropriate error if it encounters an error part way through determining a `Resource` identity. (#410)
- The `host` instrumentation unit test has been updated to not depend on the system it runs on. (#426)

## [0.13.0] - 2020-10-09

## Added

- A Jaeger propagator. (#375)

## Changed

- The `go.opentelemetry.io/contrib/instrumentation/google.golang.org/grpc/otelgrpc` package instrumentation no longer accepts a `Tracer` as an argument to the interceptor function.
   Instead, a new `WithTracerProvider` option is added to configure the `TracerProvider` used when creating the `Tracer` for the instrumentation. (#373)
- The `go.opentelemetry.io/contrib/instrumentation/gopkg.in/macaron.v1/otelmacaron` instrumentation now accepts a `TracerProvider` rather than a `Tracer`. (#374)
- Remove `go.opentelemetry.io/otel/sdk` dependency from instrumentation. (#381)
- Use `httpsnoop` in `go.opentelemetry.io/contrib/instrumentation/github.com/gorilla/mux/otelmux` to ensure `http.ResponseWriter` additional interfaces are preserved. (#388)

### Fixed

- The `go.opentelemetry.io/contrib/instrumentation/github.com/labstack/echo/otelecho.Middleware` no longer sends duplicate errors to the global `ErrorHandler`. (#377, #364)
- The import comment in `go.opentelemetry.io/contrib/instrumentation/net/http/otelhttp` is now correctly quoted. (#379)
- The B3 propagator sets the sample bitmask when the sampling decision is `debug`. (#369)

## [0.12.0] - 2020-09-25

### Added

- Benchmark tests for the gRPC instrumentation. (#296)
- Integration testing for the gRPC instrumentation. (#297)
- Allow custom labels to be added to net/http metrics. (#306)
- Added B3 propagator, moving it out of open.telemetry.io/otel repo. (#344)

### Changed

- Unify instrumentation about provider options for `go.mongodb.org/mongo-driver`, `gin-gonic/gin`, `gorilla/mux`,
  `labstack/echo`, `emicklei/go-restful`, `bradfitz/gomemcache`, `Shopify/sarama`, `net/http` and `beego`. (#303)
- Update instrumentation guidelines about uniform provider options. Also, update style guide. (#303)
- Make config struct of instrumentation unexported. (#303)
- Instrumentations have been updated to adhere to the [configuration style guide's](https://github.com/open-telemetry/opentelemetry-go/blob/master/CONTRIBUTING.md#config)
   updated recommendation to use `newConfig()` instead of `configure()`. (#336)
- A new instrumentation naming scheme is implemented to avoid package name conflicts for instrumented packages while still remaining discoverable. (#359)
  - `google.golang.org/grpc` -> `google.golang.org/grpc/otelgrpc`
  - `go.mongodb.org/mongo-driver` -> `go.mongodb.org/mongo-driver/mongo/otelmongo`
  - `net/http` -> `net/http/otelhttp`
  - `net/http/httptrace` -> `net/http/httptrace/otelhttptrace`
  - `github.com/labstack/echo` -> `github.com/labstack/echo/otelecho`
  - `github.com/bradfitz/gomemcache` -> `github.com/bradfitz/gomemcache/memcache/otelmemcache`
  - `github.com/gin-gonic/gin` -> `github.com/gin-gonic/gin/otelgin`
  - `github.com/gocql/gocql` -> `github.com/gocql/gocql/otelgocql`
  - `github.com/emicklei/go-restful` -> `github.com/emicklei/go-restful/otelrestful`
  - `github.com/Shopify/sarama` -> `github.com/Shopify/sarama/otelsarama`
  - `github.com/gorilla/mux` -> `github.com/gorilla/mux/otelmux`
  - `github.com/astaxie/beego` -> `github.com/astaxie/beego/otelbeego`
  - `gopkg.in/macaron.v1` -> `gopkg.in/macaron.v1/otelmacaron`
- Rename `OTelBeegoHandler` to `Handler` in the `go.opentelemetry.io/contrib/instrumentation/github.com/astaxie/beego/otelbeego` package. (#359)
- Replace `WithTracer` with `WithTracerProvider` in the `go.opentelemetry.io/contrib/instrumentation/gopkg.in/macaron.v1/otelmacaron` instrumentation. (#374)

## [0.11.0] - 2020-08-25

### Added

- Top-level `Version()` and `SemVersion()` functions defining the current version of the contrib package. (#225)
- Instrumentation for the `github.com/astaxie/beego` package. (#200)
- Instrumentation for the `github.com/bradfitz/gomemcache` package. (#204)
- Host metrics instrumentation. (#231)
- Cortex histogram and distribution support. (#237)
- Cortex example project. (#238)
- Cortex HTTP authentication. (#246)

### Changed

- Remove service name as a parameter of Sarama instrumentation. (#221)
- Replace `WithTracer` with `WithTracerProvider` in Sarama instrumentation. (#221)
- Switch to use common top-level module `SemVersion()` when creating versioned tracer in `bradfitz/gomemcache`. (#226)
- Use `IntegrationShouldRun` in `gomemcache_test`. (#254)
- Use Go 1.15 for CI builds. (#236)
- Improved configuration for `runtime` instrumentation. (#224)

### Fixed

- Update dependabot configuration to include newly added `bradfitz/gomemcache` package. (#226)
- Correct `runtime` instrumentation name. (#241)

## [0.10.1] - 2020-08-13

### Added

- The `go.opentelemetry.io/contrib/instrumentation/google.golang.org/grpc` module has been added to replace the instrumentation that had previoiusly existed in the `go.opentelemetry.io/otel/instrumentation/grpctrace` package. (#189)
- Instrumentation for the stdlib `net/http` and `net/http/httptrace` packages. (#190)
- Initial Cortex exporter. (#202, #205, #210, #211, #215)

### Fixed

- Bump google.golang.org/grpc from 1.30.0 to 1.31.0. (#166)
- Bump go.mongodb.org/mongo-driver from 1.3.5 to 1.4.0 in /instrumentation/go.mongodb.org/mongo-driver. (#170)
- Bump google.golang.org/grpc in /instrumentation/github.com/gin-gonic/gin. (#173)
- Bump google.golang.org/grpc in /instrumentation/github.com/labstack/echo. (#176)
- Bump google.golang.org/grpc from 1.30.0 to 1.31.0 in /instrumentation/github.com/Shopify/sarama. (#179)
- Bump cloud.google.com/go from 0.61.0 to 0.63.0 in /detectors/gcp. (#181, #199)
- Bump github.com/aws/aws-sdk-go from 1.33.15 to 1.34.1 in /detectors/aws. (#184, #192, #193, #198, #201, #203)
- Bump github.com/golangci/golangci-lint from 1.29.0 to 1.30.0 in /tools. (#186)
- Setup CI to run tests that require external resources (Cassandra and MongoDB). (#191)
- Bump github.com/Shopify/sarama from 1.26.4 to 1.27.0 in /instrumentation/github.com/Shopify/sarama. (#206)

## [0.10.0] - 2020-07-31

This release upgrades its [go.opentelemetry.io/otel](https://github.com/open-telemetry/opentelemetry-go/releases/tag/v0.10.0) dependency to v0.10.0 and includes new instrumentation for popular Kafka and Cassandra clients.

### Added

- A detector that generate resources from GCE instance. (#132)
- A detector that generate resources from AWS instances. (#139)
- Instrumentation for the Kafka client github.com/Shopify/sarama. (#134, #153)
- Links and status message for mock span in the internal testing library. (#134)
- Instrumentation for the Cassandra client github.com/gocql/gocql. (#137)
- A detector that generate resources from GKE clusters. (#154)

### Fixed

- Bump github.com/aws/aws-sdk-go from 1.33.8 to 1.33.15 in /detectors/aws. (#155, #157, #159, #162)
- Bump github.com/golangci/golangci-lint from 1.28.3 to 1.29.0 in /tools. (#146)

## [0.9.0] - 2020-07-20

This release upgrades its [go.opentelemetry.io/otel](https://github.com/open-telemetry/opentelemetry-go/releases/tag/v0.9.0) dependency to v0.9.0.

### Fixed

- Bump github.com/emicklei/go-restful/v3 from 3.0.0 to 3.2.0 in /instrumentation/github.com/emicklei/go-restful. (#133)
- Update dependabot configuration to correctly check all included packages. (#131)
- Update `RELEASING.md` with correct `tag.sh` command. (#130)

## [0.8.0] - 2020-07-10

This release upgrades its [go.opentelemetry.io/otel](https://github.com/open-telemetry/opentelemetry-go/releases/tag/v0.8.0) dependency to v0.8.0, includes minor fixes, and new instrumentation.

### Added

- Create this `CHANGELOG.md`. (#114)
- Add `emicklei/go-restful/v3` trace instrumentation. (#115)

### Changed

- Update `CONTRIBUTING.md` to ask for updates to `CHANGELOG.md` with each pull request. (#114)
- Move all `github.com` package instrumentation under a `github.com` directory. (#118)

### Fixed

- Update README to include information about external instrumentation.
   To start, this includes native instrumentation found in the `go-redis/redis` package. (#117)
- Bump github.com/golangci/golangci-lint from 1.27.0 to 1.28.2 in /tools. (#122, #123, #125)
- Bump go.mongodb.org/mongo-driver from 1.3.4 to 1.3.5 in /instrumentation/go.mongodb.org/mongo-driver. (#124)

## [0.7.0] - 2020-06-29

This release upgrades its [go.opentelemetry.io/otel](https://github.com/open-telemetry/opentelemetry-go/releases/tag/v0.7.0) dependency to v0.7.0.

### Added

- Create `RELEASING.md` instructions. (#101)
- Apply transitive dependabot go.mod updates as part of a new automatic Github workflow. (#94)
- New dependabot integration to automate package upgrades. (#61)
- Add automatic tag generation script for release. (#60)

### Changed

- Upgrade Datadog metrics exporter to include Resource tags. (#46)
- Added output validation to Datadog example. (#96)
- Move Macaron package to match layout guidelines. (#92)
- Update top-level README and instrumentation README. (#92)
- Bump google.golang.org/grpc from 1.29.1 to 1.30.0. (#99)
- Bump github.com/golangci/golangci-lint from 1.21.0 to 1.27.0 in /tools. (#77)
- Bump go.mongodb.org/mongo-driver from 1.3.2 to 1.3.4 in /instrumentation/go.mongodb.org/mongo-driver. (#76)
- Bump github.com/stretchr/testify from 1.5.1 to 1.6.1. (#74)
- Bump gopkg.in/macaron.v1 from 1.3.5 to 1.3.9 in /instrumentation/macaron. (#68)
- Bump github.com/gin-gonic/gin from 1.6.2 to 1.6.3 in /instrumentation/gin-gonic/gin. (#73)
- Bump github.com/DataDog/datadog-go from 3.5.0+incompatible to 3.7.2+incompatible in /exporters/metric/datadog. (#78)
- Replaced `internal/trace/http.go` helpers with `api/standard` helpers from otel-go repo. (#112)

## [0.6.1] - 2020-06-08

First official tagged release of `contrib` repository.

### Added

- `labstack/echo` trace instrumentation (#42)
- `mongodb` trace instrumentation (#26)
- Go Runtime metrics (#9)
- `gorilla/mux` trace instrumentation (#19)
- `gin-gonic` trace instrumentation (#15)
- `macaron` trace instrumentation (#20)
- `dogstatsd` metrics exporter (#10)
- `datadog` metrics exporter (#22)
- Tags to all modules in repository
- Repository folder structure and automated build (#3)

### Changes

- Prefix support for dogstatsd (#34)
- Update Go Runtime package to use batch observer (#44)

[Unreleased]: https://github.com/open-telemetry/opentelemetry-go-contrib/compare/v1.27.0...HEAD
[1.27.0/0.52.0/0.21.0/0.7.0/0.2.0]: https://github.com/open-telemetry/opentelemetry-go-contrib/releases/tag/v1.27.0
[1.26.0/0.51.0/0.20.0/0.6.0/0.1.0]: https://github.com/open-telemetry/opentelemetry-go-contrib/releases/tag/v1.26.0
[1.25.0/0.50.0/0.19.0/0.5.0/0.0.1]: https://github.com/open-telemetry/opentelemetry-go-contrib/releases/tag/v1.25.0
[1.24.0/0.49.0/0.18.0/0.4.0]: https://github.com/open-telemetry/opentelemetry-go-contrib/releases/tag/v1.24.0
[1.23.0/0.48.0/0.17.0/0.3.0]: https://github.com/open-telemetry/opentelemetry-go-contrib/releases/tag/v1.23.0
[1.22.0/0.47.0/0.16.0/0.2.0]: https://github.com/open-telemetry/opentelemetry-go-contrib/releases/tag/v1.22.0
[1.21.1/0.46.1/0.15.1/0.1.1]: https://github.com/open-telemetry/opentelemetry-go-contrib/releases/tag/v1.21.1
[1.21.0/0.46.0/0.15.0/0.1.0]: https://github.com/open-telemetry/opentelemetry-go-contrib/releases/tag/v1.21.0
[1.20.0/0.45.0/0.14.0]: https://github.com/open-telemetry/opentelemetry-go-contrib/releases/tag/v1.20.0
[1.19.0/0.44.0/0.13.0]: https://github.com/open-telemetry/opentelemetry-go-contrib/releases/tag/v1.19.0
[1.18.0/0.43.0/0.12.0]: https://github.com/open-telemetry/opentelemetry-go-contrib/releases/tag/v1.18.0
[1.17.0/0.42.0/0.11.0]: https://github.com/open-telemetry/opentelemetry-go-contrib/releases/tag/v1.17.0
[1.17.0-rc.1/0.42.0-rc.1/0.11.0-rc.1]: https://github.com/open-telemetry/opentelemetry-go-contrib/releases/tag/v1.17.0-rc.1
[1.16.1/0.41.1/0.10.1]: https://github.com/open-telemetry/opentelemetry-go-contrib/releases/tag/v1.16.1
[1.16.0/0.41.0/0.10.0]: https://github.com/open-telemetry/opentelemetry-go-contrib/releases/tag/v1.16.0
[1.16.0-rc.2/0.41.0-rc.2/0.10.0-rc.2]: https://github.com/open-telemetry/opentelemetry-go-contrib/releases/tag/v1.16.0-rc.2
[1.16.0-rc.1/0.41.0-rc.1/0.10.0-rc.1]: https://github.com/open-telemetry/opentelemetry-go-contrib/releases/tag/v1.16.0-rc.1
[1.15.0/0.40.0/0.9.0]: https://github.com/open-telemetry/opentelemetry-go-contrib/releases/tag/v1.15.0
[1.14.0/0.39.0/0.8.0]: https://github.com/open-telemetry/opentelemetry-go-contrib/releases/tag/v1.14.0
[1.13.0/0.38.0/0.7.0]: https://github.com/open-telemetry/opentelemetry-go-contrib/releases/tag/v1.13.0
[1.12.0/0.37.0/0.6.0]: https://github.com/open-telemetry/opentelemetry-go-contrib/releases/tag/v1.12.0
[1.11.1/0.36.4/0.5.2]: https://github.com/open-telemetry/opentelemetry-go-contrib/releases/tag/v1.11.1
[1.11.0/0.36.3/0.5.1]: https://github.com/open-telemetry/opentelemetry-go-contrib/releases/tag/v1.11.0
[0.36.2]: https://github.com/open-telemetry/opentelemetry-go-contrib/releases/tag/zpages/v0.36.2
[0.36.1]: https://github.com/open-telemetry/opentelemetry-go-contrib/releases/tag/zpages/v0.36.1
[0.36.0]: https://github.com/open-telemetry/opentelemetry-go-contrib/releases/tag/zpages/v0.36.0
[1.10.0/0.35.0/0.5.0]: https://github.com/open-telemetry/opentelemetry-go-contrib/releases/tag/v1.10.0
[1.9.0/0.34.0/0.4.0]: https://github.com/open-telemetry/opentelemetry-go-contrib/releases/tag/v1.9.0
[1.8.0/0.33.0]: https://github.com/open-telemetry/opentelemetry-go-contrib/releases/tag/v1.8.0
[1.7.0/0.32.0]: https://github.com/open-telemetry/opentelemetry-go-contrib/releases/tag/v1.7.0
[1.6.0/0.31.0]: https://github.com/open-telemetry/opentelemetry-go-contrib/releases/tag/v1.6.0
[1.5.0/0.30.0/0.1.0]: https://github.com/open-telemetry/opentelemetry-go-contrib/releases/tag/v1.5.0
[1.4.0/0.29.0]: https://github.com/open-telemetry/opentelemetry-go-contrib/releases/tag/v1.4.0
[1.3.0/0.28.0]: https://github.com/open-telemetry/opentelemetry-go-contrib/releases/tag/v1.3.0
[1.2.0/0.27.0]: https://github.com/open-telemetry/opentelemetry-go-contrib/releases/tag/v1.2.0
[1.1.1/0.26.1]: https://github.com/open-telemetry/opentelemetry-go-contrib/releases/tag/v1.1.1
[1.1.0/0.26.0]: https://github.com/open-telemetry/opentelemetry-go-contrib/releases/tag/v1.1.0
[1.0.0/0.25.0]: https://github.com/open-telemetry/opentelemetry-go-contrib/releases/tag/v1.0.0
[0.24.0]: https://github.com/open-telemetry/opentelemetry-go-contrib/releases/tag/v0.24.0
[0.23.0]: https://github.com/open-telemetry/opentelemetry-go-contrib/releases/tag/v0.23.0
[0.22.0]: https://github.com/open-telemetry/opentelemetry-go-contrib/releases/tag/v0.22.0
[0.21.0]: https://github.com/open-telemetry/opentelemetry-go-contrib/releases/tag/v0.21.0
[0.20.0]: https://github.com/open-telemetry/opentelemetry-go-contrib/releases/tag/v0.20.0
[0.19.0]: https://github.com/open-telemetry/opentelemetry-go-contrib/releases/tag/v0.19.0
[0.18.0]: https://github.com/open-telemetry/opentelemetry-go-contrib/releases/tag/v0.18.0
[0.17.0]: https://github.com/open-telemetry/opentelemetry-go-contrib/releases/tag/v0.17.0
[0.16.0]: https://github.com/open-telemetry/opentelemetry-go-contrib/releases/tag/v0.16.0
[0.15.1]: https://github.com/open-telemetry/opentelemetry-go-contrib/releases/tag/v0.15.1
[0.15.0]: https://github.com/open-telemetry/opentelemetry-go-contrib/releases/tag/v0.15.0
[0.14.0]: https://github.com/open-telemetry/opentelemetry-go-contrib/releases/tag/v0.14.0
[0.13.0]: https://github.com/open-telemetry/opentelemetry-go-contrib/releases/tag/v0.13.0
[0.12.0]: https://github.com/open-telemetry/opentelemetry-go-contrib/releases/tag/v0.12.0
[0.11.0]: https://github.com/open-telemetry/opentelemetry-go-contrib/releases/tag/v0.11.0
[0.10.1]: https://github.com/open-telemetry/opentelemetry-go-contrib/releases/tag/v0.10.1
[0.10.0]: https://github.com/open-telemetry/opentelemetry-go-contrib/releases/tag/v0.10.0
[0.9.0]: https://github.com/open-telemetry/opentelemetry-go-contrib/releases/tag/v0.9.0
[0.8.0]: https://github.com/open-telemetry/opentelemetry-go-contrib/releases/tag/v0.8.0
[0.7.0]: https://github.com/open-telemetry/opentelemetry-go-contrib/releases/tag/v0.7.0
[0.6.1]: https://github.com/open-telemetry/opentelemetry-go-contrib/releases/tag/v0.6.1

[Go 1.22]: https://go.dev/doc/go1.22
[Go 1.21]: https://go.dev/doc/go1.21
[Go 1.20]: https://go.dev/doc/go1.20
[Go 1.19]: https://go.dev/doc/go1.19
[Go 1.18]: https://go.dev/doc/go1.18

[GO-2024-2687]: https://pkg.go.dev/vuln/GO-2024-2687<|MERGE_RESOLUTION|>--- conflicted
+++ resolved
@@ -12,12 +12,6 @@
 
 - The `go.opentelemetry.io/contrib/instrumentation/go.mongodb.org/mongo-driver/mongo/otelmongo` package is deprecated.
   If you would like to become a Code Owner of this module and prevent it from being removed, see [#5551]. (#5598)
-<<<<<<< HEAD
-- The `go.opentelemetry.io/contrib/instrumentation/github.com/aws/aws-lambda-go/otellambda` package is deprecated.
-  If you would like to become a Code Owner of this module and prevent it from being removed, see [#5546]. (#5642)
-
-[#5546]: https://github.com/open-telemetry/opentelemetry-go-contrib/issues/5546
-=======
 - The `go.opentelemetry.io/contrib/detectors/aws/ec2` package is deprecated.
   If you would like to become a Code Owner of this module and prevent it from being removed, see [#5542]. (#5636)
 - The `go.opentelemetry.io/contrib/detectors/aws/ecs` package is deprecated.
@@ -26,12 +20,14 @@
   If you would like to become a Code Owner of this module and prevent it from being removed, see [#5544]. (#5640)
 - The `go.opentelemetry.io/contrib/detectors/aws/lambda` package is deprecated.
   If you would like to become a Code Owner of this module and prevent it from being removed, see [#5545]. (#5641)
+- The `go.opentelemetry.io/contrib/instrumentation/github.com/aws/aws-lambda-go/otellambda` package is deprecated.
+  If you would like to become a Code Owner of this module and prevent it from being removed, see [#5546]. (#5642)
 
 [#5542]: https://github.com/open-telemetry/opentelemetry-go-contrib/issues/5542
 [#5543]: https://github.com/open-telemetry/opentelemetry-go-contrib/issues/5543
 [#5544]: https://github.com/open-telemetry/opentelemetry-go-contrib/issues/5544
 [#5545]: https://github.com/open-telemetry/opentelemetry-go-contrib/issues/5545
->>>>>>> a48eea8a
+[#5546]: https://github.com/open-telemetry/opentelemetry-go-contrib/issues/5546
 [#5551]: https://github.com/open-telemetry/opentelemetry-go-contrib/issues/5551
 
 ## [1.27.0/0.52.0/0.21.0/0.7.0/0.2.0] - 2024-05-21

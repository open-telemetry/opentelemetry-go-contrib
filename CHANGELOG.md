# Changelog

All notable changes to this project will be documented in this file.

The format is based on [Keep a Changelog](https://keepachangelog.com/en/1.0.0/).

This project adheres to [Semantic Versioning](https://semver.org/spec/v2.0.0.html).

## [Unreleased]

### Added

- Add support for configuring `ClientCertificate` and `ClientKey` field for OTLP exporters in `go.opentelemetry.io/contrib/config`. (#6378)
- Add `WithAttributeBuilder`, `AttributeBuilder`, `DefaultAttributeBuilder`, `DynamoDBAttributeBuilder`, `SNSAttributeBuilder` to support adding attributes based on SDK input and output in `go.opentelemetry.io/contrib/instrumentation/github.com/aws/aws-sdk-go-v2/otelaws`. (#6543)

### Changed

- Add custom attribute to the span after execution of the SDK rather than before in `go.opentelemetry.io/contrib/instrumentation/github.com/aws/aws-sdk-go-v2/otelaws`. (#6543)

### Deprecated

- Deprecate `WithAttributeSetter`, `AttributeSetter`, `DefaultAttributeSetter`, `DynamoDBAttributeSetter`, `SNSAttributeSetter` in favor of `WithAttributeBuilder`, `AttributeBuilder`, `DefaultAttributeBuilder`, `DynamoDBAttributeBuilder`, `SNSAttributeBuilder` in `go.opentelemetry.io/contrib/instrumentation/github.com/aws/aws-sdk-go-v2/otelaws` (#6543)

### Fixed

- Use `context.Background()` as default context instead of nil in `go.opentelemetry.io/contrib/bridges/otellogr`. (#6527)
<<<<<<< HEAD
- Convert Prometheus histogram buckets to non-cumulative otel histogram buckets in `go.opentelemetry.io/contrib/bridges/prometheus`. (#6685)
=======
- Don't start spans that never end for filtered out gRPC stats handler in `go.opentelemetry.io/contrib/instrumentation/google.golang.org/grpc/otelgrpc`. (#6695)
>>>>>>> aabdb7c6

<!-- Released section -->
<!-- Don't change this section unless doing release -->

## [1.34.0/0.59.0/0.28.0/0.14.0/0.9.0/0.7.0/0.6.0] - 2025-01-17

### Added

- Generate server metrics with semantic conventions `v1.26.0` in `go.opentelemetry.io/contrib/instrumentation/net/http/otelhttp` when `OTEL_SEMCONV_STABILITY_OPT_IN` is set to `http/dup`. (#6411)
- Generate client metrics with semantic conventions `v1.26.0` in `go.opentelemetry.io/contrib/instrumentation/net/http/otelhttp` when `OTEL_SEMCONV_STABILITY_OPT_IN` is set to `http/dup`. (#6607)

### Fixed

- Fix error logged by Jaeger remote sampler on empty or unset `OTEL_TRACES_SAMPLER_ARG` environment variable (#6511)
- Relax minimum Go version to 1.22.0 in various modules. (#6595)
- `NewSDK` handles empty `OpenTelemetryConfiguration.Resource` properly in `go.opentelemetry.io/contrib/config/v0.3.0`. (#6606)
- Fix a possible nil dereference panic in `NewSDK` of `go.opentelemetry.io/contrib/config/v0.3.0`. (#6606)

## [1.33.0/0.58.0/0.27.0/0.13.0/0.8.0/0.6.0/0.5.0] - 2024-12-12

### Added

- Added support for providing `endpoint`, `pollingIntervalMs` and `initialSamplingRate` using environment variable `OTEL_TRACES_SAMPLER_ARG` in `go.opentelemetry.io/contrib/samples/jaegerremote`. (#6310)
- Added support exporting logs via OTLP over gRPC in `go.opentelemetry.io/contrib/config`. (#6340)
- The `go.opentelemetry.io/contrib/bridges/otellogr` module.
  This module provides an OpenTelemetry logging bridge for `github.com/go-logr/logr`. (#6386)
- Added SNS instrumentation in `go.opentelemetry.io/contrib/instrumentation/github.com/aws/aws-sdk-go-v2/otelaws`. (#6388)
- Use a `sync.Pool` for metric options in `go.opentelemetry.io/contrib/instrumentation/net/http/otelhttp`. (#6394)
- Added support for configuring `Certificate` field when configuring OTLP exporters in `go.opentelemetry.io/contrib/config`. (#6376)
- Added support for the `WithMetricAttributesFn` option to middlewares in `go.opentelemetry.io/contrib/instrumentation/net/http/otelhttp`. (#6542)

### Changed

- Change the span name to be `GET /path` so it complies with the OTel HTTP semantic conventions in `go.opentelemetry.io/contrib/instrumentation/github.com/labstack/echo/otelecho`. (#6365)
- Record errors instead of setting the `gin.errors` attribute in `go.opentelemetry.io/contrib/instrumentation/github.com/gin-gonic/gin/otelgin`. (#6346)
- The `go.opentelemetry.io/contrib/config` now supports multiple schemas in subdirectories (i.e. `go.opentelemetry.io/contrib/config/v0.3.0`) for easier migration. (#6412)

### Fixed

- Fix broken AWS presigned URLs when using instrumentation in `go.opentelemetry.io/contrib/instrumentation/github.com/aws/aws-sdk-go-v2/otelaws`. (#5975)
- Fixed the value for configuring the OTLP exporter to use `grpc` instead of `grpc/protobuf` in `go.opentelemetry.io/contrib/config`. (#6338)
- Allow marshaling types in `go.opentelemetry.io/contrib/config`. (#6347)
- Removed the redundant handling of panic from the `HTML` function in `go.opentelemetry.io/contrib/instrumentation/github.com/gin-gonic/gin/otelgin`. (#6373)
- The `code.function` attribute emitted by `go.opentelemetry.io/contrib/bridges/otelslog` now stores just the function name instead the package path-qualified function name.
  The `code.namespace` attribute now stores the package path. (#6415)
- The `code.function` attribute emitted by `go.opentelemetry.io/contrib/bridges/otelzap` now stores just the function name instead the package path-qualified function name.
  The `code.namespace` attribute now stores the package path. (#6423)
- Return an error for `nil` values when unmarshaling `NameStringValuePair` in `go.opentelemetry.io/contrib/config`. (#6425)

## [1.32.0/0.57.0/0.26.0/0.12.0/0.7.0/0.5.0/0.4.0] - 2024-11-08

### Added

- Add the `WithSource` option to the `go.opentelemetry.io/contrib/bridges/otelslog` log bridge to set the `code.*` attributes in the log record that includes the source location where the record was emitted. (#6253)
- Add `ContextWithStartTime` and `StartTimeFromContext` to `go.opentelemetry.io/contrib/instrumentation/net/http/otelhttp`, which allows setting the start time using go context. (#6137)
- Set the `code.*` attributes in `go.opentelemetry.io/contrib/bridges/otelzap` if the `zap.Logger` was created with the `AddCaller` or `AddStacktrace` option. (#6268)
- Add a `LogProcessor` to `go.opentelemetry.io/contrib/processors/baggagecopy` to copy baggage members to log records. (#6277)
  - Use `baggagecopy.NewLogProcessor` when configuring a Log Provider.
    - `NewLogProcessor` accepts a `Filter` function type that selects which baggage members are added to the log record.

### Changed 

- Transform raw (`slog.KindAny`) attribute values to matching `log.Value` types.
  For example, `[]string{"foo", "bar"}` attribute value is now transformed to `log.SliceValue(log.StringValue("foo"), log.StringValue("bar"))` instead of `log.String("[foo bar"])`. (#6254)
- Upgrade `go.opentelemetry.io/otel/semconv/v1.17.0` to `go.opentelemetry.io/otel/semconv/v1.21.0` in `go.opentelemetry.io/contrib/instrumentation/go.mongodb.org/mongo-driver/mongo/otelmongo`. (#6272)
- Resource doesn't merge with defaults if a valid resource is configured in `go.opentelemetry.io/contrib/config`. (#6289)

### Fixed

- Transform nil attribute values to `log.Value` zero value instead of panicking in `go.opentelemetry.io/contrib/bridges/otellogrus`. (#6237)
- Transform nil attribute values to `log.Value` zero value instead of panicking in `go.opentelemetry.io/contrib/bridges/otelzap`. (#6237)
- Transform nil attribute values to `log.Value` zero value instead of `log.StringValue("<nil>")` in `go.opentelemetry.io/contrib/bridges/otelslog`. (#6246)
- Fix `NewClientHandler` so that `rpc.client.request.*` metrics measure requests instead of responses and `rpc.client.responses.*` metrics measure responses instead of requests in `go.opentelemetry.io/contrib/instrumentation/google.golang.org/grpc/otelgrpc`. (#6250)
- Fix issue in `go.opentelemetry.io/contrib/config` causing `otelprom.WithResourceAsConstantLabels` configuration to not be respected. (#6260)
- `otel.Handle` is no longer called on a successful shutdown of the Prometheus exporter in `go.opentelemetry.io/contrib/config`. (#6299)

## [1.31.0/0.56.0/0.25.0/0.11.0/0.6.0/0.4.0/0.3.0] - 2024-10-14

### Added

- The `Severitier` and `SeverityVar` types are added to `go.opentelemetry.io/contrib/processors/minsev` allowing dynamic configuration of the severity used by the `LogProcessor`. (#6116)
- Move examples from `go.opentelemetry.io/otel` to this repository under `examples` directory. (#6158)
- Support yaml/json struct tags for generated code in `go.opentelemetry.io/contrib/config`. (#5433)
- Add support for parsing YAML configuration via `ParseYAML` in `go.opentelemetry.io/contrib/config`. (#5433)
- Add support for temporality preference configuration in `go.opentelemetry.io/contrib/config`. (#5860)

### Changed

- The function signature of `NewLogProcessor` in `go.opentelemetry.io/contrib/processors/minsev` has changed to accept the added `Severitier` interface instead of a `log.Severity`. (#6116)
- Updated `go.opentelemetry.io/contrib/config` to use the [v0.3.0](https://github.com/open-telemetry/opentelemetry-configuration/releases/tag/v0.3.0) release of schema which includes backwards incompatible changes. (#6126)
- `NewSDK` in `go.opentelemetry.io/contrib/config` now returns a no-op SDK if `disabled` is set to `true`. (#6185)
- The deprecated `go.opentelemetry.io/contrib/instrumentation/github.com/labstack/echo/otelecho` package has found a Code Owner.
  The package is no longer deprecated. (#6207)

### Fixed

- Possible nil dereference panic in `go.opentelemetry.io/contrib/instrumentation/net/http/httptrace/otelhttptrace`. (#5965)
- `logrus.Level` transformed to appropriate `log.Severity` in `go.opentelemetry.io/contrib/bridges/otellogrus`. (#6191)

### Removed

- The `Minimum` field of the `LogProcessor` in `go.opentelemetry.io/contrib/processors/minsev` is removed.
  Use `NewLogProcessor` to configure this setting. (#6116)
- The deprecated `go.opentelemetry.io/contrib/instrumentation/gopkg.in/macaron.v1/otelmacaron` package is removed. (#6186)
- The deprecated `go.opentelemetry.io/contrib/samplers/aws/xray` package is removed. (#6187)

## [1.30.0/0.55.0/0.24.0/0.10.0/0.5.0/0.3.0/0.2.0] - 2024-09-10

### Added

- Add `NewProducer` to `go.opentelemetry.io/contrib/instrumentation/runtime`, which allows collecting the `go.schedule.duration` histogram metric from the Go runtime. (#5991)
- Add gRPC protocol support for OTLP log exporter in `go.opentelemetry.io/contrib/exporters/autoexport`. (#6083)

### Removed

- Drop support for [Go 1.21]. (#6046, #6047)

### Fixed

- Superfluous call to `WriteHeader` when flushing after setting a status code in `go.opentelemetry.io/contrib/instrumentation/net/http/otelhttp`. (#6074)
- Superfluous call to `WriteHeader` when writing the response body after setting a status code in `go.opentelemetry.io/contrib/instrumentation/net/http/otelhttp`. (#6055)

## [1.29.0/0.54.0/0.23.0/0.9.0/0.4.0/0.2.0/0.1.0] - 2024-08-23

This release is the last to support [Go 1.21].
The next release will require at least [Go 1.22].

### Added

- Add the `WithSpanAttributes` and `WithMetricAttributes` methods to set custom attributes to the stats handler in `go.opentelemetry.io/contrib/instrumentation/google.golang.org/grpc/otelgrpc`. (#5133)
- The `go.opentelemetry.io/contrib/bridges/otelzap` module.
  This module provides an OpenTelemetry logging bridge for `go.uber.org/zap`. (#5191)
- Support for the `OTEL_HTTP_CLIENT_COMPATIBILITY_MODE=http/dup` environment variable in `go.opentelemetry.io/contrib/instrumentation/net/http/otelhttp` to emit attributes for both the v1.20.0 and v1.26.0 semantic conventions. (#5401)
- The `go.opentelemetry.io/contrib/bridges/otelzerolog` module.
  This module provides an OpenTelemetry logging bridge for `github.com/rs/zerolog`. (#5405)
- Add `WithGinFilter` filter parameter in `go.opentelemetry.io/contrib/instrumentation/github.com/gin-gonic/gin/otelgin` to allow filtering requests with `*gin.Context`. (#5743)
- Support for stdoutlog exporter in `go.opentelemetry.io/contrib/config`. (#5850)
- Add macOS ARM64 platform to the compatibility testing suite. (#5868)
- Add new runtime metrics to `go.opentelemetry.io/contrib/instrumentation/runtime`, which are still disabled by default. (#5870)
- Add the `WithMetricsAttributesFn` option to allow setting dynamic, per-request metric attributes in `go.opentelemetry.io/contrib/instrumentation/net/http/otelhttp`. (#5876)
- The `go.opentelemetry.io/contrib/config` package supports configuring `with_resource_constant_labels` for the prometheus exporter. (#5890)
- Support [Go 1.23]. (#6017)

### Removed

- The deprecated `go.opentelemetry.io/contrib/processors/baggagecopy` package is removed. (#5853)

### Fixed

- Race condition when reading the HTTP body and writing the response in `go.opentelemetry.io/contrib/instrumentation/net/http/otelhttp`. (#5916)

## [1.28.0/0.53.0/0.22.0/0.8.0/0.3.0/0.1.0] - 2024-07-02

### Added

- Add the new `go.opentelemetry.io/contrib/detectors/azure/azurevm` package to provide a resource detector for Azure VMs. (#5422)
- Add support to configure views when creating MeterProvider using the config package. (#5654)
- The `go.opentelemetry.io/contrib/config` add support to configure periodic reader interval and timeout. (#5661)
- Add log support for the autoexport package. (#5733)
- Add support for disabling the old runtime metrics using the `OTEL_GO_X_DEPRECATED_RUNTIME_METRICS=false` environment variable. (#5747)
- Add support for signal-specific protocols environment variables (`OTEL_EXPORTER_OTLP_TRACES_PROTOCOL`, `OTEL_EXPORTER_OTLP_LOGS_PROTOCOL`, `OTEL_EXPORTER_OTLP_METRICS_PROTOCOL`) in `go.opentelemetry.io/contrib/exporters/autoexport`. (#5816)
- The `go.opentelemetry.io/contrib/processors/minsev` module is added.
  This module provides and experimental logging processor with a configurable threshold for the minimum severity records must have to be recorded. (#5817)
- The `go.opentelemetry.io/contrib/processors/baggagecopy` module.
  This module is a replacement of `go.opentelemetry.io/contrib/processors/baggage/baggagetrace`. (#5824)

### Changed

- Improve performance of `go.opentelemetry.io/contrib/instrumentation/google.golang.org/grpc/otelgrpc` with the usage of `WithAttributeSet()` instead of `WithAttribute()`. (#5664)
- Improve performance of `go.opentelemetry.io/contrib/instrumentation/net/http/otelhttp` with the usage of `WithAttributeSet()` instead of `WithAttribute()`. (#5664)
- Update `go.opentelemetry.io/contrib/config` to latest released configuration schema which introduces breaking changes where `Attributes` is now a `map[string]interface{}`. (#5758)
- Upgrade all dependencies of `go.opentelemetry.io/otel/semconv/v1.25.0` to `go.opentelemetry.io/otel/semconv/v1.26.0`. (#5847)

### Fixed

- Custom attributes targeting metrics recorded by the `go.opentelemetry.io/contrib/instrumentation/net/http/otelhttp` are not ignored anymore. (#5129)
- The double setup in `go.opentelemetry.io/contrib/instrumentation/net/http/httptrace/otelhttptrace/example` that caused duplicate traces. (#5564)
- The superfluous `response.WriteHeader` call in `go.opentelemetry.io/contrib/instrumentation/net/http/otelhttp` when the response writer is flushed. (#5634)
- Use `c.FullPath()` method to set `http.route` attribute in `go.opentelemetry.io/contrib/instrumentation/github.com/gin-gonic/gin/otelgin`. (#5734)
- Out-of-bounds panic in case of invalid span ID in `go.opentelemetry.io/contrib/propagators/b3`. (#5754)

### Deprecated

- The `go.opentelemetry.io/contrib/instrumentation/github.com/labstack/echo/otelecho` package is deprecated.
  If you would like to become a Code Owner of this module and prevent it from being removed, see [#5550]. (#5645)
- The `go.opentelemetry.io/contrib/instrumentation/gopkg.in/macaron.v1/otelmacaron` package is deprecated.
  If you would like to become a Code Owner of this module and prevent it from being removed, see [#5552]. (#5646)
- The `go.opentelemetry.io/contrib/samplers/aws/xray` package is deprecated.
  If you would like to become a Code Owner of this module and prevent it from being removed, see [#5554]. (#5647)
- The `go.opentelemetry.io/contrib/processors/baggage/baggagetrace` package is deprecated.
  Use the added `go.opentelemetry.io/contrib/processors/baggagecopy` package instead. (#5824)
  - Use `baggagecopy.NewSpanProcessor` as a replacement for `baggagetrace.New`.
    - `NewSpanProcessor` accepts a `Filter` function type that selects which baggage members are added to a span.
    - `NewSpanProcessor` returns a `*baggagecopy.SpanProcessor` instead of a `trace.SpanProcessor` interface.
      The returned type still implements the interface.

[#5550]: https://github.com/open-telemetry/opentelemetry-go-contrib/issues/5550
[#5552]: https://github.com/open-telemetry/opentelemetry-go-contrib/issues/5552
[#5554]: https://github.com/open-telemetry/opentelemetry-go-contrib/issues/5554

## [1.27.0/0.52.0/0.21.0/0.7.0/0.2.0] - 2024-05-21

### Added

- Add an experimental `OTEL_METRICS_PRODUCERS` environment variable to `go.opentelemetry.io/contrib/autoexport` to be set metrics producers. (#5281)
  - `prometheus` and `none` are supported values. You can specify multiple producers separated by a comma.
  - Add `WithFallbackMetricProducer` option that adds a fallback if the `OTEL_METRICS_PRODUCERS` is not set or empty.
- The `go.opentelemetry.io/contrib/processors/baggage/baggagetrace` module. This module provides a Baggage Span Processor. (#5404)
- Add gRPC trace `Filter` for stats handler to `go.opentelemetry.io/contrib/instrumentation/google.golang.org/grpc/otelgrpc`. (#5196)
- Add a repository Code Ownership Policy. (#5555)
- The `go.opentelemetry.io/contrib/bridges/otellogrus` module.
  This module provides an OpenTelemetry logging bridge for `github.com/sirupsen/logrus`. (#5355)
- The `WithVersion` option function in `go.opentelemetry.io/contrib/bridges/otelslog`.
  This option function is used as a replacement of `WithInstrumentationScope` to specify the logged package version. (#5588)
- The `WithSchemaURL` option function in `go.opentelemetry.io/contrib/bridges/otelslog`.
  This option function is used as a replacement of `WithInstrumentationScope` to specify the semantic convention schema URL for the logged records. (#5588)
- Add support for Cloud Run jobs in `go.opentelemetry.io/contrib/detectors/gcp`. (#5559)

### Changed

- The gRPC trace `Filter` for interceptor is renamed to `InterceptorFilter`. (#5196)
- The gRPC trace filter functions `Any`, `All`, `None`, `Not`, `MethodName`, `MethodPrefix`, `FullMethodName`, `ServiceName`, `ServicePrefix` and `HealthCheck` for interceptor are moved to `go.opentelemetry.io/contrib/instrumentation/google.golang.org/grpc/otelgrpc/filters/interceptor`.
  With this change, the filters in `go.opentelemetry.io/contrib/instrumentation/google.golang.org/grpc/otelgrpc` are now working for stats handler. (#5196)
- `NewSDK` in `go.opentelemetry.io/contrib/config` now returns a configured SDK with a valid `LoggerProvider`. (#5427)

- `NewLogger` now accepts a `name` `string` as the first argument.
  This parameter is used as a replacement of `WithInstrumentationScope` to specify the name of the logger backing the underlying `Handler`. (#5588)
- `NewHandler` now accepts a `name` `string` as the first argument.
  This parameter is used as a replacement of `WithInstrumentationScope` to specify the name of the logger backing the returned `Handler`. (#5588)
- Upgrade all dependencies of `go.opentelemetry.io/otel/semconv/v1.24.0` to `go.opentelemetry.io/otel/semconv/v1.25.0`. (#5605)

### Removed

- The `WithInstrumentationScope` option function in `go.opentelemetry.io/contrib/bridges/otelslog` is removed.
  Use the `name` parameter added to `NewHandler` and `NewLogger` as well as `WithVersion` and `WithSchema` as replacements. (#5588)

### Deprecated

- The `InterceptorFilter` type in `go.opentelemetry.io/contrib/instrumentation/google.golang.org/grpc/otelgrpc` is deprecated. (#5196)

## [1.26.0/0.51.0/0.20.0/0.6.0/0.1.0] - 2024-04-24

### Added

- `NewSDK` in `go.opentelemetry.io/contrib/config` now returns a configured SDK with a valid `MeterProvider`. (#4804)

### Changed

- Change the scope name for the prometheus bridge to `go.opentelemetry.io/contrib/bridges/prometheus` to match the package. (#5396)
- Add support for settings additional properties for resource configuration in `go.opentelemetry.io/contrib/config`. (#4832)

### Fixed

- Fix bug where an empty exemplar was added to counters in `go.opentelemetry.io/contrib/bridges/prometheus`. (#5395)
- Fix bug where the last histogram bucket was missing in `go.opentelemetry.io/contrib/bridges/prometheus`. (#5395)

## [1.25.0/0.50.0/0.19.0/0.5.0/0.0.1] - 2024-04-05

### Added

- Implemented setting the `cloud.resource_id` resource attribute in `go.opentelemetry.io/detectors/aws/ecs` based on the ECS Metadata v4 endpoint. (#5091)
- The `go.opentelemetry.io/contrib/bridges/otelslog` module.
  This module provides an OpenTelemetry logging bridge for "log/slog". (#5335)

### Fixed

- Update all dependencies to address [GO-2024-2687]. (#5359)

### Removed

- Drop support for [Go 1.20]. (#5163)

## [1.24.0/0.49.0/0.18.0/0.4.0] - 2024-02-23

This release is the last to support [Go 1.20].
The next release will require at least [Go 1.21].

### Added

- Support [Go 1.22]. (#5082)
- Add support for Summary metrics to `go.opentelemetry.io/contrib/bridges/prometheus`. (#5089)
- Add support for Exponential (native) Histograms in `go.opentelemetry.io/contrib/bridges/prometheus`. (#5093)

### Removed

- The deprecated `RequestCount` constant in `go.opentelemetry.io/contrib/instrumentation/net/http/otelhttp` is removed. (#4894)
- The deprecated `RequestContentLength` constant in `go.opentelemetry.io/contrib/instrumentation/net/http/otelhttp` is removed. (#4894)
- The deprecated `ResponseContentLength` constant in `go.opentelemetry.io/contrib/instrumentation/net/http/otelhttp` is removed. (#4894)
- The deprecated `ServerLatency` constant in `go.opentelemetry.io/contrib/instrumentation/net/http/otelhttp` is removed. (#4894)

### Fixed

- Retrieving the body bytes count in `go.opentelemetry.io/contrib/instrumentation/net/http/otelhttp` does not cause a data race anymore. (#5080)

## [1.23.0/0.48.0/0.17.0/0.3.0] - 2024-02-06

### Added

- Add client metric support to `go.opentelemetry.io/contrib/instrumentation/net/http/otelhttp`. (#4707)
- Add peer attributes to spans recorded by `NewClientHandler`, `NewServerHandler` in `go.opentelemetry.io/contrib/instrumentation/google.golang.org/grpc/otelgrpc`. (#4873)
- Add support for `cloud.account.id`, `cloud.availability_zone` and `cloud.region` in the AWS ECS detector. (#4860)

### Changed

- The fallback options in  `go.opentelemetry.io/contrib/exporters/autoexport` now accept factory functions. (#4891)
  - `WithFallbackMetricReader(metric.Reader) MetricOption` is replaced with `func WithFallbackMetricReader(func(context.Context) (metric.Reader, error)) MetricOption`.
  - `WithFallbackSpanExporter(trace.SpanExporter) SpanOption` is replaced with `WithFallbackSpanExporter(func(context.Context) (trace.SpanExporter, error)) SpanOption`.
- The `http.server.request_content_length` metric in `go.opentelemetry.io/contrib/instrumentation/net/http/otelhttp` is changed to `http.server.request.size`.(#4707)
- The `http.server.response_content_length` metric in `go.opentelemetry.io/contrib/instrumentation/net/http/otelhttp` is changed to `http.server.response.size`.(#4707)

### Deprecated

- The `RequestCount`, `RequestContentLength`, `ResponseContentLength`, `ServerLatency` constants in `go.opentelemetry.io/contrib/instrumentation/net/http/otelhttp` are deprecated. (#4707)

### Fixed

- Do not panic in `go.opentelemetry.io/contrib/instrumentation/google.golang.org/grpc/otelgrpc` if `MeterProvider` returns a `nil` instrument. (#4875)

## [1.22.0/0.47.0/0.16.0/0.2.0] - 2024-01-18

### Added

- Add `SDK.Shutdown` method in `"go.opentelemetry.io/contrib/config"`. (#4583)
- `NewSDK` in `go.opentelemetry.io/contrib/config` now returns a configured SDK with a valid `TracerProvider`. (#4741)

### Changed

- The semantic conventions used by `go.opentelemetry.io/contrib/instrumentation/github.com/emicklei/go-restful/otelrestful` are upgraded to v1.20.0. (#4320)
- The semantic conventions used by `go.opentelemetry.io/contrib/instrumentation/github.com/gin-gonic/gin/otelgin` are upgraded to v1.20.0. (#4320)
- The semantic conventions used by `go.opentelemetry.io/contrib/instrumentation/github.com/gorilla/mux/otelmux` are upgraded to v1.20.0. (#4320)
- The semantic conventions used by `go.opentelemetry.io/contrib/instrumentation/github.com/labstack/echo/otelecho` are upgraded to v1.20.0. (#4320)
- The semantic conventions used by `go.opentelemetry.io/contrib/instrumentation/gopkg.in/macaron.v1/otelmacaron` are upgraded to v1.20.0. (#4320)
- The semantic conventions used by `go.opentelemetry.io/contrib/instrumentation/net/http/httptrace/otelhttptrace` are upgraded to v1.20.0. (#4320)
- The semantic conventions used by `go.opentelemetry.io/contrib/instrumentation/net/http/httptrace/otelhttptrace/example` are upgraded to v1.20.0. (#4320)
- The semantic conventions used by `go.opentelemetry.io/contrib/instrumentation/net/http/otelhttp/example` are upgraded to v1.20.0. (#4320)
- The semantic conventions used by `go.opentelemetry.io/contrib/instrumentation/net/http/otelhttp`are upgraded to v1.20.0. (#4320)
- Updated configuration schema to include `schema_url` for resource definition and `without_type_suffix` and `without_units` for the Prometheus exporter. (#4727)
- The semantic conventions used by the `go.opentelemetry.io/contrib/detectors/aws/ecs` resource detector are upgraded to v1.24.0. (#4803)
- The semantic conventions used by the `go.opentelemetry.io/contrib/detectors/aws/lambda` resource detector are upgraded to v1.24.0. (#4803)
- The semantic conventions used by the `go.opentelemetry.io/contrib/detectors/aws/ec2` resource detector are upgraded to v1.24.0. (#4803)
- The semantic conventions used by the `go.opentelemetry.io/contrib/detectors/aws/eks` resource detector are upgraded to v1.24.0. (#4803)
- The semantic conventions used by the `go.opentelemetry.io/contrib/detectors/gcp` resource detector are upgraded to v1.24.0. (#4803)
- The semantic conventions used in `go.opentelemetry.io/contrib/instrumentation/github.com/aws/aws-lambda-go/otellambda/test` are upgraded to v1.24.0. (#4803)

### Fixed

- Fix `NewServerHandler` in `go.opentelemetry.io/contrib/instrumentation/google.golang.org/grpc/otelgrpc` to correctly set the span status depending on the gRPC status. (#4587)
- The `stats.Handler` from `go.opentelemetry.io/contrib/instrumentation/google.golang.org/grpc/otelgrpc` now does not crash when receiving an unexpected context. (#4825)
- Update `go.opentelemetry.io/contrib/detectors/aws/ecs` to fix the task ARN when it is not valid. (#3583)
- Do not panic in `go.opentelemetry.io/contrib/detectors/aws/ecs` when the container ARN is not valid. (#3583)

## [1.21.1/0.46.1/0.15.1/0.1.1] - 2023-11-16

### Changed

- Upgrade dependencies of OpenTelemetry Go to use the new [`v1.21.0`/`v0.44.0` release](https://github.com/open-telemetry/opentelemetry-go/releases/tag/v1.21.0). (#4582)

### Fixed

- Fix `StreamClientInterceptor` in `go.opentelemetry.io/contrib/instrumentation/google.golang.org/grpc/otelgrpc` to end the spans synchronously. (#4537)
- Fix data race in stats handlers when processing messages received and sent metrics in `go.opentelemetry.io/contrib/instrumentation/google.golang.org/grpc/otelgrpc`. (#4577)
- The stats handlers `NewClientHandler`, `NewServerHandler` in `go.opentelemetry.io/contrib/instrumentation/google.golang.org/grpc/otelgrpc` now record RPC durations in `ms` instead of `ns`. (#4548)

## [1.21.0/0.46.0/0.15.0/0.1.0] - 2023-11-10

### Added

- Add `"go.opentelemetry.io/contrib/samplers/jaegerremote".WithSamplingStrategyFetcher` which sets custom fetcher implementation. (#4045)
- Add `"go.opentelemetry.io/contrib/config"` package that includes configuration models generated via go-jsonschema. (#4376)
- Add `NewSDK` function to `"go.opentelemetry.io/contrib/config"`. The initial implementation only returns noop providers. (#4414)
- Add metrics support (No-op, OTLP and Prometheus) to `go.opentelemetry.io/contrib/exporters/autoexport`. (#4229, #4479)
- Add support for `console` span exporter and metrics exporter in `go.opentelemetry.io/contrib/exporters/autoexport`. (#4486)
- Set unit and description on all instruments in `go.opentelemetry.io/contrib/instrumentation/net/http/otelhttp`. (#4500)
- Add metric support for `grpc.StatsHandler` in `go.opentelemetry.io/contrib/instrumentation/google.golang.org/grpc/otelgrpc`. (#4356)
- Expose the name of the scopes in all instrumentation libraries as `ScopeName`. (#4448)

### Changed

- Dropped compatibility testing for [Go 1.19].
  The project no longer guarantees support for this version of Go. (#4352)
- Upgrade dependencies of OpenTelemetry Go to use the new [`v1.20.0`/`v0.43.0` release](https://github.com/open-telemetry/opentelemetry-go/releases/tag/v1.20.0). (#4546)
- In `go.opentelemetry.io/contrib/exporters/autoexport`, `Option` was renamed to `SpanOption`. The old name is deprecated but continues to be supported as an alias. (#4229)

### Deprecated

- The interceptors (`UnaryClientInterceptor`, `StreamClientInterceptor`, `UnaryServerInterceptor`, `StreamServerInterceptor`, `WithInterceptorFilter`) are deprecated. Use stats handlers (`NewClientHandler`, `NewServerHandler`) instead. (#4534)

### Fixed

- The `go.opentelemetry.io/contrib/samplers/jaegerremote` sampler does not panic when the default HTTP round-tripper (`http.DefaultTransport`) is not `*http.Transport`. (#4045)
- The `UnaryServerInterceptor` in `go.opentelemetry.io/contrib/instrumentation/google.golang.org/grpc/otelgrpc` now sets gRPC status code correctly for the `rpc.server.duration` metric. (#4481)
- The `NewClientHandler`, `NewServerHandler` in `go.opentelemetry.io/contrib/instrumentation/google.golang.org/grpc/otelgrpc` now honor `otelgrpc.WithMessageEvents` options. (#4536)
- The `net.sock.peer.*` and `net.peer.*` high cardinality attributes are removed from the metrics generated by `go.opentelemetry.io/contrib/instrumentation/google.golang.org/grpc/otelgrpc`. (#4322)

## [1.20.0/0.45.0/0.14.0] - 2023-09-28

### Added

- Set the description for the `rpc.server.duration` metric in `go.opentelemetry.io/contrib/instrumentation/google.golang.org/grpc/otelgrpc`. (#4302)
- Add `NewServerHandler` and `NewClientHandler` that return a `grpc.StatsHandler` used for gRPC instrumentation in `go.opentelemetry.io/contrib/instrumentation/google.golang.org/grpc/otelgrpc`. (#3002)
- Add new Prometheus bridge module in `go.opentelemetry.io/contrib/bridges/prometheus`. (#4227)

### Changed

- Upgrade dependencies of OpenTelemetry Go to use the new [`v1.19.0`/`v0.42.0`/`v0.0.7` release](https://github.com/open-telemetry/opentelemetry-go/releases/tag/v1.19.0).
- Use `grpc.StatsHandler` for gRPC instrumentation in `go.opentelemetry.io/contrib/instrumentation/google.golang.org/grpc/otelgrpc/example`. (#4325)

## [1.19.0/0.44.0/0.13.0] - 2023-09-12

### Added

- Add `gcp.gce.instance.name` and `gcp.gce.instance.hostname` resource attributes to `go.opentelemetry.io/contrib/detectors/gcp`. (#4263)

### Changed

- The semantic conventions used by `go.opentelemetry.io/contrib/detectors/aws/ec2` have been upgraded to v1.21.0. (#4265)
- The semantic conventions used by `go.opentelemetry.io/contrib/detectors/aws/ecs` have been upgraded to v1.21.0. (#4265)
- The semantic conventions used by `go.opentelemetry.io/contrib/detectors/aws/eks` have been upgraded to v1.21.0. (#4265)
- The semantic conventions used by `go.opentelemetry.io/contrib/detectors/aws/lambda` have been upgraded to v1.21.0. (#4265)
- The semantic conventions used by `go.opentelemetry.io/contrib/instrumentation/github.com/aws/aws-lambda-go/otellambda` have been upgraded to v1.21.0. (#4265)
  - The `faas.execution` attribute is now `faas.invocation_id`.
  - The `faas.id` attribute is now `aws.lambda.invoked_arn`.
- The semantic conventions used by `go.opentelemetry.io/contrib/instrumentation/github.com/aws/aws-sdk-go-v2/otelaws` have been upgraded to v1.21.0. (#4265)
- The `http.request.method` attribute will only allow known HTTP methods from the metrics generated by `go.opentelemetry.io/contrib/instrumentation/net/http/otelhttp`. (#4277)

### Removed

- The high cardinality attributes `net.sock.peer.addr`, `net.sock.peer.port`, `http.user_agent`, `enduser.id`, and `http.client_ip` were removed from the metrics generated by `go.opentelemetry.io/contrib/instrumentation/net/http/otelhttp`. (#4277)
- The deprecated `go.opentelemetry.io/contrib/instrumentation/github.com/astaxie/beego/otelbeego` module is removed. (#4295)
- The deprecated `go.opentelemetry.io/contrib/instrumentation/github.com/go-kit/kit/otelkit` module is removed. (#4295)
- The deprecated `go.opentelemetry.io/contrib/instrumentation/github.com/Shopify/sarama/otelsarama` module is removed. (#4295)
- The deprecated `go.opentelemetry.io/contrib/instrumentation/github.com/bradfitz/gomemcache/memcache/otelmemcache` module is removed. (#4295)
- The deprecated `go.opentelemetry.io/contrib/instrumentation/github.com/gocql/gocql/otelgocql` module is removed. (#4295)

## [1.18.0/0.43.0/0.12.0] - 2023-08-28

### Added

- Add `NewMiddleware` function in `go.opentelemetry.io/contrib/instrumentation/net/http/otelhttp`. (#2964)
- The `go.opentelemetry.io/contrib/exporters/autoexport` package to provide configuration of trace exporters with useful defaults and environment variable support. (#2753, #4100, #4130, #4132, #4134)
- `WithRouteTag` in `go.opentelemetry.io/contrib/instrumentation/net/http/otelhttp` adds HTTP route attribute to metrics. (#615)
- Add `WithSpanOptions` option in `go.opentelemetry.io/contrib/instrumentation/google.golang.org/grpc/otelgrpc`. (#3768)
- Add testing support for Go 1.21. (#4233)
- Add `WithFilter` option to `go.opentelemetry.io/contrib/instrumentation/github.com/gorilla/mux/otelmux`. (#4230)

### Changed

- Change interceptors in `go.opentelemetry.io/contrib/instrumentation/google.golang.org/grpc/otelgrpc` to disable `SENT`/`RECEIVED` events.
  Use `WithMessageEvents()` to turn back on. (#3964)

### Changed

- `go.opentelemetry.io/contrib/detectors/gcp`: Detect `faas.instance` instead of `faas.id`, since `faas.id` is being removed. (#4198)

### Fixed

- AWS XRay Remote Sampling to cap `quotaBalance` to 1x quota in `go.opentelemetry.io/contrib/samplers/aws/xray`. (#3651, #3652)
- Do not panic when the HTTP request has the "Expect: 100-continue" header in `go.opentelemetry.io/contrib/instrumentation/net/http/httptrace/otelhttptrace`. (#3892)
- Fix span status value set for non-standard HTTP status codes in modules listed below. (#3966)
  - `go.opentelemetry.io/contrib/instrumentation/github.com/emicklei/go-restful/otelrestful`
  - `go.opentelemetry.io/contrib/instrumentation/github.com/gin-gonic/gin/otelgin`
  - `go.opentelemetry.io/contrib/instrumentation/github.com/gorilla/mux/otelmux`
  - `go.opentelemetry.io/contrib/instrumentation/github.com/labstack/echo/otelecho`
  - `go.opentelemetry.io/contrib/instrumentation/gopkg.in/macaron.v1/otelmacaron`
  - `go.opentelemetry.io/contrib/instrumentation/net/http/httptrace/otelhttptrace`
  - `go.opentelemetry.io/contrib/instrumentation/net/http/otelhttp`
- Do not modify the origin request in `RoundTripper` in `go.opentelemetry.io/contrib/instrumentation/net/http/otelhttp`. (#4033)
- Handle empty value of `OTEL_PROPAGATORS` environment variable the same way as when the variable is unset in `go.opentelemetry.io/contrib/propagators/autoprop`. (#4101)
- Fix gRPC service/method URL path parsing discrepancies in `go.opentelemetry.io/contrib/instrumentation/google.golang.org/grpc/otelgrpc`. (#4135)

### Deprecated

- The `go.opentelemetry.io/contrib/instrumentation/github.com/astaxie/beego/otelbeego` module is deprecated. (#4092, #4104)
- The `go.opentelemetry.io/contrib/instrumentation/github.com/go-kit/kit/otelkit` module is deprecated. (#4093, #4104)
- The `go.opentelemetry.io/contrib/instrumentation/github.com/Shopify/sarama/otelsarama` module is deprecated. (#4099)
- The `go.opentelemetry.io/contrib/instrumentation/github.com/bradfitz/gomemcache/memcache/otelmemcache` module is deprecated. (#4164)
- The `go.opentelemetry.io/contrib/instrumentation/github.com/gocql/gocql/otelgocql` module is deprecated. (#4164)

### Removed

- Remove `Handler` type in `go.opentelemetry.io/contrib/instrumentation/net/http/otelhttp`. (#2964)

## [1.17.0/0.42.0/0.11.0] - 2023-05-23

### Changed

- Use `strings.Cut()` instead of `string.SplitN()` for better readability and memory use. (#3822)

## [1.17.0-rc.1/0.42.0-rc.1/0.11.0-rc.1] - 2023-05-17

### Changed

- Upgrade dependencies of OpenTelemetry Go to use the new [`v1.16.0-rc.1`/`v0.39.0-rc.1` release](https://github.com/open-telemetry/opentelemetry-go/releases/tag/v1.16.0-rc.1).
- Remove `semver:` prefix from instrumentation version. (#3681, #3798)

### Deprecated

- `SemVersion` functions in instrumentation packages are deprecated, use `Version` instead. (#3681, #3798)

## [1.16.1/0.41.1/0.10.1] - 2023-05-02

### Added

- The `WithPublicEndpoint` and `WithPublicEndpointFn` options in `go.opentelemetry.io/contrib/instrumentation/github.com/gorilla/mux/otelmux`. (#3661)

### Changed

- Upgrade dependencies of OpenTelemetry Go to use the new [`v1.15.1`/`v0.38.1` release](https://github.com/open-telemetry/opentelemetry-go/releases/tag/v1.15.1)

### Fixed

- AWS XRay Remote Sampling to preserve previous rule if updated rule property has not changed in `go.opentelemetry.io/contrib/samplers/aws/xray`. (#3619, #3620)

## [1.16.0/0.41.0/0.10.0] - 2023-04-28

### Added

- AWS SDK add `rpc.system` attribute in `go.opentelemetry.io/contrib/instrumentation/github.com/aws/aws-sdk-go-v2/otelaws`. (#3582, #3617)

### Changed

- Update `go.opentelemetry.io/contrib/instrumentation/google.golang.org/grpc/otelgrpc` to align gRPC server span status with the changes in the OpenTelemetry specification. (#3685)
- Adding the `db.statement` tag to spans in `go.opentelemetry.io/contrib/instrumentation/go.mongodb.org/mongo-driver/mongo/otelmongo` is now disabled by default. (#3519)

### Fixed

- The error received by `otelecho` middleware is then passed back to upstream middleware instead of being swallowed. (#3656)
- Prevent taking from reservoir in AWS XRay Remote Sampler when there is zero capacity in `go.opentelemetry.io/contrib/samplers/aws/xray`. (#3684)
- Fix `otelhttp.Handler` in `go.opentelemetry.io/contrib/instrumentation/net/http/otelhttp` to propagate multiple `WriteHeader` calls while persisting the initial `statusCode`. (#3580)

## [1.16.0-rc.2/0.41.0-rc.2/0.10.0-rc.2] - 2023-03-23

### Added

- The `WithPublicEndpoint` and `WithPublicEndpointFn` options in `go.opentelemetry.io/contrib/instrumentation/github.com/emicklei/go-restful/otelrestful`. (#3563)

### Fixed

- AWS SDK rename attributes `aws.operation`, `aws.service` to `rpc.method`,`rpc.service` in `go.opentelemetry.io/contrib/instrumentation/github.com/aws/aws-sdk-go-v2/otelaws`. (#3582, #3617)
- AWS SDK span name to be of the format `Service.Operation` in `go.opentelemetry.io/contrib/instrumentation/github.com/aws/aws-sdk-go-v2/otelaws`. (#3582, #3521)
- Prevent sampler configuration reset from erroneously sampling first span in `go.opentelemetry.io/contrib/samplers/jaegerremote`. (#3603, #3604)

## [1.16.0-rc.1/0.41.0-rc.1/0.10.0-rc.1] - 2023-03-02

### Changed

- Dropped compatibility testing for [Go 1.18].
  The project no longer guarantees support for this version of Go. (#3516)

## [1.15.0/0.40.0/0.9.0] - 2023-02-27

This release is the last to support [Go 1.18].
The next release will require at least [Go 1.19].

### Added

- Support [Go 1.20]. (#3372)
- Add `SpanNameFormatter` option to package `go.opentelemetry.io/contrib/instrumentation/github.com/gin-gonic/gin/otelgin`. (#3343)

### Changed

- Change to use protobuf parser instead of encoding/json to accept enums as strings in `go.opentelemetry.io/contrib/samplers/jaegerremote`. (#3183)

### Fixed

- Remove use of deprecated `"math/rand".Seed` in `go.opentelemetry.io/contrib/instrumentation/github.com/Shopify/sarama/otelsarama/example/producer`. (#3396)
- Do not assume "aws" partition in ecs detector to prevent panic in `go.opentelemetry.io/contrib/detectors/aws/ecs`. (#3167)
- The span name of producer spans from `go.opentelemetry.io/contrib/instrumentation/github.com/Shopify/sarama/otelsarama` is corrected to use `publish` instead of `send`. (#3369)
- Attribute types are corrected in `go.opentelemetry.io/contrib/instrumentation/github.com/aws/aws-sdk-go-v2/otelaws`. (#3369)
  - `aws.dynamodb.table_names` is now a string slice value.
  - `aws.dynamodb.global_secondary_indexes` is now a string slice value.
  - `aws.dynamodb.local_secondary_indexes` is now a string slice value.
  - `aws.dynamodb.attribute_definitions` is now a string slice value.
  - `aws.dynamodb.global_secondary_index_updates` is now a string slice value.
  - `aws.dynamodb.provisioned_read_capacity` is now a `float64` value.
  - `aws.dynamodb.provisioned_write_capacity` is now a `float64` value.

## [1.14.0/0.39.0/0.8.0] - 2023-02-07

### Changed

- Change `runtime.uptime` instrument in `go.opentelemetry.io/contrib/instrumentation/runtime` from `Int64ObservableUpDownCounter` to `Int64ObservableCounter`,
 since the value is monotonic. (#3347)
- `samplers/jaegerremote`: change to use protobuf parser instead of encoding/json to accept enums as strings. (#3183)

### Fixed

- The GCE detector in `go.opentelemetry.io/contrib/detectors/gcp` includes the "cloud.region" attribute when appropriate. (#3367)

## [1.13.0/0.38.0/0.7.0] - 2023-01-30

### Added

- Add `WithSpanNameFormatter` to `go.opentelemetry.io/contrib/instrumentation/github.com/gorilla/mux/otelmux` to allow customizing span names. (#3041)
- Add missing recommended AWS Lambda resource attributes `faas.instance` and `faas.max_memory` in `go.opentelemetry.io/contrib/detectors/aws/lambda`. (#3148)
- Improve documentation for `go.opentelemetry.io/contrib/samplers/jaegerremote` by providing examples of sampling endpoints. (#3147)
- Add `WithServerName` to `go.opentelemetry.io/contrib/instrumentation/net/http/otelhttp` to set the primary server name of a `Handler`. (#3182)

### Changed

- Remove expensive calculation of uncompressed message size attribute in `go.opentelemetry.io/contrib/instrumentation/google.golang.org/grpc/otelgrpc`. (#3168)
- Upgrade all `semconv` packages to use `v1.17.0`. (#3182)
- Upgrade dependencies of OpenTelemetry Go to use the new [`v1.12.0`/`v0.35.0` release](https://github.com/open-telemetry/opentelemetry-go/releases/tag/v1.12.0). (#3190, #3170)

## [1.12.0/0.37.0/0.6.0]

### Added

- Implemented retrieving the [`aws.ecs.*` resource attributes](https://opentelemetry.io/docs/reference/specification/resource/semantic_conventions/cloud_provider/aws/ecs/) in `go.opentelemetry.io/detectors/aws/ecs` based on the ECS Metadata v4 endpoint. (#2626)
- The `WithLogger` option to `go.opentelemetry.io/contrib/samplers/jaegerremote` to allow users to pass a `logr.Logger` and have operations logged. (#2566)
- Add the `messaging.url` & `messaging.system` attributes to all appropriate SQS operations in the `go.opentelemetry.io/contrib/instrumentation/github.com/aws/aws-sdk-go-v2/otelaws` package. (#2879)
- Add example use of the metrics signal to `go.opentelemetry.io/contrib/instrumentation/net/http/otelhttp/example`. (#2610)
- [otelgin] Add support for filters to the `go.opentelemetry.io/contrib/instrumentation/github.com/gin-gonic/gin/otelgin` package to provide the way to control which inbound requests are traced. (#2965, #2963)

### Fixed

- Set the status_code span attribute even if the HTTP handler hasn't written anything. (#2822)
- Do not wrap http.NoBody in `go.opentelemetry.io/contrib/instrumentation/net/http/otelhttp`, which fixes handling of that special request body. (#2983)

## [1.11.1/0.36.4/0.5.2]

### Added

- Add trace context propagation support to `instrumentation/github.com/aws/aws-sdk-go-v2/otelaws` (#2856).
- [otelgrpc] Add `WithMeterProvider` function to enable metric and add metric `rpc.server.duration` to otelgrpc instrumentation library. (#2700)

### Changed

- Upgrade dependencies of OpenTelemetry Go to use the new [`v1.11.1`/`v0.33.0` release](https://github.com/open-telemetry/opentelemetry-go/releases/tag/v1.11.1)

## [1.11.0/0.36.3/0.5.1]

### Changed

- Upgrade dependencies of the OpenTelemetry Go Metric SDK to use the new [`v1.11.0`/`v0.32.3` release](https://github.com/open-telemetry/opentelemetry-go/releases/tag/v1.11.0)

## [0.36.2]

### Changed

- Upgrade dependencies of the OpenTelemetry Go Metric SDK to use the new [`v0.32.2` release](https://github.com/open-telemetry/opentelemetry-go/releases/tag/sdk%2Fmetric%2Fv0.32.2)
- Avoid getting a new Tracer for every RPC in `go.opentelemetry.io/contrib/instrumentation/google.golang.org/grpc/otelgrpc`. (#2835)
- Conditionally compute message size for tracing events using proto v2 API rather than legacy v1 API in `go.opentelemetry.io/contrib/instrumentation/google.golang.org/grpc/otelgrpc`. (#2647)

### Deprecated

- The `Inject` function in `go.opentelemetry.io/contrib/instrumentation/google.golang.org/grpc/otelgrpc` is deprecated. (#2838)
- The `Extract` function in `go.opentelemetry.io/contrib/instrumentation/google.golang.org/grpc/otelgrpc` is deprecated. (#2838)

## [0.36.1]

### Changed

- Upgrade dependencies of the OpenTelemetry Go Metric SDK to use the new [`v0.32.1` release](https://github.com/open-telemetry/opentelemetry-go/releases/tag/sdk%2Fmetric%2Fv0.32.1)

### Removed

- Drop support for Go 1.17.
  The project currently only supports Go 1.18 and above. (#2785)

## [0.36.0]

### Changed

- Upgrade dependencies of the OpenTelemetry Go Metric SDK to use the new [`v0.32.0` release](https://github.com/open-telemetry/opentelemetry-go/releases/tag/sdk%2Fmetric%2Fv0.32.0). (#2781, #2756, #2758, #2760, #2762)

## [1.10.0/0.35.0/0.5.0]

### Changed

- Rename the `Typ` field of `"go.opentelemetry.io/contrib/instrumentation/google.golang.org/grpc/otelgrpc".InterceptorInfo` to `Type`. (#2688)
- Use Go 1.19 as the default version for CI testing/linting. (#2675)

### Fixed

- Fix the Jaeger propagator rejecting trace IDs that are both shorter than 128 bits and not exactly 64 bits long (while not being 0).
  Also fix the propagator rejecting span IDs shorter than 64 bits.
  This fixes compatibility with Jaeger clients encoding trace and span IDs as variable-length hex strings, [as required by the Jaeger propagation format](https://www.jaegertracing.io/docs/1.37/client-libraries/#value). (#2731)

## [1.9.0/0.34.0/0.4.0] - 2022-08-02

### Added

- Add gRPC trace `Filter` to the `go.opentelemetry.io/contrib/instrumentation/google.golang.org/grpc/otelgrpc` package to provide the way to filter the traces automatically generated in interceptors. (#2572)
- The `TextMapPropagator` function to `go.opentelemetry.io/contrib/propagators/autoprop`.
  This function is used to return a composite `TextMapPropagator` from registered names (instead of having to specify with an environment variable). (#2593)

### Changed

- Upgraded all `semconv` package use to `v1.12.0`. (#2589)

## [1.8.0/0.33.0] - 2022-07-08

### Added

- The `go.opentelemetry.io/contrib/propagators/autoprop` package to provide configuration of propagators with useful defaults and envar support. (#2258)
- `WithPublicEndpointFn` hook to dynamically detect public HTTP requests and set their trace parent as a link. (#2342)

### Fixed

- Fix the `otelhttp`, `otelgin`, `otelmacaron`, `otelrestful` middlewares
  by using `SpanKindServer` when deciding the `SpanStatus`.
  This makes `4xx` response codes to not be an error anymore. (#2427)

## [1.7.0/0.32.0] - 2022-04-28

### Added

- Consistent probability sampler implementation. (#1379)

### Changed

- Upgraded all `semconv` package use to `v1.10.0`.
  This includes a backwards incompatible change for the `otelgocql` package to conform with the specification [change](https://github.com/open-telemetry/opentelemetry-specification/pull/1973).
  The `db.cassandra.keyspace` attribute is now transmitted as the `db.name` attribute. (#2222)

### Fixed

- Fix the `otelmux` middleware by using `SpanKindServer` when deciding the `SpanStatus`.
  This makes `4xx` response codes to not be an error anymore. (#1973)
- Fixed jaegerremote sampler not behaving properly with per operation strategy set. (#2137)
- Stopped injecting propagation context into response headers in otelhttp. (#2180)
- Fix issue where attributes for DynamoDB were not added because of a string miss match. (#2272)

### Removed

- Drop support for Go 1.16.
  The project currently only supports Go 1.17 and above. (#2314)

## [1.6.0/0.31.0] - 2022-03-28

### Added

- The project is now tested against Go 1.18 (in addition to the existing 1.16 and 1.17) (#1976)

### Changed

- Upgraded all dependencies on stable modules from `go.opentelemetry.io/otel` from v1.5.0 to v1.6.1. (#2134)
- Upgraded all dependencies on metric modules from `go.opentelemetry.io/otel` from v0.27.0 to v0.28.0. (#1977)

### Fixed

- otelhttp: Avoid panic by adding nil check to `wrappedBody.Close` (#2164)

## [1.5.0/0.30.0/0.1.0] - 2022-03-16

### Added

- Added the `go.opentelemetry.io/contrib/samplers/jaegerremote` package.
  This package implements the Jaeger remote sampler for OpenTelemetry Go. (#936)
- DynamoDB spans created with the `go.opentelemetry.io/contrib/instrumentation/github.com/aws/aws-sdk-go-v2/otelaws` package now have the appropriate database attributes added for the operation being performed.
  These attributes are detected automatically, but it is also now possible to provide a custom function to set attributes using `WithAttributeSetter`. (#1582)
- Add resource detector for GCP cloud function. (#1584)
- Add OpenTracing baggage extraction to the OpenTracing propagator in `go.opentelemetry.io/contrib/propagators/ot`. (#1880)

### Fixed

- Fix the `echo` middleware by using `SpanKind.SERVER` when deciding the `SpanStatus`.
  This makes `4xx` response codes to not be an error anymore. (#1848)

### Removed

- The deprecated `go.opentelemetry.io/contrib/exporters/metric/datadog` module is removed. (#1920)
- The deprecated `go.opentelemetry.io/contrib/exporters/metric/dogstatsd` module is removed. (#1920)
- The deprecated `go.opentelemetry.io/contrib/exporters/metric/cortex` module is removed.
  Use the `go.opentelemetry.io/otel/exporters/otlp/otlpmetric` exporter as a replacement to send data to a collector which can then export with its PRW exporter. (#1920)

## [1.4.0/0.29.0] - 2022-02-14

### Added

- Add `WithClientTrace` option to `go.opentelemetry.io/contrib/instrumentation/net/http/otelhttp`. (#875)

### Changed

- All metric instruments from the `go.opentelemetry.io/contrib/instrumentation/runtime` package have been renamed from `runtime.go.*` to `process.runtime.go.*` so as to comply with OpenTelemetry semantic conventions. (#1549)

### Fixed

- Change the `http-server-duration` instrument in `go.opentelemetry.io/contrib/instrumentation/net/http/otelhttp` to record milliseconds instead of microseconds.
  This changes fixes the code to comply with the OpenTelemetry specification. (#1414, #1537)
- Fixed the region reported by the `"go.opentelemetry.io/contrib/detectors/gcp".CloudRun` detector to comply with the OpenTelemetry specification.
  It no longer includes the project scoped region path, instead just the region. (#1546)
- The `"go.opentelemetry.io/contrib/instrumentation/net/http/otelhttp".Transport` type now correctly handles protocol switching responses.
  The returned response body implements the `io.ReadWriteCloser` interface if the underlying one does.
  This ensures that protocol switching requests receive a response body that they can write to. (#1329, #1628)

### Deprecated

- The `go.opentelemetry.io/contrib/exporters/metric/datadog` module is deprecated. (#1639)
- The `go.opentelemetry.io/contrib/exporters/metric/dogstatsd` module is deprecated. (#1639)
- The `go.opentelemetry.io/contrib/exporters/metric/cortex` module is deprecated.
  Use the go.opentelemetry.io/otel/exporters/otlp/otlpmetric exporter as a replacement to send data to a collector which can then export with its PRW exporter. (#1639)

### Removed

- Remove the `MinMaxSumCount` from cortex and datadog exporter. (#1554)
- The `go.opentelemetry.io/contrib/exporters/metric/dogstatsd` exporter no longer support exporting histogram or exact data points. (#1639)
- The `go.opentelemetry.io/contrib/exporters/metric/datadog` exporter no longer support exporting exact data points. (#1639)

## [1.3.0/0.28.0] - 2021-12-10

### ⚠️ Notice ⚠️

We have updated the project minimum supported Go version to 1.16

### Changed

- `otelhttptrace.NewClientTrace` now uses `TracerProvider` from the parent context if one exists and none was set with `WithTracerProvider` (#874)

### Fixed

- The `"go.opentelemetry.io/contrib/detector/aws/ecs".Detector` no longer errors if not running in ECS. (#1428)
- `go.opentelemetry.io/contrib/instrumentation/github.com/gorilla/mux/otelmux`
  does not require instrumented HTTP handlers to call `Write` nor
  `WriteHeader` anymore. (#1443)

## [1.2.0/0.27.0] - 2021-11-15

### Changed

- Update dependency on the `go.opentelemetry.io/otel` project to `v1.2.0`.
- `go.opentelemetry.io/contrib/instrumentation/github.com/aws/aws-lambda-go/otellambda/xrayconfig`
  updated to ensure access to the `TracerProvider`.
  - A `NewTracerProvider()` function is available to construct a recommended
    `TracerProvider` configuration.
  - `AllRecommendedOptions()` has been renamed to `WithRecommendedOptions()`
    and takes a `TracerProvider` as an argument.
  - `EventToCarrier()` and `Propagator()` are now `WithEventToCarrier()` and
    `WithPropagator()` to reflect that they return `Option` implementations.

## [1.1.1/0.26.1] - 2021-11-04

### Changed

- The `Transport`, `Handler`, and HTTP client convenience wrappers in the `go.opentelemetry.io/contrib/instrumentation/net/http/otelhttp` package now use the `TracerProvider` from the parent context if one exists and none was explicitly set when configuring the instrumentation. (#873)
- Semantic conventions now use `go.opentelemetry.io/otel/semconv/v1.7.0"`. (#1385)

## [1.1.0/0.26.0] - 2021-10-28

Update dependency on the `go.opentelemetry.io/otel` project to `v1.1.0`.

### Added

- Add instrumentation for the `github.com/aws/aws-lambda-go` package. (#983)
- Add resource detector for AWS Lambda. (#983)
- Add `WithTracerProvider` option for `otelhttptrace.NewClientTrace`. (#1128)
- Add optional AWS X-Ray configuration module for AWS Lambda Instrumentation. (#984)

### Fixed

- The `go.opentelemetry.io/contrib/propagators/ot` propagator returns the words `true` or `false` for the `ot-tracer-sampled` header instead of numerical `0` and `1`. (#1358)

## [1.0.0/0.25.0] - 2021-10-06

- Resource detectors and propagators (with the exception of `go.
  opentelemetry.io/contrib/propagators/opencensus`) are now stable and
  released at v1.0.0.
- Update dependency on the `go.opentelemetry.io/otel` project to `v1.0.1`.
- Update dependency on `go.opentelemetry.io/otel/metric` to `v0.24.0`.

## [0.24.0] - 2021-09-21

- Update dependency on the `go.opentelemetry.io/otel` project to `v1.0.0`.

## [0.23.0] - 2021-09-08

### Added

- Add `WithoutSubSpans`, `WithRedactedHeaders`, `WithoutHeaders`, and `WithInsecureHeaders` options for `otelhttptrace.NewClientTrace`. (#879)

### Changed

- Split `go.opentelemetry.io/contrib/propagators` module into `b3`, `jaeger`, `ot` modules. (#985)
- `otelmongodb` span attributes, name and span status now conform to specification. (#769)
- Migrated EC2 resource detector support from root module `go.opentelemetry.io/contrib/detectors/aws` to a separate EC2 resource detector module `go.opentelemetry.io/contrib/detectors/aws/ec2` (#1017)
- Add `cloud.provider` and `cloud.platform` to AWS detectors. (#1043)
- `otelhttptrace.NewClientTrace` now redacts known sensitive headers by default. (#879)

### Fixed

- Fix span not marked as error in `otelhttp.Transport` when `RoundTrip` fails with an error. (#950)

## [0.22.0] - 2021-07-26

### Added

- Add the `zpages` span processor. (#894)

### Changed

- The `b3.B3` type has been removed.
  `b3.New()` and `b3.WithInjectEncoding(encoding)` are added to replace it. (#868)

### Fixed

- Fix deadlocks and race conditions in `otelsarama.WrapAsyncProducer`.
  The `messaging.message_id` and `messaging.kafka.partition` attributes are now not set if a message was not processed. (#754) (#755) (#881)
- Fix `otelsarama.WrapAsyncProducer` so that the messages from the `Errors` channel contain the original `Metadata`. (#754)

## [0.21.0] - 2021-06-18

### Fixed

- Dockerfile based examples for `otelgin` and `otelmacaron`. (#767)

### Changed

- Supported minimum version of Go bumped from 1.14 to 1.15. (#787)
- EKS Resource Detector now use the Kubernetes Go client to obtain the ConfigMap. (#813)

### Removed

- Remove service name from `otelmongodb` configuration and span attributes. (#763)

## [0.20.0] - 2021-04-23

### Changed

- The `go.opentelemetry.io/contrib/instrumentation/go.mongodb.org/mongo-driver/mongo/otelmongo` instrumentation now accepts a `WithCommandAttributeDisabled`,
   so the caller can specify whether to opt-out of tracing the mongo command. (#712)
- Upgrade to v0.20.0 of `go.opentelemetry.io/otel`. (#758)
- The B3 and Jaeger propagators now store their debug or deferred state in the context.Context instead of the SpanContext. (#758)

## [0.19.0] - 2021-03-19

### Changed

- Upgrade to v0.19.0 of `go.opentelemetry.io/otel`.
- Fix Span names created in HTTP Instrumentation package to conform with guidelines. (#757)

## [0.18.0] - 2021-03-04

### Fixed

- `otelmemcache` no longer sets span status to OK instead of leaving it unset. (#477)
- Fix goroutine leak in gRPC `StreamClientInterceptor`. (#581)

### Removed

- Remove service name from `otelmemcache` configuration and span attributes. (#477)

## [0.17.0] - 2021-02-15

### Added

- Add `ot-tracer` propagator (#562)

### Changed

- Rename project default branch from `master` to `main`.

### Fixed

- Added failure message for AWS ECS resource detector for better debugging (#568)
- Goroutine leak in gRPC StreamClientInterceptor while streamer returns an error. (#581)

## [0.16.0] - 2021-01-13

### Fixed

- Fix module path for AWS ECS resource detector (#517)

## [0.15.1] - 2020-12-14

### Added

- Add registry link check to `Makefile` and pre-release script. (#446)
- A new AWS X-Ray ID Generator (#459)
- Migrate CircleCI jobs to GitHub Actions (#476)
- Add CodeQL GitHub Action (#506)
- Add gosec workflow to GitHub Actions (#507)

### Fixed

- Fixes the body replacement in otelhttp to not to mutate a nil body. (#484)

## [0.15.0] - 2020-12-11

### Added

- A new Amazon EKS resource detector. (#465)
- A new `gcp.CloudRun` detector for detecting resource from a Cloud Run instance. (#455)

## [0.14.0] - 2020-11-20

### Added

- `otelhttp.{Get,Head,Post,PostForm}` convenience wrappers for their `http` counterparts. (#390)
- The AWS detector now adds the cloud zone, host image ID, host type, and host name to the returned `Resource`. (#410)
- Add Amazon ECS Resource Detector for AWS X-Ray. (#466)
- Add propagator for AWS X-Ray (#462)

### Changed

- Add semantic version to `Tracer` / `Meter` created by instrumentation packages `otelsaram`, `otelrestful`, `otelmongo`, `otelhttp` and `otelhttptrace`. (#412)
- Update instrumentation guidelines about tracer / meter semantic version. (#412)
- Replace internal tracer and meter helpers by helpers from `go.opentelemetry.io/otel`. (#414)
- gRPC instrumentation sets span attribute `rpc.grpc.status_code`. (#453)

## Fixed

- `/detectors/aws` no longer fails if instance metadata is not available (e.g. not running in AWS) (#401)
- The AWS detector now returns a partial resource and an appropriate error if it encounters an error part way through determining a `Resource` identity. (#410)
- The `host` instrumentation unit test has been updated to not depend on the system it runs on. (#426)

## [0.13.0] - 2020-10-09

## Added

- A Jaeger propagator. (#375)

## Changed

- The `go.opentelemetry.io/contrib/instrumentation/google.golang.org/grpc/otelgrpc` package instrumentation no longer accepts a `Tracer` as an argument to the interceptor function.
   Instead, a new `WithTracerProvider` option is added to configure the `TracerProvider` used when creating the `Tracer` for the instrumentation. (#373)
- The `go.opentelemetry.io/contrib/instrumentation/gopkg.in/macaron.v1/otelmacaron` instrumentation now accepts a `TracerProvider` rather than a `Tracer`. (#374)
- Remove `go.opentelemetry.io/otel/sdk` dependency from instrumentation. (#381)
- Use `httpsnoop` in `go.opentelemetry.io/contrib/instrumentation/github.com/gorilla/mux/otelmux` to ensure `http.ResponseWriter` additional interfaces are preserved. (#388)

### Fixed

- The `go.opentelemetry.io/contrib/instrumentation/github.com/labstack/echo/otelecho.Middleware` no longer sends duplicate errors to the global `ErrorHandler`. (#377, #364)
- The import comment in `go.opentelemetry.io/contrib/instrumentation/net/http/otelhttp` is now correctly quoted. (#379)
- The B3 propagator sets the sample bitmask when the sampling decision is `debug`. (#369)

## [0.12.0] - 2020-09-25

### Added

- Benchmark tests for the gRPC instrumentation. (#296)
- Integration testing for the gRPC instrumentation. (#297)
- Allow custom labels to be added to net/http metrics. (#306)
- Added B3 propagator, moving it out of open.telemetry.io/otel repo. (#344)

### Changed

- Unify instrumentation about provider options for `go.mongodb.org/mongo-driver`, `gin-gonic/gin`, `gorilla/mux`,
  `labstack/echo`, `emicklei/go-restful`, `bradfitz/gomemcache`, `Shopify/sarama`, `net/http` and `beego`. (#303)
- Update instrumentation guidelines about uniform provider options. Also, update style guide. (#303)
- Make config struct of instrumentation unexported. (#303)
- Instrumentations have been updated to adhere to the [configuration style guide's](https://github.com/open-telemetry/opentelemetry-go/blob/master/CONTRIBUTING.md#config)
   updated recommendation to use `newConfig()` instead of `configure()`. (#336)
- A new instrumentation naming scheme is implemented to avoid package name conflicts for instrumented packages while still remaining discoverable. (#359)
  - `google.golang.org/grpc` -> `google.golang.org/grpc/otelgrpc`
  - `go.mongodb.org/mongo-driver` -> `go.mongodb.org/mongo-driver/mongo/otelmongo`
  - `net/http` -> `net/http/otelhttp`
  - `net/http/httptrace` -> `net/http/httptrace/otelhttptrace`
  - `github.com/labstack/echo` -> `github.com/labstack/echo/otelecho`
  - `github.com/bradfitz/gomemcache` -> `github.com/bradfitz/gomemcache/memcache/otelmemcache`
  - `github.com/gin-gonic/gin` -> `github.com/gin-gonic/gin/otelgin`
  - `github.com/gocql/gocql` -> `github.com/gocql/gocql/otelgocql`
  - `github.com/emicklei/go-restful` -> `github.com/emicklei/go-restful/otelrestful`
  - `github.com/Shopify/sarama` -> `github.com/Shopify/sarama/otelsarama`
  - `github.com/gorilla/mux` -> `github.com/gorilla/mux/otelmux`
  - `github.com/astaxie/beego` -> `github.com/astaxie/beego/otelbeego`
  - `gopkg.in/macaron.v1` -> `gopkg.in/macaron.v1/otelmacaron`
- Rename `OTelBeegoHandler` to `Handler` in the `go.opentelemetry.io/contrib/instrumentation/github.com/astaxie/beego/otelbeego` package. (#359)
- Replace `WithTracer` with `WithTracerProvider` in the `go.opentelemetry.io/contrib/instrumentation/gopkg.in/macaron.v1/otelmacaron` instrumentation. (#374)

## [0.11.0] - 2020-08-25

### Added

- Top-level `Version()` and `SemVersion()` functions defining the current version of the contrib package. (#225)
- Instrumentation for the `github.com/astaxie/beego` package. (#200)
- Instrumentation for the `github.com/bradfitz/gomemcache` package. (#204)
- Host metrics instrumentation. (#231)
- Cortex histogram and distribution support. (#237)
- Cortex example project. (#238)
- Cortex HTTP authentication. (#246)

### Changed

- Remove service name as a parameter of Sarama instrumentation. (#221)
- Replace `WithTracer` with `WithTracerProvider` in Sarama instrumentation. (#221)
- Switch to use common top-level module `SemVersion()` when creating versioned tracer in `bradfitz/gomemcache`. (#226)
- Use `IntegrationShouldRun` in `gomemcache_test`. (#254)
- Use Go 1.15 for CI builds. (#236)
- Improved configuration for `runtime` instrumentation. (#224)

### Fixed

- Update dependabot configuration to include newly added `bradfitz/gomemcache` package. (#226)
- Correct `runtime` instrumentation name. (#241)

## [0.10.1] - 2020-08-13

### Added

- The `go.opentelemetry.io/contrib/instrumentation/google.golang.org/grpc` module has been added to replace the instrumentation that had previoiusly existed in the `go.opentelemetry.io/otel/instrumentation/grpctrace` package. (#189)
- Instrumentation for the stdlib `net/http` and `net/http/httptrace` packages. (#190)
- Initial Cortex exporter. (#202, #205, #210, #211, #215)

### Fixed

- Bump google.golang.org/grpc from 1.30.0 to 1.31.0. (#166)
- Bump go.mongodb.org/mongo-driver from 1.3.5 to 1.4.0 in /instrumentation/go.mongodb.org/mongo-driver. (#170)
- Bump google.golang.org/grpc in /instrumentation/github.com/gin-gonic/gin. (#173)
- Bump google.golang.org/grpc in /instrumentation/github.com/labstack/echo. (#176)
- Bump google.golang.org/grpc from 1.30.0 to 1.31.0 in /instrumentation/github.com/Shopify/sarama. (#179)
- Bump cloud.google.com/go from 0.61.0 to 0.63.0 in /detectors/gcp. (#181, #199)
- Bump github.com/aws/aws-sdk-go from 1.33.15 to 1.34.1 in /detectors/aws. (#184, #192, #193, #198, #201, #203)
- Bump github.com/golangci/golangci-lint from 1.29.0 to 1.30.0 in /tools. (#186)
- Setup CI to run tests that require external resources (Cassandra and MongoDB). (#191)
- Bump github.com/Shopify/sarama from 1.26.4 to 1.27.0 in /instrumentation/github.com/Shopify/sarama. (#206)

## [0.10.0] - 2020-07-31

This release upgrades its [go.opentelemetry.io/otel](https://github.com/open-telemetry/opentelemetry-go/releases/tag/v0.10.0) dependency to v0.10.0 and includes new instrumentation for popular Kafka and Cassandra clients.

### Added

- A detector that generate resources from GCE instance. (#132)
- A detector that generate resources from AWS instances. (#139)
- Instrumentation for the Kafka client github.com/Shopify/sarama. (#134, #153)
- Links and status message for mock span in the internal testing library. (#134)
- Instrumentation for the Cassandra client github.com/gocql/gocql. (#137)
- A detector that generate resources from GKE clusters. (#154)

### Fixed

- Bump github.com/aws/aws-sdk-go from 1.33.8 to 1.33.15 in /detectors/aws. (#155, #157, #159, #162)
- Bump github.com/golangci/golangci-lint from 1.28.3 to 1.29.0 in /tools. (#146)

## [0.9.0] - 2020-07-20

This release upgrades its [go.opentelemetry.io/otel](https://github.com/open-telemetry/opentelemetry-go/releases/tag/v0.9.0) dependency to v0.9.0.

### Fixed

- Bump github.com/emicklei/go-restful/v3 from 3.0.0 to 3.2.0 in /instrumentation/github.com/emicklei/go-restful. (#133)
- Update dependabot configuration to correctly check all included packages. (#131)
- Update `RELEASING.md` with correct `tag.sh` command. (#130)

## [0.8.0] - 2020-07-10

This release upgrades its [go.opentelemetry.io/otel](https://github.com/open-telemetry/opentelemetry-go/releases/tag/v0.8.0) dependency to v0.8.0, includes minor fixes, and new instrumentation.

### Added

- Create this `CHANGELOG.md`. (#114)
- Add `emicklei/go-restful/v3` trace instrumentation. (#115)

### Changed

- Update `CONTRIBUTING.md` to ask for updates to `CHANGELOG.md` with each pull request. (#114)
- Move all `github.com` package instrumentation under a `github.com` directory. (#118)

### Fixed

- Update README to include information about external instrumentation.
   To start, this includes native instrumentation found in the `go-redis/redis` package. (#117)
- Bump github.com/golangci/golangci-lint from 1.27.0 to 1.28.2 in /tools. (#122, #123, #125)
- Bump go.mongodb.org/mongo-driver from 1.3.4 to 1.3.5 in /instrumentation/go.mongodb.org/mongo-driver. (#124)

## [0.7.0] - 2020-06-29

This release upgrades its [go.opentelemetry.io/otel](https://github.com/open-telemetry/opentelemetry-go/releases/tag/v0.7.0) dependency to v0.7.0.

### Added

- Create `RELEASING.md` instructions. (#101)
- Apply transitive dependabot go.mod updates as part of a new automatic Github workflow. (#94)
- New dependabot integration to automate package upgrades. (#61)
- Add automatic tag generation script for release. (#60)

### Changed

- Upgrade Datadog metrics exporter to include Resource tags. (#46)
- Added output validation to Datadog example. (#96)
- Move Macaron package to match layout guidelines. (#92)
- Update top-level README and instrumentation README. (#92)
- Bump google.golang.org/grpc from 1.29.1 to 1.30.0. (#99)
- Bump github.com/golangci/golangci-lint from 1.21.0 to 1.27.0 in /tools. (#77)
- Bump go.mongodb.org/mongo-driver from 1.3.2 to 1.3.4 in /instrumentation/go.mongodb.org/mongo-driver. (#76)
- Bump github.com/stretchr/testify from 1.5.1 to 1.6.1. (#74)
- Bump gopkg.in/macaron.v1 from 1.3.5 to 1.3.9 in /instrumentation/macaron. (#68)
- Bump github.com/gin-gonic/gin from 1.6.2 to 1.6.3 in /instrumentation/gin-gonic/gin. (#73)
- Bump github.com/DataDog/datadog-go from 3.5.0+incompatible to 3.7.2+incompatible in /exporters/metric/datadog. (#78)
- Replaced `internal/trace/http.go` helpers with `api/standard` helpers from otel-go repo. (#112)

## [0.6.1] - 2020-06-08

First official tagged release of `contrib` repository.

### Added

- `labstack/echo` trace instrumentation (#42)
- `mongodb` trace instrumentation (#26)
- Go Runtime metrics (#9)
- `gorilla/mux` trace instrumentation (#19)
- `gin-gonic` trace instrumentation (#15)
- `macaron` trace instrumentation (#20)
- `dogstatsd` metrics exporter (#10)
- `datadog` metrics exporter (#22)
- Tags to all modules in repository
- Repository folder structure and automated build (#3)

### Changes

- Prefix support for dogstatsd (#34)
- Update Go Runtime package to use batch observer (#44)

[Unreleased]: https://github.com/open-telemetry/opentelemetry-go-contrib/compare/v1.34.0...HEAD
[1.34.0/0.59.0/0.28.0/0.14.0/0.9.0/0.7.0/0.6.0]: https://github.com/open-telemetry/opentelemetry-go-contrib/releases/tag/v1.34.0
[1.33.0/0.58.0/0.27.0/0.13.0/0.8.0/0.6.0/0.5.0]: https://github.com/open-telemetry/opentelemetry-go-contrib/releases/tag/v1.33.0
[1.32.0/0.57.0/0.26.0/0.12.0/0.7.0/0.5.0/0.4.0]: https://github.com/open-telemetry/opentelemetry-go-contrib/releases/tag/v1.32.0
[1.31.0/0.56.0/0.25.0/0.11.0/0.6.0/0.4.0/0.3.0]: https://github.com/open-telemetry/opentelemetry-go-contrib/releases/tag/v1.31.0
[1.30.0/0.55.0/0.24.0/0.10.0/0.5.0/0.3.0/0.2.0]: https://github.com/open-telemetry/opentelemetry-go-contrib/releases/tag/v1.30.0
[1.29.0/0.54.0/0.23.0/0.9.0/0.4.0/0.2.0/0.1.0]: https://github.com/open-telemetry/opentelemetry-go-contrib/releases/tag/v1.29.0
[1.28.0/0.53.0/0.22.0/0.8.0/0.3.0/0.1.0]: https://github.com/open-telemetry/opentelemetry-go-contrib/releases/tag/v1.28.0
[1.27.0/0.52.0/0.21.0/0.7.0/0.2.0]: https://github.com/open-telemetry/opentelemetry-go-contrib/releases/tag/v1.27.0
[1.26.0/0.51.0/0.20.0/0.6.0/0.1.0]: https://github.com/open-telemetry/opentelemetry-go-contrib/releases/tag/v1.26.0
[1.25.0/0.50.0/0.19.0/0.5.0/0.0.1]: https://github.com/open-telemetry/opentelemetry-go-contrib/releases/tag/v1.25.0
[1.24.0/0.49.0/0.18.0/0.4.0]: https://github.com/open-telemetry/opentelemetry-go-contrib/releases/tag/v1.24.0
[1.23.0/0.48.0/0.17.0/0.3.0]: https://github.com/open-telemetry/opentelemetry-go-contrib/releases/tag/v1.23.0
[1.22.0/0.47.0/0.16.0/0.2.0]: https://github.com/open-telemetry/opentelemetry-go-contrib/releases/tag/v1.22.0
[1.21.1/0.46.1/0.15.1/0.1.1]: https://github.com/open-telemetry/opentelemetry-go-contrib/releases/tag/v1.21.1
[1.21.0/0.46.0/0.15.0/0.1.0]: https://github.com/open-telemetry/opentelemetry-go-contrib/releases/tag/v1.21.0
[1.20.0/0.45.0/0.14.0]: https://github.com/open-telemetry/opentelemetry-go-contrib/releases/tag/v1.20.0
[1.19.0/0.44.0/0.13.0]: https://github.com/open-telemetry/opentelemetry-go-contrib/releases/tag/v1.19.0
[1.18.0/0.43.0/0.12.0]: https://github.com/open-telemetry/opentelemetry-go-contrib/releases/tag/v1.18.0
[1.17.0/0.42.0/0.11.0]: https://github.com/open-telemetry/opentelemetry-go-contrib/releases/tag/v1.17.0
[1.17.0-rc.1/0.42.0-rc.1/0.11.0-rc.1]: https://github.com/open-telemetry/opentelemetry-go-contrib/releases/tag/v1.17.0-rc.1
[1.16.1/0.41.1/0.10.1]: https://github.com/open-telemetry/opentelemetry-go-contrib/releases/tag/v1.16.1
[1.16.0/0.41.0/0.10.0]: https://github.com/open-telemetry/opentelemetry-go-contrib/releases/tag/v1.16.0
[1.16.0-rc.2/0.41.0-rc.2/0.10.0-rc.2]: https://github.com/open-telemetry/opentelemetry-go-contrib/releases/tag/v1.16.0-rc.2
[1.16.0-rc.1/0.41.0-rc.1/0.10.0-rc.1]: https://github.com/open-telemetry/opentelemetry-go-contrib/releases/tag/v1.16.0-rc.1
[1.15.0/0.40.0/0.9.0]: https://github.com/open-telemetry/opentelemetry-go-contrib/releases/tag/v1.15.0
[1.14.0/0.39.0/0.8.0]: https://github.com/open-telemetry/opentelemetry-go-contrib/releases/tag/v1.14.0
[1.13.0/0.38.0/0.7.0]: https://github.com/open-telemetry/opentelemetry-go-contrib/releases/tag/v1.13.0
[1.12.0/0.37.0/0.6.0]: https://github.com/open-telemetry/opentelemetry-go-contrib/releases/tag/v1.12.0
[1.11.1/0.36.4/0.5.2]: https://github.com/open-telemetry/opentelemetry-go-contrib/releases/tag/v1.11.1
[1.11.0/0.36.3/0.5.1]: https://github.com/open-telemetry/opentelemetry-go-contrib/releases/tag/v1.11.0
[0.36.2]: https://github.com/open-telemetry/opentelemetry-go-contrib/releases/tag/zpages/v0.36.2
[0.36.1]: https://github.com/open-telemetry/opentelemetry-go-contrib/releases/tag/zpages/v0.36.1
[0.36.0]: https://github.com/open-telemetry/opentelemetry-go-contrib/releases/tag/zpages/v0.36.0
[1.10.0/0.35.0/0.5.0]: https://github.com/open-telemetry/opentelemetry-go-contrib/releases/tag/v1.10.0
[1.9.0/0.34.0/0.4.0]: https://github.com/open-telemetry/opentelemetry-go-contrib/releases/tag/v1.9.0
[1.8.0/0.33.0]: https://github.com/open-telemetry/opentelemetry-go-contrib/releases/tag/v1.8.0
[1.7.0/0.32.0]: https://github.com/open-telemetry/opentelemetry-go-contrib/releases/tag/v1.7.0
[1.6.0/0.31.0]: https://github.com/open-telemetry/opentelemetry-go-contrib/releases/tag/v1.6.0
[1.5.0/0.30.0/0.1.0]: https://github.com/open-telemetry/opentelemetry-go-contrib/releases/tag/v1.5.0
[1.4.0/0.29.0]: https://github.com/open-telemetry/opentelemetry-go-contrib/releases/tag/v1.4.0
[1.3.0/0.28.0]: https://github.com/open-telemetry/opentelemetry-go-contrib/releases/tag/v1.3.0
[1.2.0/0.27.0]: https://github.com/open-telemetry/opentelemetry-go-contrib/releases/tag/v1.2.0
[1.1.1/0.26.1]: https://github.com/open-telemetry/opentelemetry-go-contrib/releases/tag/v1.1.1
[1.1.0/0.26.0]: https://github.com/open-telemetry/opentelemetry-go-contrib/releases/tag/v1.1.0
[1.0.0/0.25.0]: https://github.com/open-telemetry/opentelemetry-go-contrib/releases/tag/v1.0.0
[0.24.0]: https://github.com/open-telemetry/opentelemetry-go-contrib/releases/tag/v0.24.0
[0.23.0]: https://github.com/open-telemetry/opentelemetry-go-contrib/releases/tag/v0.23.0
[0.22.0]: https://github.com/open-telemetry/opentelemetry-go-contrib/releases/tag/v0.22.0
[0.21.0]: https://github.com/open-telemetry/opentelemetry-go-contrib/releases/tag/v0.21.0
[0.20.0]: https://github.com/open-telemetry/opentelemetry-go-contrib/releases/tag/v0.20.0
[0.19.0]: https://github.com/open-telemetry/opentelemetry-go-contrib/releases/tag/v0.19.0
[0.18.0]: https://github.com/open-telemetry/opentelemetry-go-contrib/releases/tag/v0.18.0
[0.17.0]: https://github.com/open-telemetry/opentelemetry-go-contrib/releases/tag/v0.17.0
[0.16.0]: https://github.com/open-telemetry/opentelemetry-go-contrib/releases/tag/v0.16.0
[0.15.1]: https://github.com/open-telemetry/opentelemetry-go-contrib/releases/tag/v0.15.1
[0.15.0]: https://github.com/open-telemetry/opentelemetry-go-contrib/releases/tag/v0.15.0
[0.14.0]: https://github.com/open-telemetry/opentelemetry-go-contrib/releases/tag/v0.14.0
[0.13.0]: https://github.com/open-telemetry/opentelemetry-go-contrib/releases/tag/v0.13.0
[0.12.0]: https://github.com/open-telemetry/opentelemetry-go-contrib/releases/tag/v0.12.0
[0.11.0]: https://github.com/open-telemetry/opentelemetry-go-contrib/releases/tag/v0.11.0
[0.10.1]: https://github.com/open-telemetry/opentelemetry-go-contrib/releases/tag/v0.10.1
[0.10.0]: https://github.com/open-telemetry/opentelemetry-go-contrib/releases/tag/v0.10.0
[0.9.0]: https://github.com/open-telemetry/opentelemetry-go-contrib/releases/tag/v0.9.0
[0.8.0]: https://github.com/open-telemetry/opentelemetry-go-contrib/releases/tag/v0.8.0
[0.7.0]: https://github.com/open-telemetry/opentelemetry-go-contrib/releases/tag/v0.7.0
[0.6.1]: https://github.com/open-telemetry/opentelemetry-go-contrib/releases/tag/v0.6.1

<!-- Released section ended -->

[Go 1.23]: https://go.dev/doc/go1.23
[Go 1.22]: https://go.dev/doc/go1.22
[Go 1.21]: https://go.dev/doc/go1.21
[Go 1.20]: https://go.dev/doc/go1.20
[Go 1.19]: https://go.dev/doc/go1.19
[Go 1.18]: https://go.dev/doc/go1.18

[GO-2024-2687]: https://pkg.go.dev/vuln/GO-2024-2687<|MERGE_RESOLUTION|>--- conflicted
+++ resolved
@@ -24,11 +24,8 @@
 ### Fixed
 
 - Use `context.Background()` as default context instead of nil in `go.opentelemetry.io/contrib/bridges/otellogr`. (#6527)
-<<<<<<< HEAD
 - Convert Prometheus histogram buckets to non-cumulative otel histogram buckets in `go.opentelemetry.io/contrib/bridges/prometheus`. (#6685)
-=======
 - Don't start spans that never end for filtered out gRPC stats handler in `go.opentelemetry.io/contrib/instrumentation/google.golang.org/grpc/otelgrpc`. (#6695)
->>>>>>> aabdb7c6
 
 <!-- Released section -->
 <!-- Don't change this section unless doing release -->

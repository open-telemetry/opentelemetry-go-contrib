# Changelog

All notable changes to this project will be documented in this file.

The format is based on [Keep a Changelog](https://keepachangelog.com/en/1.0.0/).

This project adheres to [Semantic Versioning](https://semver.org/spec/v2.0.0.html).

## [Unreleased]

<<<<<<< HEAD
### Fixed

- The `go.opentelemetry.io/contrib/instrumentation/github.com/labstack/echo/otelecho.Middleware` no longer sends duplicate errors to the global `ErrorHandler`. (#377, #364)
=======
## Changed

- Remove `go.opentelemetry.io/otel/sdk` dependency from instrumentation. (#381)

### Fixed

- The import comment in `go.opentelemetry.io/contrib/instrumentation/net/http/otelhttp` is now correctly quoted. (#379)
>>>>>>> e3d25a6f

## [0.12.0] - 2020-09-25

### Added

- Benchmark tests for the gRPC instrumentation. (#296)
- Integration testing for the gRPC instrumentation. (#297)
- Allow custom labels to be added to net/http metrics. (#306)
- Added B3 propagator, moving it out of open.telemetry.io/otel repo. (#344)

### Changed

- Unify instrumentation about provider options for `go.mongodb.org/mongo-driver`, `gin-gonic/gin`, `gorilla/mux`,
  `labstack/echo`, `emicklei/go-restful`, `bradfitz/gomemcache`, `Shopify/sarama`, `net/http` and `beego`. (#303)
- Update instrumentation guidelines about uniform provider options. Also, update style guide. (#303)
- Make config struct of instrumentation unexported. (#303)
- Instrumentations have been updated to adhere to the [configuration style guide's](https://github.com/open-telemetry/opentelemetry-go/blob/master/CONTRIBUTING.md#config)
   updated recommendation to use `newConfig()` instead of `configure()`. (#336)
- A new instrumentation naming scheme is implemented to avoid package name conflicts for instrumented packages while still remaining discoverable. (#359)
  - `google.golang.org/grpc` -> `google.golang.org/grpc/otelgrpc`
  - `go.mongodb.org/mongo-driver` -> `go.mongodb.org/mongo-driver/mongo/otelmongo`
  - `net/http` -> `net/http/otelhttp`
  - `net/http/httptrace` -> `net/http/httptrace/otelhttptrace`
  - `github.com/labstack/echo` -> `github.com/labstack/echo/otelecho`
  - `github.com/bradfitz/gomemcache` -> `github.com/bradfitz/gomemcache/memcache/otelmemcache`
  - `github.com/gin-gonic/gin` -> `github.com/gin-gonic/gin/otelgin`
  - `github.com/gocql/gocql` -> `github.com/gocql/gocql/otelgocql`
  - `github.com/emicklei/go-restful` -> `github.com/emicklei/go-restful/otelrestful`
  - `github.com/Shopify/sarama` -> `github.com/Shopify/sarama/otelsarama`
  - `github.com/gorilla/mux` -> `github.com/gorilla/mux/otelmux`
  - `github.com/astaxie/beego` -> `github.com/astaxie/beego/otelbeego`
  - `gopkg.in/macaron.v1` -> `gopkg.in/macaron.v1/otelmacaron`
- Rename `OTelBeegoHandler` to `Handler` in the `go.opentelemetry.io/contrib/instrumentation/github.com/astaxie/beego/otelbeego` package. (#359)

## [0.11.0] - 2020-08-25

### Added

- Top-level `Version()` and `SemVersion()` functions defining the current version of the contrib package. (#225)
- Instrumentation for the `github.com/astaxie/beego` package. (#200)
- Instrumentation for the `github.com/bradfitz/gomemcache` package. (#204)
- Host metrics instrumentation. (#231)
- Cortex histogram and distribution support. (#237)
- Cortex example project. (#238)
- Cortex HTTP authentication. (#246)

### Changed

- Remove service name as a parameter of Sarama instrumentation. (#221)
- Replace `WithTracer` with `WithTracerProvider` in Sarama instrumentation. (#221)
- Switch to use common top-level module `SemVersion()` when creating versioned tracer in `bradfitz/gomemcache`. (#226)
- Use `IntegrationShouldRun` in `gomemcache_test`. (#254)
- Use Go 1.15 for CI builds. (#236)
- Improved configuration for `runtime` instrumentation. (#224)

### Fixed

- Update dependabot configuration to include newly added `bradfitz/gomemcache` package. (#226)
- Correct `runtime` instrumentation name. (#241)

## [0.10.1] - 2020-08-13

### Added

- The `go.opentelemetry.io/contrib/instrumentation/google.golang.org/grpc` module has been added to replace the instrumentation that had previoiusly existed in the `go.opentelemetry.io/otel/instrumentation/grpctrace` package. (#189)
- Instrumentation for the stdlib `net/http` and `net/http/httptrace` packages. (#190)
- Initial Cortex exporter. (#202, #205, #210, #211, #215)

### Fixed

- Bump google.golang.org/grpc from 1.30.0 to 1.31.0. (#166)
- Bump go.mongodb.org/mongo-driver from 1.3.5 to 1.4.0 in /instrumentation/go.mongodb.org/mongo-driver. (#170)
- Bump google.golang.org/grpc in /instrumentation/github.com/gin-gonic/gin. (#173)
- Bump google.golang.org/grpc in /instrumentation/github.com/labstack/echo. (#176)
- Bump google.golang.org/grpc from 1.30.0 to 1.31.0 in /instrumentation/github.com/Shopify/sarama. (#179)
- Bump cloud.google.com/go from 0.61.0 to 0.63.0 in /detectors/gcp. (#181, #199)
- Bump github.com/aws/aws-sdk-go from 1.33.15 to 1.34.1 in /detectors/aws. (#184, #192, #193, #198, #201, #203)
- Bump github.com/golangci/golangci-lint from 1.29.0 to 1.30.0 in /tools. (#186)
- Setup CI to run tests that require external resources (Cassandra and MongoDB). (#191)
- Bump github.com/Shopify/sarama from 1.26.4 to 1.27.0 in /instrumentation/github.com/Shopify/sarama. (#206)

## [0.10.0] - 2020-07-31

This release upgrades its [go.opentelemetry.io/otel](https://github.com/open-telemetry/opentelemetry-go/releases/tag/v0.10.0) dependency to v0.10.0 and includes new instrumentation for popular Kafka and Cassandra clients.

### Added

- A detector that generate resources from GCE instance. (#132)
- A detector that generate resources from AWS instances. (#139)
- Instrumentation for the Kafka client github.com/Shopify/sarama. (#134, #153)
- Links and status message for mock span in the internal testing library. (#134)
- Instrumentation for the Cassandra client github.com/gocql/gocql. (#137)
- A detector that generate resources from GKE clusters. (#154)

### Fixed

- Bump github.com/aws/aws-sdk-go from 1.33.8 to 1.33.15 in /detectors/aws. (#155, #157, #159, #162)
- Bump github.com/golangci/golangci-lint from 1.28.3 to 1.29.0 in /tools. (#146)

## [0.9.0] - 2020-07-20

This release upgrades its [go.opentelemetry.io/otel](https://github.com/open-telemetry/opentelemetry-go/releases/tag/v0.9.0) dependency to v0.9.0.

### Fixed

- Bump github.com/emicklei/go-restful/v3 from 3.0.0 to 3.2.0 in /instrumentation/github.com/emicklei/go-restful. (#133)
- Update dependabot configuration to correctly check all included packages. (#131)
- Update `RELEASING.md` with correct `tag.sh` command. (#130)

## [0.8.0] - 2020-07-10

This release upgrades its [go.opentelemetry.io/otel](https://github.com/open-telemetry/opentelemetry-go/releases/tag/v0.8.0) dependency to v0.8.0, includes minor fixes, and new instrumentation.

### Added

- Create this `CHANGELOG.md`. (#114)
- Add `emicklei/go-restful/v3` trace instrumentation. (#115)

### Changed

- Update `CONTRIBUTING.md` to ask for updates to `CHANGELOG.md` with each pull request. (#114)
- Move all `github.com` package instrumentation under a `github.com` directory. (#118)

### Fixed

- Update README to include information about external instrumentation.
   To start, this includes native instrumentation found in the `go-redis/redis` package. (#117)
- Bump github.com/golangci/golangci-lint from 1.27.0 to 1.28.2 in /tools. (#122, #123, #125)
- Bump go.mongodb.org/mongo-driver from 1.3.4 to 1.3.5 in /instrumentation/go.mongodb.org/mongo-driver. (#124)

## [0.7.0] - 2020-06-29

This release upgrades its [go.opentelemetry.io/otel](https://github.com/open-telemetry/opentelemetry-go/releases/tag/v0.7.0) dependency to v0.7.0.

### Added

- Create `RELEASING.md` instructions. (#101)
- Apply transitive dependabot go.mod updates as part of a new automatic Github workflow. (#94)
- New dependabot integration to automate package upgrades. (#61)
- Add automatic tag generation script for release. (#60)

### Changed

- Upgrade Datadog metrics exporter to include Resource tags. (#46)
- Added output validation to Datadog example. (#96)
- Move Macaron package to match layout guidelines. (#92)
- Update top-level README and instrumentation README. (#92)
- Bump google.golang.org/grpc from 1.29.1 to 1.30.0. (#99)
- Bump github.com/golangci/golangci-lint from 1.21.0 to 1.27.0 in /tools. (#77)
- Bump go.mongodb.org/mongo-driver from 1.3.2 to 1.3.4 in /instrumentation/go.mongodb.org/mongo-driver. (#76)
- Bump github.com/stretchr/testify from 1.5.1 to 1.6.1. (#74)
- Bump gopkg.in/macaron.v1 from 1.3.5 to 1.3.9 in /instrumentation/macaron. (#68)
- Bump github.com/gin-gonic/gin from 1.6.2 to 1.6.3 in /instrumentation/gin-gonic/gin. (#73)
- Bump github.com/DataDog/datadog-go from 3.5.0+incompatible to 3.7.2+incompatible in /exporters/metric/datadog. (#78)
- Replaced `internal/trace/http.go` helpers with `api/standard` helpers from otel-go repo. (#112)

## [0.6.1] - 2020-06-08

First official tagged release of `contrib` repository.

### Added

- `labstack/echo` trace instrumentation (#42)
- `mongodb` trace instrumentation (#26)
- Go Runtime metrics (#9)
- `gorilla/mux` trace instrumentation (#19)
- `gin-gonic` trace instrumentation (#15)
- `macaron` trace instrumentation (#20)
- `dogstatsd` metrics exporter (#10)
- `datadog` metrics exporter (#22)
- Tags to all modules in repository
- Repository folder structure and automated build (#3)

### Changes

- Prefix support for dogstatsd (#34)
- Update Go Runtime package to use batch observer (#44)

[Unreleased]: https://github.com/open-telemetry/opentelemetry-go-contrib/compare/v0.12.0...HEAD
[0.12.0]: https://github.com/open-telemetry/opentelemetry-go-contrib/releases/tag/v0.12.0
[0.11.0]: https://github.com/open-telemetry/opentelemetry-go-contrib/releases/tag/v0.11.0
[0.10.1]: https://github.com/open-telemetry/opentelemetry-go-contrib/releases/tag/v0.10.1
[0.10.0]: https://github.com/open-telemetry/opentelemetry-go-contrib/releases/tag/v0.10.0
[0.9.0]: https://github.com/open-telemetry/opentelemetry-go-contrib/releases/tag/v0.9.0
[0.8.0]: https://github.com/open-telemetry/opentelemetry-go-contrib/releases/tag/v0.8.0
[0.7.0]: https://github.com/open-telemetry/opentelemetry-go-contrib/releases/tag/v0.7.0
[0.6.1]: https://github.com/open-telemetry/opentelemetry-go-contrib/releases/tag/v0.6.1<|MERGE_RESOLUTION|>--- conflicted
+++ resolved
@@ -8,19 +8,14 @@
 
 ## [Unreleased]
 
-<<<<<<< HEAD
+## Changed
+
+- Remove `go.opentelemetry.io/otel/sdk` dependency from instrumentation. (#381)
+
 ### Fixed
 
 - The `go.opentelemetry.io/contrib/instrumentation/github.com/labstack/echo/otelecho.Middleware` no longer sends duplicate errors to the global `ErrorHandler`. (#377, #364)
-=======
-## Changed
-
-- Remove `go.opentelemetry.io/otel/sdk` dependency from instrumentation. (#381)
-
-### Fixed
-
 - The import comment in `go.opentelemetry.io/contrib/instrumentation/net/http/otelhttp` is now correctly quoted. (#379)
->>>>>>> e3d25a6f
 
 ## [0.12.0] - 2020-09-25
 

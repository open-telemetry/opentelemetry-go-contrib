# Changelog

All notable changes to this project will be documented in this file.

The format is based on [Keep a Changelog](https://keepachangelog.com/en/1.0.0/).

This project adheres to [Semantic Versioning](https://semver.org/spec/v2.0.0.html).

## [Unreleased]

### Added

- `http.route` attribute to otelhttp server request spans, when `net/http.Request.Pattern` is set in `go.opentelemetry.io/contrib/instrumentation/github.com/emicklei/go-restful/otelrestful`, `go.opentelemetry.io/contrib/instrumentation/github.com/gin-gonic/gin/otelgin`, `go.opentelemetry.io/contrib/instrumentation/github.com/gorilla/mux/otelmux`, `go.opentelemetry.io/contrib/instrumentation/github.com/labstack/echo/otelecho` and `go.opentelemetry.io/contrib/instrumentation/net/http/otelhttp`. (#6905, #6937)
- Add `WithAttributes` option to set instrumentation scope attributes on the created `log.Logger` in `go.opentelemetry.io/contrib/bridges/otelzap`. (#6962)
- Add `WithAttributes` option to set instrumentation scope attributes on the created `log.Logger` in `go.opentelemetry.io/contrib/bridges/otelslog`. (#6965)
- Add `WithAttributes` option to set instrumentation scope attributes on the created `log.Logger` in `go.opentelemetry.io/contrib/bridges/otellogrus`. (#6966)
- Add `WithAttributes` option to set instrumentation scope attributes on the created `log.Logger` in `go.opentelemetry.io/contrib/bridges/otellogr`. (#6967)
- Add the `WithGinMetricAttributes` option to allow setting dynamic, per-request metric attributes based on `*gin.Context` in `go.opentelemetry.io/contrib/instrumentation/github.com/gin-gonic/gin/otelgin`. (#6932)
- Use Gin's own `ClientIP` method to detect the client's IP, which supports custom proxy headers in `go.opentelemetry.io/contrib/instrumentation/github.com/gin-gonic/gin/otelgin`. (#6095)

### Changed

- Jaeger remote sampler's probabilistic strategy now uses the same sampling algorithm as `trace.TraceIDRatioBased` in `go.opentelemetry.io/contrib/samplers/jaegerremote`. (#6892)
<<<<<<< HEAD
- Update remote sampler import paths to use jaeger-idl. (#7061)
=======
- The deprecated `SemVersion` function is removed in `go.opentelemetry.io/contrib/instrumentation/github.com/aws/aws-sdk-go-v2/otelaws/test` package. Use `Version` instead.
>>>>>>> 007f3bfb

### Fixed

- Record request duration in seconds rather than milliseconds for semconv v1.26.0, per [the specifications](https://github.com/open-telemetry/semantic-conventions/blob/6533b8a39e03e6925e080d5ca39234035cf87e70/docs/non-normative/http-migration.md#http-client-duration-metric) in the following packages. (#6942)
	- `go.opentelemetry.io/contrib/instrumentation/github.com/emicklei/go-restful/otelrestful`
	- `go.opentelemetry.io/contrib/instrumentation/github.com/gin-gonic/gin/otelgin`
	- `go.opentelemetry.io/contrib/instrumentation/github.com/gorilla/mux/otelmux`
	- `go.opentelemetry.io/contrib/instrumentation/github.com/labstack/echo/otelecho`
	- `go.opentelemetry.io/contrib/instrumentation/net/http/httptrace/otelhttptrace`
	- `go.opentelemetry.io/contrib/instrumentation/net/http/otelhttp`

### Removed

- Drop support for [Go 1.22]. (#6853)
- The deprecated `go.opentelemetry.io/contrib/config` package is removed, use `go.opentelemetry.io/contrib/otelconf` instead. (#6894)
- The deprecated `SemVersion` function in `go.opentelemetry.io/contrib/samplers/probability/consistent` is removed, use `Version` instead. (#7072)

<!-- Released section -->
<!-- Don't change this section unless doing release -->

## [1.35.0/0.60.0/0.29.0/0.15.0/0.10.0/0.8.0/0.7.0] - 2025-03-05

This release is the last to support [Go 1.22].
The next release will require at least [Go 1.23].

> [!WARNING]
> This is the last version to use Semantic Conventions v1.20.0 for HTTP libraries
by default. The next version (0.61.0) will default to v1.26.0, and the
following one (0.62.0) will drop support for Semantic Conventions v1.20.0
>
> You can switch to the new Semantic Conventions right now by setting the
`OTEL_SEMCONV_STABILITY_OPT_IN=http/dup` environment variable in your
application.
>
> See also the [HTTP semantic conventions stability
migration](https://github.com/open-telemetry/semantic-conventions/blob/main/docs/non-normative/http-migration.md)

### Added

- Add support for configuring `ClientCertificate` and `ClientKey` field for OTLP exporters in `go.opentelemetry.io/contrib/config`. (#6378)
- Add `WithAttributeBuilder`, `AttributeBuilder`, `DefaultAttributeBuilder`, `DynamoDBAttributeBuilder`, `SNSAttributeBuilder` to support adding attributes based on SDK input and output in `go.opentelemetry.io/contrib/instrumentation/github.com/aws/aws-sdk-go-v2/otelaws`. (#6543)
- Support for the `OTEL_SEMCONV_STABILITY_OPT_IN=http/dup` environment variable in `go.opentelemetry.io/contrib/instrumentation/github.com/gorilla/mux/otelmux` to emit attributes for both the v1.20.0 and v1.26.0 semantic conventions. (#6652)
- Added the `WithMeterProvider` option to allow passing a custom meter provider to `go.opentelemetry.io/contrib/instrumentation/github.com/gorilla/mux/otelmux`. (#6648)
- Added the `WithMetricAttributesFn` option to allow setting dynamic, per-request metric attributes in `go.opentelemetry.io/contrib/instrumentation/github.com/gorilla/mux/otelmux`. (#6648)
- Added metrics support, and emit all stable metrics from the [Semantic Conventions](https://github.com/open-telemetry/semantic-conventions/blob/main/docs/http/http-metrics.md) in `go.opentelemetry.io/contrib/instrumentation/github.com/gorilla/mux/otelmux`. (#6648)
- Add support for configuring `Insecure` field for OTLP exporters in `go.opentelemetry.io/contrib/config`. (#6658)
- Support for the `OTEL_SEMCONV_STABILITY_OPT_IN=http/dup` environment variable in `instrumentation/net/http/httptrace/otelhttptrace` to emit attributes for both the v1.20.0 and v1.26.0 semantic conventions. (#6720)
- Support for the `OTEL_SEMCONV_STABILITY_OPT_IN=http/dup` environment variable in `instrumentation/github.com/emicklei/go-restful/otelrestful` to emit attributes for both the v1.20.0 and v1.26.0 semantic conventions. (#6710)
- Added metrics support, and emit all stable metrics from the [Semantic Conventions](https://github.com/open-telemetry/semantic-conventions/blob/main/docs/http/http-metrics.md) in `go.opentelemetry.io/contrib/instrumentation/github.com/gin-gonic/gin/otelgin`. (#6747)
- Support for the `OTEL_SEMCONV_STABILITY_OPT_IN=http/dup` environment variable in `go.opentelemetry.io/contrib/instrumentation/github.com/gin-gonic/gin/otelgin` to emit attributes for both the v1.20.0 and v1.26.0 semantic conventions. (#6778)
- Support `OTEL_SEMCONV_STABILITY_OPT_IN` to emit telemetry following both `go.opentelemetry.io/otel/semconv/v1.21.0` (default) and `go.opentelemetry.io/otel/semconv/v1.26.0` (opt-in) in `go.opentelemetry.io/contrib/instrumentation/go.mongodb.org/mongo-driver/mongo/otelmongo` per the [Database semantic convention stability migration guide](https://github.com/open-telemetry/semantic-conventions/blob/cb11bb9bac24f4b0e95ad0f61ce01813d8ceada8/docs/non-normative/db-migration.md#database-semantic-convention-stability-migration-guide). (#6172)
- Support [Go 1.24]. (#6765)
- Add support for configuring `HeadersList` field for OTLP exporters in `go.opentelemetry.io/contrib/config`. (#6657)
- Add `go.opentelemetry.io/contrib/otelconf` module which is a replacement for `go.opentelemetry.io/contrib/config`. (#6796)
- Added `WithFallbackLogExporter` to allow setting a fallback log exporter when `OTEL_LOGS_EXPORTER` is unset in `go.opentelemetry.io/contrib/exporters/autoexport`. (#6844)

### Changed

- Add custom attribute to the span after execution of the SDK rather than before in `go.opentelemetry.io/contrib/instrumentation/github.com/aws/aws-sdk-go-v2/otelaws`. (#6543)
- The `code.function` attribute emitted by `go.opentelemetry.io/contrib/bridges/otelslog` now stores the package path-qualified function name instead of just the function name.
  The `code.namespace` attribute is no longer added. (#6870)
- The `code.function` attribute emitted by `go.opentelemetry.io/contrib/bridges/otelzap` now stores the package path-qualified function name instead of just the function name.
  The `code.namespace` attribute is no longer added. (#6870)
- Improve performance by reducing allocations for common request protocols in the modules below. (#6845)
  - `go.opentelemetry.io/contrib/instrumentation/github.com/emicklei/go-restful/otelrestful`
  - `go.opentelemetry.io/contrib/instrumentation/github.com/gin-gonic/gin/otelgin`
  - `go.opentelemetry.io/contrib/instrumentation/github.com/gorilla/mux/otelmux`
  - `go.opentelemetry.io/contrib/instrumentation/github.com/labstack/echo/otelecho`
  - `go.opentelemetry.io/contrib/instrumentation/net/http/httptrace/otelhttptrace`
  - `go.opentelemetry.io/contrib/instrumentation/net/http/otelhttp`

### Deprecated

- Deprecate `WithAttributeSetter`, `AttributeSetter`, `DefaultAttributeSetter`, `DynamoDBAttributeSetter`, `SNSAttributeSetter` in favor of `WithAttributeBuilder`, `AttributeBuilder`, `DefaultAttributeBuilder`, `DynamoDBAttributeBuilder`, `SNSAttributeBuilder` in `go.opentelemetry.io/contrib/instrumentation/github.com/aws/aws-sdk-go-v2/otelaws`. (#6543)
- Deprecate `go.opentelemetry.io/contrib/config` module in favor of `go.opentelemetry.io/contrib/otelconf`. This is the last release of this module. (#6796)

### Fixed

- Use `context.Background()` as default context instead of nil in `go.opentelemetry.io/contrib/bridges/otellogr`. (#6527)
- Convert Prometheus histogram buckets to non-cumulative otel histogram buckets in `go.opentelemetry.io/contrib/bridges/prometheus`. (#6685)
- Don't start spans that never end for filtered out gRPC stats handler in `go.opentelemetry.io/contrib/instrumentation/google.golang.org/grpc/otelgrpc`. (#6695)
- Fix a possible nil dereference panic in `NewSDK` of `go.opentelemetry.io/contrib/config/v0.3.0`. (#6752)
- Fix prometheus endpoint with an IPv6 address in `go.opentelemetry.io/contrib/config`. (#6815)

## [1.34.0/0.59.0/0.28.0/0.14.0/0.9.0/0.7.0/0.6.0] - 2025-01-17

### Added

- Generate server metrics with semantic conventions `v1.26.0` in `go.opentelemetry.io/contrib/instrumentation/net/http/otelhttp` when `OTEL_SEMCONV_STABILITY_OPT_IN` is set to `http/dup`. (#6411)
- Generate client metrics with semantic conventions `v1.26.0` in `go.opentelemetry.io/contrib/instrumentation/net/http/otelhttp` when `OTEL_SEMCONV_STABILITY_OPT_IN` is set to `http/dup`. (#6607)

### Fixed

- Fix error logged by Jaeger remote sampler on empty or unset `OTEL_TRACES_SAMPLER_ARG` environment variable (#6511)
- Relax minimum Go version to 1.22.0 in various modules. (#6595)
- `NewSDK` handles empty `OpenTelemetryConfiguration.Resource` properly in `go.opentelemetry.io/contrib/config/v0.3.0`. (#6606)
- Fix a possible nil dereference panic in `NewSDK` of `go.opentelemetry.io/contrib/config/v0.3.0`. (#6606)

## [1.33.0/0.58.0/0.27.0/0.13.0/0.8.0/0.6.0/0.5.0] - 2024-12-12

### Added

- Added support for providing `endpoint`, `pollingIntervalMs` and `initialSamplingRate` using environment variable `OTEL_TRACES_SAMPLER_ARG` in `go.opentelemetry.io/contrib/samples/jaegerremote`. (#6310)
- Added support exporting logs via OTLP over gRPC in `go.opentelemetry.io/contrib/config`. (#6340)
- The `go.opentelemetry.io/contrib/bridges/otellogr` module.
  This module provides an OpenTelemetry logging bridge for `github.com/go-logr/logr`. (#6386)
- Added SNS instrumentation in `go.opentelemetry.io/contrib/instrumentation/github.com/aws/aws-sdk-go-v2/otelaws`. (#6388)
- Use a `sync.Pool` for metric options in `go.opentelemetry.io/contrib/instrumentation/net/http/otelhttp`. (#6394)
- Added support for configuring `Certificate` field when configuring OTLP exporters in `go.opentelemetry.io/contrib/config`. (#6376)
- Added support for the `WithMetricAttributesFn` option to middlewares in `go.opentelemetry.io/contrib/instrumentation/net/http/otelhttp`. (#6542)

### Changed

- Change the span name to be `GET /path` so it complies with the OTel HTTP semantic conventions in `go.opentelemetry.io/contrib/instrumentation/github.com/labstack/echo/otelecho`. (#6365)
- Record errors instead of setting the `gin.errors` attribute in `go.opentelemetry.io/contrib/instrumentation/github.com/gin-gonic/gin/otelgin`. (#6346)
- The `go.opentelemetry.io/contrib/config` now supports multiple schemas in subdirectories (i.e. `go.opentelemetry.io/contrib/config/v0.3.0`) for easier migration. (#6412)

### Fixed

- Fix broken AWS presigned URLs when using instrumentation in `go.opentelemetry.io/contrib/instrumentation/github.com/aws/aws-sdk-go-v2/otelaws`. (#5975)
- Fixed the value for configuring the OTLP exporter to use `grpc` instead of `grpc/protobuf` in `go.opentelemetry.io/contrib/config`. (#6338)
- Allow marshaling types in `go.opentelemetry.io/contrib/config`. (#6347)
- Removed the redundant handling of panic from the `HTML` function in `go.opentelemetry.io/contrib/instrumentation/github.com/gin-gonic/gin/otelgin`. (#6373)
- The `code.function` attribute emitted by `go.opentelemetry.io/contrib/bridges/otelslog` now stores just the function name instead the package path-qualified function name.
  The `code.namespace` attribute now stores the package path. (#6415)
- The `code.function` attribute emitted by `go.opentelemetry.io/contrib/bridges/otelzap` now stores just the function name instead the package path-qualified function name.
  The `code.namespace` attribute now stores the package path. (#6423)
- Return an error for `nil` values when unmarshaling `NameStringValuePair` in `go.opentelemetry.io/contrib/config`. (#6425)

## [1.32.0/0.57.0/0.26.0/0.12.0/0.7.0/0.5.0/0.4.0] - 2024-11-08

### Added

- Add the `WithSource` option to the `go.opentelemetry.io/contrib/bridges/otelslog` log bridge to set the `code.*` attributes in the log record that includes the source location where the record was emitted. (#6253)
- Add `ContextWithStartTime` and `StartTimeFromContext` to `go.opentelemetry.io/contrib/instrumentation/net/http/otelhttp`, which allows setting the start time using go context. (#6137)
- Set the `code.*` attributes in `go.opentelemetry.io/contrib/bridges/otelzap` if the `zap.Logger` was created with the `AddCaller` or `AddStacktrace` option. (#6268)
- Add a `LogProcessor` to `go.opentelemetry.io/contrib/processors/baggagecopy` to copy baggage members to log records. (#6277)
  - Use `baggagecopy.NewLogProcessor` when configuring a Log Provider.
    - `NewLogProcessor` accepts a `Filter` function type that selects which baggage members are added to the log record.

### Changed

- Transform raw (`slog.KindAny`) attribute values to matching `log.Value` types.
  For example, `[]string{"foo", "bar"}` attribute value is now transformed to `log.SliceValue(log.StringValue("foo"), log.StringValue("bar"))` instead of `log.String("[foo bar"])`. (#6254)
- Upgrade `go.opentelemetry.io/otel/semconv/v1.17.0` to `go.opentelemetry.io/otel/semconv/v1.21.0` in `go.opentelemetry.io/contrib/instrumentation/go.mongodb.org/mongo-driver/mongo/otelmongo`. (#6272)
- Resource doesn't merge with defaults if a valid resource is configured in `go.opentelemetry.io/contrib/config`. (#6289)

### Fixed

- Transform nil attribute values to `log.Value` zero value instead of panicking in `go.opentelemetry.io/contrib/bridges/otellogrus`. (#6237)
- Transform nil attribute values to `log.Value` zero value instead of panicking in `go.opentelemetry.io/contrib/bridges/otelzap`. (#6237)
- Transform nil attribute values to `log.Value` zero value instead of `log.StringValue("<nil>")` in `go.opentelemetry.io/contrib/bridges/otelslog`. (#6246)
- Fix `NewClientHandler` so that `rpc.client.request.*` metrics measure requests instead of responses and `rpc.client.responses.*` metrics measure responses instead of requests in `go.opentelemetry.io/contrib/instrumentation/google.golang.org/grpc/otelgrpc`. (#6250)
- Fix issue in `go.opentelemetry.io/contrib/config` causing `otelprom.WithResourceAsConstantLabels` configuration to not be respected. (#6260)
- `otel.Handle` is no longer called on a successful shutdown of the Prometheus exporter in `go.opentelemetry.io/contrib/config`. (#6299)

## [1.31.0/0.56.0/0.25.0/0.11.0/0.6.0/0.4.0/0.3.0] - 2024-10-14

### Added

- The `Severitier` and `SeverityVar` types are added to `go.opentelemetry.io/contrib/processors/minsev` allowing dynamic configuration of the severity used by the `LogProcessor`. (#6116)
- Move examples from `go.opentelemetry.io/otel` to this repository under `examples` directory. (#6158)
- Support yaml/json struct tags for generated code in `go.opentelemetry.io/contrib/config`. (#5433)
- Add support for parsing YAML configuration via `ParseYAML` in `go.opentelemetry.io/contrib/config`. (#5433)
- Add support for temporality preference configuration in `go.opentelemetry.io/contrib/config`. (#5860)

### Changed

- The function signature of `NewLogProcessor` in `go.opentelemetry.io/contrib/processors/minsev` has changed to accept the added `Severitier` interface instead of a `log.Severity`. (#6116)
- Updated `go.opentelemetry.io/contrib/config` to use the [v0.3.0](https://github.com/open-telemetry/opentelemetry-configuration/releases/tag/v0.3.0) release of schema which includes backwards incompatible changes. (#6126)
- `NewSDK` in `go.opentelemetry.io/contrib/config` now returns a no-op SDK if `disabled` is set to `true`. (#6185)
- The deprecated `go.opentelemetry.io/contrib/instrumentation/github.com/labstack/echo/otelecho` package has found a Code Owner.
  The package is no longer deprecated. (#6207)

### Fixed

- Possible nil dereference panic in `go.opentelemetry.io/contrib/instrumentation/net/http/httptrace/otelhttptrace`. (#5965)
- `logrus.Level` transformed to appropriate `log.Severity` in `go.opentelemetry.io/contrib/bridges/otellogrus`. (#6191)

### Removed

- The `Minimum` field of the `LogProcessor` in `go.opentelemetry.io/contrib/processors/minsev` is removed.
  Use `NewLogProcessor` to configure this setting. (#6116)
- The deprecated `go.opentelemetry.io/contrib/instrumentation/gopkg.in/macaron.v1/otelmacaron` package is removed. (#6186)
- The deprecated `go.opentelemetry.io/contrib/samplers/aws/xray` package is removed. (#6187)

## [1.30.0/0.55.0/0.24.0/0.10.0/0.5.0/0.3.0/0.2.0] - 2024-09-10

### Added

- Add `NewProducer` to `go.opentelemetry.io/contrib/instrumentation/runtime`, which allows collecting the `go.schedule.duration` histogram metric from the Go runtime. (#5991)
- Add gRPC protocol support for OTLP log exporter in `go.opentelemetry.io/contrib/exporters/autoexport`. (#6083)

### Removed

- Drop support for [Go 1.21]. (#6046, #6047)

### Fixed

- Superfluous call to `WriteHeader` when flushing after setting a status code in `go.opentelemetry.io/contrib/instrumentation/net/http/otelhttp`. (#6074)
- Superfluous call to `WriteHeader` when writing the response body after setting a status code in `go.opentelemetry.io/contrib/instrumentation/net/http/otelhttp`. (#6055)

## [1.29.0/0.54.0/0.23.0/0.9.0/0.4.0/0.2.0/0.1.0] - 2024-08-23

This release is the last to support [Go 1.21].
The next release will require at least [Go 1.22].

### Added

- Add the `WithSpanAttributes` and `WithMetricAttributes` methods to set custom attributes to the stats handler in `go.opentelemetry.io/contrib/instrumentation/google.golang.org/grpc/otelgrpc`. (#5133)
- The `go.opentelemetry.io/contrib/bridges/otelzap` module.
  This module provides an OpenTelemetry logging bridge for `go.uber.org/zap`. (#5191)
- Support for the `OTEL_SEMCONV_STABILITY_OPT_IN=http/dup` environment variable in `go.opentelemetry.io/contrib/instrumentation/net/http/otelhttp` to emit attributes for both the v1.20.0 and v1.26.0 semantic conventions. (#5401)
- The `go.opentelemetry.io/contrib/bridges/otelzerolog` module.
  This module provides an OpenTelemetry logging bridge for `github.com/rs/zerolog`. (#5405)
- Add `WithGinFilter` filter parameter in `go.opentelemetry.io/contrib/instrumentation/github.com/gin-gonic/gin/otelgin` to allow filtering requests with `*gin.Context`. (#5743)
- Support for stdoutlog exporter in `go.opentelemetry.io/contrib/config`. (#5850)
- Add macOS ARM64 platform to the compatibility testing suite. (#5868)
- Add new runtime metrics to `go.opentelemetry.io/contrib/instrumentation/runtime`, which are still disabled by default. (#5870)
- Add the `WithMetricsAttributesFn` option to allow setting dynamic, per-request metric attributes in `go.opentelemetry.io/contrib/instrumentation/net/http/otelhttp`. (#5876)
- The `go.opentelemetry.io/contrib/config` package supports configuring `with_resource_constant_labels` for the prometheus exporter. (#5890)
- Support [Go 1.23]. (#6017)

### Removed

- The deprecated `go.opentelemetry.io/contrib/processors/baggagecopy` package is removed. (#5853)

### Fixed

- Race condition when reading the HTTP body and writing the response in `go.opentelemetry.io/contrib/instrumentation/net/http/otelhttp`. (#5916)

## [1.28.0/0.53.0/0.22.0/0.8.0/0.3.0/0.1.0] - 2024-07-02

### Added

- Add the new `go.opentelemetry.io/contrib/detectors/azure/azurevm` package to provide a resource detector for Azure VMs. (#5422)
- Add support to configure views when creating MeterProvider using the config package. (#5654)
- The `go.opentelemetry.io/contrib/config` add support to configure periodic reader interval and timeout. (#5661)
- Add log support for the autoexport package. (#5733)
- Add support for disabling the old runtime metrics using the `OTEL_GO_X_DEPRECATED_RUNTIME_METRICS=false` environment variable. (#5747)
- Add support for signal-specific protocols environment variables (`OTEL_EXPORTER_OTLP_TRACES_PROTOCOL`, `OTEL_EXPORTER_OTLP_LOGS_PROTOCOL`, `OTEL_EXPORTER_OTLP_METRICS_PROTOCOL`) in `go.opentelemetry.io/contrib/exporters/autoexport`. (#5816)
- The `go.opentelemetry.io/contrib/processors/minsev` module is added.
  This module provides and experimental logging processor with a configurable threshold for the minimum severity records must have to be recorded. (#5817)
- The `go.opentelemetry.io/contrib/processors/baggagecopy` module.
  This module is a replacement of `go.opentelemetry.io/contrib/processors/baggage/baggagetrace`. (#5824)

### Changed

- Improve performance of `go.opentelemetry.io/contrib/instrumentation/google.golang.org/grpc/otelgrpc` with the usage of `WithAttributeSet()` instead of `WithAttribute()`. (#5664)
- Improve performance of `go.opentelemetry.io/contrib/instrumentation/net/http/otelhttp` with the usage of `WithAttributeSet()` instead of `WithAttribute()`. (#5664)
- Update `go.opentelemetry.io/contrib/config` to latest released configuration schema which introduces breaking changes where `Attributes` is now a `map[string]interface{}`. (#5758)
- Upgrade all dependencies of `go.opentelemetry.io/otel/semconv/v1.25.0` to `go.opentelemetry.io/otel/semconv/v1.26.0`. (#5847)

### Fixed

- Custom attributes targeting metrics recorded by the `go.opentelemetry.io/contrib/instrumentation/net/http/otelhttp` are not ignored anymore. (#5129)
- The double setup in `go.opentelemetry.io/contrib/instrumentation/net/http/httptrace/otelhttptrace/example` that caused duplicate traces. (#5564)
- The superfluous `response.WriteHeader` call in `go.opentelemetry.io/contrib/instrumentation/net/http/otelhttp` when the response writer is flushed. (#5634)
- Use `c.FullPath()` method to set `http.route` attribute in `go.opentelemetry.io/contrib/instrumentation/github.com/gin-gonic/gin/otelgin`. (#5734)
- Out-of-bounds panic in case of invalid span ID in `go.opentelemetry.io/contrib/propagators/b3`. (#5754)

### Deprecated

- The `go.opentelemetry.io/contrib/instrumentation/github.com/labstack/echo/otelecho` package is deprecated.
  If you would like to become a Code Owner of this module and prevent it from being removed, see [#5550]. (#5645)
- The `go.opentelemetry.io/contrib/instrumentation/gopkg.in/macaron.v1/otelmacaron` package is deprecated.
  If you would like to become a Code Owner of this module and prevent it from being removed, see [#5552]. (#5646)
- The `go.opentelemetry.io/contrib/samplers/aws/xray` package is deprecated.
  If you would like to become a Code Owner of this module and prevent it from being removed, see [#5554]. (#5647)
- The `go.opentelemetry.io/contrib/processors/baggage/baggagetrace` package is deprecated.
  Use the added `go.opentelemetry.io/contrib/processors/baggagecopy` package instead. (#5824)
  - Use `baggagecopy.NewSpanProcessor` as a replacement for `baggagetrace.New`.
    - `NewSpanProcessor` accepts a `Filter` function type that selects which baggage members are added to a span.
    - `NewSpanProcessor` returns a `*baggagecopy.SpanProcessor` instead of a `trace.SpanProcessor` interface.
      The returned type still implements the interface.

[#5550]: https://github.com/open-telemetry/opentelemetry-go-contrib/issues/5550
[#5552]: https://github.com/open-telemetry/opentelemetry-go-contrib/issues/5552
[#5554]: https://github.com/open-telemetry/opentelemetry-go-contrib/issues/5554

## [1.27.0/0.52.0/0.21.0/0.7.0/0.2.0] - 2024-05-21

### Added

- Add an experimental `OTEL_METRICS_PRODUCERS` environment variable to `go.opentelemetry.io/contrib/autoexport` to be set metrics producers. (#5281)
  - `prometheus` and `none` are supported values. You can specify multiple producers separated by a comma.
  - Add `WithFallbackMetricProducer` option that adds a fallback if the `OTEL_METRICS_PRODUCERS` is not set or empty.
- The `go.opentelemetry.io/contrib/processors/baggage/baggagetrace` module. This module provides a Baggage Span Processor. (#5404)
- Add gRPC trace `Filter` for stats handler to `go.opentelemetry.io/contrib/instrumentation/google.golang.org/grpc/otelgrpc`. (#5196)
- Add a repository Code Ownership Policy. (#5555)
- The `go.opentelemetry.io/contrib/bridges/otellogrus` module.
  This module provides an OpenTelemetry logging bridge for `github.com/sirupsen/logrus`. (#5355)
- The `WithVersion` option function in `go.opentelemetry.io/contrib/bridges/otelslog`.
  This option function is used as a replacement of `WithInstrumentationScope` to specify the logged package version. (#5588)
- The `WithSchemaURL` option function in `go.opentelemetry.io/contrib/bridges/otelslog`.
  This option function is used as a replacement of `WithInstrumentationScope` to specify the semantic convention schema URL for the logged records. (#5588)
- Add support for Cloud Run jobs in `go.opentelemetry.io/contrib/detectors/gcp`. (#5559)

### Changed

- The gRPC trace `Filter` for interceptor is renamed to `InterceptorFilter`. (#5196)
- The gRPC trace filter functions `Any`, `All`, `None`, `Not`, `MethodName`, `MethodPrefix`, `FullMethodName`, `ServiceName`, `ServicePrefix` and `HealthCheck` for interceptor are moved to `go.opentelemetry.io/contrib/instrumentation/google.golang.org/grpc/otelgrpc/filters/interceptor`.
  With this change, the filters in `go.opentelemetry.io/contrib/instrumentation/google.golang.org/grpc/otelgrpc` are now working for stats handler. (#5196)
- `NewSDK` in `go.opentelemetry.io/contrib/config` now returns a configured SDK with a valid `LoggerProvider`. (#5427)

- `NewLogger` now accepts a `name` `string` as the first argument.
  This parameter is used as a replacement of `WithInstrumentationScope` to specify the name of the logger backing the underlying `Handler`. (#5588)
- `NewHandler` now accepts a `name` `string` as the first argument.
  This parameter is used as a replacement of `WithInstrumentationScope` to specify the name of the logger backing the returned `Handler`. (#5588)
- Upgrade all dependencies of `go.opentelemetry.io/otel/semconv/v1.24.0` to `go.opentelemetry.io/otel/semconv/v1.25.0`. (#5605)

### Removed

- The `WithInstrumentationScope` option function in `go.opentelemetry.io/contrib/bridges/otelslog` is removed.
  Use the `name` parameter added to `NewHandler` and `NewLogger` as well as `WithVersion` and `WithSchema` as replacements. (#5588)

### Deprecated

- The `InterceptorFilter` type in `go.opentelemetry.io/contrib/instrumentation/google.golang.org/grpc/otelgrpc` is deprecated. (#5196)

## [1.26.0/0.51.0/0.20.0/0.6.0/0.1.0] - 2024-04-24

### Added

- `NewSDK` in `go.opentelemetry.io/contrib/config` now returns a configured SDK with a valid `MeterProvider`. (#4804)

### Changed

- Change the scope name for the prometheus bridge to `go.opentelemetry.io/contrib/bridges/prometheus` to match the package. (#5396)
- Add support for settings additional properties for resource configuration in `go.opentelemetry.io/contrib/config`. (#4832)

### Fixed

- Fix bug where an empty exemplar was added to counters in `go.opentelemetry.io/contrib/bridges/prometheus`. (#5395)
- Fix bug where the last histogram bucket was missing in `go.opentelemetry.io/contrib/bridges/prometheus`. (#5395)

## [1.25.0/0.50.0/0.19.0/0.5.0/0.0.1] - 2024-04-05

### Added

- Implemented setting the `cloud.resource_id` resource attribute in `go.opentelemetry.io/detectors/aws/ecs` based on the ECS Metadata v4 endpoint. (#5091)
- The `go.opentelemetry.io/contrib/bridges/otelslog` module.
  This module provides an OpenTelemetry logging bridge for "log/slog". (#5335)

### Fixed

- Update all dependencies to address [GO-2024-2687]. (#5359)

### Removed

- Drop support for [Go 1.20]. (#5163)

## [1.24.0/0.49.0/0.18.0/0.4.0] - 2024-02-23

This release is the last to support [Go 1.20].
The next release will require at least [Go 1.21].

### Added

- Support [Go 1.22]. (#5082)
- Add support for Summary metrics to `go.opentelemetry.io/contrib/bridges/prometheus`. (#5089)
- Add support for Exponential (native) Histograms in `go.opentelemetry.io/contrib/bridges/prometheus`. (#5093)

### Removed

- The deprecated `RequestCount` constant in `go.opentelemetry.io/contrib/instrumentation/net/http/otelhttp` is removed. (#4894)
- The deprecated `RequestContentLength` constant in `go.opentelemetry.io/contrib/instrumentation/net/http/otelhttp` is removed. (#4894)
- The deprecated `ResponseContentLength` constant in `go.opentelemetry.io/contrib/instrumentation/net/http/otelhttp` is removed. (#4894)
- The deprecated `ServerLatency` constant in `go.opentelemetry.io/contrib/instrumentation/net/http/otelhttp` is removed. (#4894)

### Fixed

- Retrieving the body bytes count in `go.opentelemetry.io/contrib/instrumentation/net/http/otelhttp` does not cause a data race anymore. (#5080)

## [1.23.0/0.48.0/0.17.0/0.3.0] - 2024-02-06

### Added

- Add client metric support to `go.opentelemetry.io/contrib/instrumentation/net/http/otelhttp`. (#4707)
- Add peer attributes to spans recorded by `NewClientHandler`, `NewServerHandler` in `go.opentelemetry.io/contrib/instrumentation/google.golang.org/grpc/otelgrpc`. (#4873)
- Add support for `cloud.account.id`, `cloud.availability_zone` and `cloud.region` in the AWS ECS detector. (#4860)

### Changed

- The fallback options in  `go.opentelemetry.io/contrib/exporters/autoexport` now accept factory functions. (#4891)
  - `WithFallbackMetricReader(metric.Reader) MetricOption` is replaced with `func WithFallbackMetricReader(func(context.Context) (metric.Reader, error)) MetricOption`.
  - `WithFallbackSpanExporter(trace.SpanExporter) SpanOption` is replaced with `WithFallbackSpanExporter(func(context.Context) (trace.SpanExporter, error)) SpanOption`.
- The `http.server.request_content_length` metric in `go.opentelemetry.io/contrib/instrumentation/net/http/otelhttp` is changed to `http.server.request.size`.(#4707)
- The `http.server.response_content_length` metric in `go.opentelemetry.io/contrib/instrumentation/net/http/otelhttp` is changed to `http.server.response.size`.(#4707)

### Deprecated

- The `RequestCount`, `RequestContentLength`, `ResponseContentLength`, `ServerLatency` constants in `go.opentelemetry.io/contrib/instrumentation/net/http/otelhttp` are deprecated. (#4707)

### Fixed

- Do not panic in `go.opentelemetry.io/contrib/instrumentation/google.golang.org/grpc/otelgrpc` if `MeterProvider` returns a `nil` instrument. (#4875)

## [1.22.0/0.47.0/0.16.0/0.2.0] - 2024-01-18

### Added

- Add `SDK.Shutdown` method in `"go.opentelemetry.io/contrib/config"`. (#4583)
- `NewSDK` in `go.opentelemetry.io/contrib/config` now returns a configured SDK with a valid `TracerProvider`. (#4741)

### Changed

- The semantic conventions used by `go.opentelemetry.io/contrib/instrumentation/github.com/emicklei/go-restful/otelrestful` are upgraded to v1.20.0. (#4320)
- The semantic conventions used by `go.opentelemetry.io/contrib/instrumentation/github.com/gin-gonic/gin/otelgin` are upgraded to v1.20.0. (#4320)
- The semantic conventions used by `go.opentelemetry.io/contrib/instrumentation/github.com/gorilla/mux/otelmux` are upgraded to v1.20.0. (#4320)
- The semantic conventions used by `go.opentelemetry.io/contrib/instrumentation/github.com/labstack/echo/otelecho` are upgraded to v1.20.0. (#4320)
- The semantic conventions used by `go.opentelemetry.io/contrib/instrumentation/gopkg.in/macaron.v1/otelmacaron` are upgraded to v1.20.0. (#4320)
- The semantic conventions used by `go.opentelemetry.io/contrib/instrumentation/net/http/httptrace/otelhttptrace` are upgraded to v1.20.0. (#4320)
- The semantic conventions used by `go.opentelemetry.io/contrib/instrumentation/net/http/httptrace/otelhttptrace/example` are upgraded to v1.20.0. (#4320)
- The semantic conventions used by `go.opentelemetry.io/contrib/instrumentation/net/http/otelhttp/example` are upgraded to v1.20.0. (#4320)
- The semantic conventions used by `go.opentelemetry.io/contrib/instrumentation/net/http/otelhttp`are upgraded to v1.20.0. (#4320)
- Updated configuration schema to include `schema_url` for resource definition and `without_type_suffix` and `without_units` for the Prometheus exporter. (#4727)
- The semantic conventions used by the `go.opentelemetry.io/contrib/detectors/aws/ecs` resource detector are upgraded to v1.24.0. (#4803)
- The semantic conventions used by the `go.opentelemetry.io/contrib/detectors/aws/lambda` resource detector are upgraded to v1.24.0. (#4803)
- The semantic conventions used by the `go.opentelemetry.io/contrib/detectors/aws/ec2` resource detector are upgraded to v1.24.0. (#4803)
- The semantic conventions used by the `go.opentelemetry.io/contrib/detectors/aws/eks` resource detector are upgraded to v1.24.0. (#4803)
- The semantic conventions used by the `go.opentelemetry.io/contrib/detectors/gcp` resource detector are upgraded to v1.24.0. (#4803)
- The semantic conventions used in `go.opentelemetry.io/contrib/instrumentation/github.com/aws/aws-lambda-go/otellambda/test` are upgraded to v1.24.0. (#4803)

### Fixed

- Fix `NewServerHandler` in `go.opentelemetry.io/contrib/instrumentation/google.golang.org/grpc/otelgrpc` to correctly set the span status depending on the gRPC status. (#4587)
- The `stats.Handler` from `go.opentelemetry.io/contrib/instrumentation/google.golang.org/grpc/otelgrpc` now does not crash when receiving an unexpected context. (#4825)
- Update `go.opentelemetry.io/contrib/detectors/aws/ecs` to fix the task ARN when it is not valid. (#3583)
- Do not panic in `go.opentelemetry.io/contrib/detectors/aws/ecs` when the container ARN is not valid. (#3583)

## [1.21.1/0.46.1/0.15.1/0.1.1] - 2023-11-16

### Changed

- Upgrade dependencies of OpenTelemetry Go to use the new [`v1.21.0`/`v0.44.0` release](https://github.com/open-telemetry/opentelemetry-go/releases/tag/v1.21.0). (#4582)

### Fixed

- Fix `StreamClientInterceptor` in `go.opentelemetry.io/contrib/instrumentation/google.golang.org/grpc/otelgrpc` to end the spans synchronously. (#4537)
- Fix data race in stats handlers when processing messages received and sent metrics in `go.opentelemetry.io/contrib/instrumentation/google.golang.org/grpc/otelgrpc`. (#4577)
- The stats handlers `NewClientHandler`, `NewServerHandler` in `go.opentelemetry.io/contrib/instrumentation/google.golang.org/grpc/otelgrpc` now record RPC durations in `ms` instead of `ns`. (#4548)

## [1.21.0/0.46.0/0.15.0/0.1.0] - 2023-11-10

### Added

- Add `"go.opentelemetry.io/contrib/samplers/jaegerremote".WithSamplingStrategyFetcher` which sets custom fetcher implementation. (#4045)
- Add `"go.opentelemetry.io/contrib/config"` package that includes configuration models generated via go-jsonschema. (#4376)
- Add `NewSDK` function to `"go.opentelemetry.io/contrib/config"`. The initial implementation only returns noop providers. (#4414)
- Add metrics support (No-op, OTLP and Prometheus) to `go.opentelemetry.io/contrib/exporters/autoexport`. (#4229, #4479)
- Add support for `console` span exporter and metrics exporter in `go.opentelemetry.io/contrib/exporters/autoexport`. (#4486)
- Set unit and description on all instruments in `go.opentelemetry.io/contrib/instrumentation/net/http/otelhttp`. (#4500)
- Add metric support for `grpc.StatsHandler` in `go.opentelemetry.io/contrib/instrumentation/google.golang.org/grpc/otelgrpc`. (#4356)
- Expose the name of the scopes in all instrumentation libraries as `ScopeName`. (#4448)

### Changed

- Dropped compatibility testing for [Go 1.19].
  The project no longer guarantees support for this version of Go. (#4352)
- Upgrade dependencies of OpenTelemetry Go to use the new [`v1.20.0`/`v0.43.0` release](https://github.com/open-telemetry/opentelemetry-go/releases/tag/v1.20.0). (#4546)
- In `go.opentelemetry.io/contrib/exporters/autoexport`, `Option` was renamed to `SpanOption`. The old name is deprecated but continues to be supported as an alias. (#4229)

### Deprecated

- The interceptors (`UnaryClientInterceptor`, `StreamClientInterceptor`, `UnaryServerInterceptor`, `StreamServerInterceptor`, `WithInterceptorFilter`) are deprecated. Use stats handlers (`NewClientHandler`, `NewServerHandler`) instead. (#4534)

### Fixed

- The `go.opentelemetry.io/contrib/samplers/jaegerremote` sampler does not panic when the default HTTP round-tripper (`http.DefaultTransport`) is not `*http.Transport`. (#4045)
- The `UnaryServerInterceptor` in `go.opentelemetry.io/contrib/instrumentation/google.golang.org/grpc/otelgrpc` now sets gRPC status code correctly for the `rpc.server.duration` metric. (#4481)
- The `NewClientHandler`, `NewServerHandler` in `go.opentelemetry.io/contrib/instrumentation/google.golang.org/grpc/otelgrpc` now honor `otelgrpc.WithMessageEvents` options. (#4536)
- The `net.sock.peer.*` and `net.peer.*` high cardinality attributes are removed from the metrics generated by `go.opentelemetry.io/contrib/instrumentation/google.golang.org/grpc/otelgrpc`. (#4322)

## [1.20.0/0.45.0/0.14.0] - 2023-09-28

### Added

- Set the description for the `rpc.server.duration` metric in `go.opentelemetry.io/contrib/instrumentation/google.golang.org/grpc/otelgrpc`. (#4302)
- Add `NewServerHandler` and `NewClientHandler` that return a `grpc.StatsHandler` used for gRPC instrumentation in `go.opentelemetry.io/contrib/instrumentation/google.golang.org/grpc/otelgrpc`. (#3002)
- Add new Prometheus bridge module in `go.opentelemetry.io/contrib/bridges/prometheus`. (#4227)

### Changed

- Upgrade dependencies of OpenTelemetry Go to use the new [`v1.19.0`/`v0.42.0`/`v0.0.7` release](https://github.com/open-telemetry/opentelemetry-go/releases/tag/v1.19.0).
- Use `grpc.StatsHandler` for gRPC instrumentation in `go.opentelemetry.io/contrib/instrumentation/google.golang.org/grpc/otelgrpc/example`. (#4325)

## [1.19.0/0.44.0/0.13.0] - 2023-09-12

### Added

- Add `gcp.gce.instance.name` and `gcp.gce.instance.hostname` resource attributes to `go.opentelemetry.io/contrib/detectors/gcp`. (#4263)

### Changed

- The semantic conventions used by `go.opentelemetry.io/contrib/detectors/aws/ec2` have been upgraded to v1.21.0. (#4265)
- The semantic conventions used by `go.opentelemetry.io/contrib/detectors/aws/ecs` have been upgraded to v1.21.0. (#4265)
- The semantic conventions used by `go.opentelemetry.io/contrib/detectors/aws/eks` have been upgraded to v1.21.0. (#4265)
- The semantic conventions used by `go.opentelemetry.io/contrib/detectors/aws/lambda` have been upgraded to v1.21.0. (#4265)
- The semantic conventions used by `go.opentelemetry.io/contrib/instrumentation/github.com/aws/aws-lambda-go/otellambda` have been upgraded to v1.21.0. (#4265)
  - The `faas.execution` attribute is now `faas.invocation_id`.
  - The `faas.id` attribute is now `aws.lambda.invoked_arn`.
- The semantic conventions used by `go.opentelemetry.io/contrib/instrumentation/github.com/aws/aws-sdk-go-v2/otelaws` have been upgraded to v1.21.0. (#4265)
- The `http.request.method` attribute will only allow known HTTP methods from the metrics generated by `go.opentelemetry.io/contrib/instrumentation/net/http/otelhttp`. (#4277)

### Removed

- The high cardinality attributes `net.sock.peer.addr`, `net.sock.peer.port`, `http.user_agent`, `enduser.id`, and `http.client_ip` were removed from the metrics generated by `go.opentelemetry.io/contrib/instrumentation/net/http/otelhttp`. (#4277)
- The deprecated `go.opentelemetry.io/contrib/instrumentation/github.com/astaxie/beego/otelbeego` module is removed. (#4295)
- The deprecated `go.opentelemetry.io/contrib/instrumentation/github.com/go-kit/kit/otelkit` module is removed. (#4295)
- The deprecated `go.opentelemetry.io/contrib/instrumentation/github.com/Shopify/sarama/otelsarama` module is removed. (#4295)
- The deprecated `go.opentelemetry.io/contrib/instrumentation/github.com/bradfitz/gomemcache/memcache/otelmemcache` module is removed. (#4295)
- The deprecated `go.opentelemetry.io/contrib/instrumentation/github.com/gocql/gocql/otelgocql` module is removed. (#4295)

## [1.18.0/0.43.0/0.12.0] - 2023-08-28

### Added

- Add `NewMiddleware` function in `go.opentelemetry.io/contrib/instrumentation/net/http/otelhttp`. (#2964)
- The `go.opentelemetry.io/contrib/exporters/autoexport` package to provide configuration of trace exporters with useful defaults and environment variable support. (#2753, #4100, #4130, #4132, #4134)
- `WithRouteTag` in `go.opentelemetry.io/contrib/instrumentation/net/http/otelhttp` adds HTTP route attribute to metrics. (#615)
- Add `WithSpanOptions` option in `go.opentelemetry.io/contrib/instrumentation/google.golang.org/grpc/otelgrpc`. (#3768)
- Add testing support for Go 1.21. (#4233)
- Add `WithFilter` option to `go.opentelemetry.io/contrib/instrumentation/github.com/gorilla/mux/otelmux`. (#4230)

### Changed

- Change interceptors in `go.opentelemetry.io/contrib/instrumentation/google.golang.org/grpc/otelgrpc` to disable `SENT`/`RECEIVED` events.
  Use `WithMessageEvents()` to turn back on. (#3964)

### Changed

- `go.opentelemetry.io/contrib/detectors/gcp`: Detect `faas.instance` instead of `faas.id`, since `faas.id` is being removed. (#4198)

### Fixed

- AWS XRay Remote Sampling to cap `quotaBalance` to 1x quota in `go.opentelemetry.io/contrib/samplers/aws/xray`. (#3651, #3652)
- Do not panic when the HTTP request has the "Expect: 100-continue" header in `go.opentelemetry.io/contrib/instrumentation/net/http/httptrace/otelhttptrace`. (#3892)
- Fix span status value set for non-standard HTTP status codes in modules listed below. (#3966)
  - `go.opentelemetry.io/contrib/instrumentation/github.com/emicklei/go-restful/otelrestful`
  - `go.opentelemetry.io/contrib/instrumentation/github.com/gin-gonic/gin/otelgin`
  - `go.opentelemetry.io/contrib/instrumentation/github.com/gorilla/mux/otelmux`
  - `go.opentelemetry.io/contrib/instrumentation/github.com/labstack/echo/otelecho`
  - `go.opentelemetry.io/contrib/instrumentation/gopkg.in/macaron.v1/otelmacaron`
  - `go.opentelemetry.io/contrib/instrumentation/net/http/httptrace/otelhttptrace`
  - `go.opentelemetry.io/contrib/instrumentation/net/http/otelhttp`
- Do not modify the origin request in `RoundTripper` in `go.opentelemetry.io/contrib/instrumentation/net/http/otelhttp`. (#4033)
- Handle empty value of `OTEL_PROPAGATORS` environment variable the same way as when the variable is unset in `go.opentelemetry.io/contrib/propagators/autoprop`. (#4101)
- Fix gRPC service/method URL path parsing discrepancies in `go.opentelemetry.io/contrib/instrumentation/google.golang.org/grpc/otelgrpc`. (#4135)

### Deprecated

- The `go.opentelemetry.io/contrib/instrumentation/github.com/astaxie/beego/otelbeego` module is deprecated. (#4092, #4104)
- The `go.opentelemetry.io/contrib/instrumentation/github.com/go-kit/kit/otelkit` module is deprecated. (#4093, #4104)
- The `go.opentelemetry.io/contrib/instrumentation/github.com/Shopify/sarama/otelsarama` module is deprecated. (#4099)
- The `go.opentelemetry.io/contrib/instrumentation/github.com/bradfitz/gomemcache/memcache/otelmemcache` module is deprecated. (#4164)
- The `go.opentelemetry.io/contrib/instrumentation/github.com/gocql/gocql/otelgocql` module is deprecated. (#4164)

### Removed

- Remove `Handler` type in `go.opentelemetry.io/contrib/instrumentation/net/http/otelhttp`. (#2964)

## [1.17.0/0.42.0/0.11.0] - 2023-05-23

### Changed

- Use `strings.Cut()` instead of `string.SplitN()` for better readability and memory use. (#3822)

## [1.17.0-rc.1/0.42.0-rc.1/0.11.0-rc.1] - 2023-05-17

### Changed

- Upgrade dependencies of OpenTelemetry Go to use the new [`v1.16.0-rc.1`/`v0.39.0-rc.1` release](https://github.com/open-telemetry/opentelemetry-go/releases/tag/v1.16.0-rc.1).
- Remove `semver:` prefix from instrumentation version. (#3681, #3798)

### Deprecated

- `SemVersion` functions in instrumentation packages are deprecated, use `Version` instead. (#3681, #3798)

## [1.16.1/0.41.1/0.10.1] - 2023-05-02

### Added

- The `WithPublicEndpoint` and `WithPublicEndpointFn` options in `go.opentelemetry.io/contrib/instrumentation/github.com/gorilla/mux/otelmux`. (#3661)

### Changed

- Upgrade dependencies of OpenTelemetry Go to use the new [`v1.15.1`/`v0.38.1` release](https://github.com/open-telemetry/opentelemetry-go/releases/tag/v1.15.1)

### Fixed

- AWS XRay Remote Sampling to preserve previous rule if updated rule property has not changed in `go.opentelemetry.io/contrib/samplers/aws/xray`. (#3619, #3620)

## [1.16.0/0.41.0/0.10.0] - 2023-04-28

### Added

- AWS SDK add `rpc.system` attribute in `go.opentelemetry.io/contrib/instrumentation/github.com/aws/aws-sdk-go-v2/otelaws`. (#3582, #3617)

### Changed

- Update `go.opentelemetry.io/contrib/instrumentation/google.golang.org/grpc/otelgrpc` to align gRPC server span status with the changes in the OpenTelemetry specification. (#3685)
- Adding the `db.statement` tag to spans in `go.opentelemetry.io/contrib/instrumentation/go.mongodb.org/mongo-driver/mongo/otelmongo` is now disabled by default. (#3519)

### Fixed

- The error received by `otelecho` middleware is then passed back to upstream middleware instead of being swallowed. (#3656)
- Prevent taking from reservoir in AWS XRay Remote Sampler when there is zero capacity in `go.opentelemetry.io/contrib/samplers/aws/xray`. (#3684)
- Fix `otelhttp.Handler` in `go.opentelemetry.io/contrib/instrumentation/net/http/otelhttp` to propagate multiple `WriteHeader` calls while persisting the initial `statusCode`. (#3580)

## [1.16.0-rc.2/0.41.0-rc.2/0.10.0-rc.2] - 2023-03-23

### Added

- The `WithPublicEndpoint` and `WithPublicEndpointFn` options in `go.opentelemetry.io/contrib/instrumentation/github.com/emicklei/go-restful/otelrestful`. (#3563)

### Fixed

- AWS SDK rename attributes `aws.operation`, `aws.service` to `rpc.method`,`rpc.service` in `go.opentelemetry.io/contrib/instrumentation/github.com/aws/aws-sdk-go-v2/otelaws`. (#3582, #3617)
- AWS SDK span name to be of the format `Service.Operation` in `go.opentelemetry.io/contrib/instrumentation/github.com/aws/aws-sdk-go-v2/otelaws`. (#3582, #3521)
- Prevent sampler configuration reset from erroneously sampling first span in `go.opentelemetry.io/contrib/samplers/jaegerremote`. (#3603, #3604)

## [1.16.0-rc.1/0.41.0-rc.1/0.10.0-rc.1] - 2023-03-02

### Changed

- Dropped compatibility testing for [Go 1.18].
  The project no longer guarantees support for this version of Go. (#3516)

## [1.15.0/0.40.0/0.9.0] - 2023-02-27

This release is the last to support [Go 1.18].
The next release will require at least [Go 1.19].

### Added

- Support [Go 1.20]. (#3372)
- Add `SpanNameFormatter` option to package `go.opentelemetry.io/contrib/instrumentation/github.com/gin-gonic/gin/otelgin`. (#3343)

### Changed

- Change to use protobuf parser instead of encoding/json to accept enums as strings in `go.opentelemetry.io/contrib/samplers/jaegerremote`. (#3183)

### Fixed

- Remove use of deprecated `"math/rand".Seed` in `go.opentelemetry.io/contrib/instrumentation/github.com/Shopify/sarama/otelsarama/example/producer`. (#3396)
- Do not assume "aws" partition in ecs detector to prevent panic in `go.opentelemetry.io/contrib/detectors/aws/ecs`. (#3167)
- The span name of producer spans from `go.opentelemetry.io/contrib/instrumentation/github.com/Shopify/sarama/otelsarama` is corrected to use `publish` instead of `send`. (#3369)
- Attribute types are corrected in `go.opentelemetry.io/contrib/instrumentation/github.com/aws/aws-sdk-go-v2/otelaws`. (#3369)
  - `aws.dynamodb.table_names` is now a string slice value.
  - `aws.dynamodb.global_secondary_indexes` is now a string slice value.
  - `aws.dynamodb.local_secondary_indexes` is now a string slice value.
  - `aws.dynamodb.attribute_definitions` is now a string slice value.
  - `aws.dynamodb.global_secondary_index_updates` is now a string slice value.
  - `aws.dynamodb.provisioned_read_capacity` is now a `float64` value.
  - `aws.dynamodb.provisioned_write_capacity` is now a `float64` value.

## [1.14.0/0.39.0/0.8.0] - 2023-02-07

### Changed

- Change `runtime.uptime` instrument in `go.opentelemetry.io/contrib/instrumentation/runtime` from `Int64ObservableUpDownCounter` to `Int64ObservableCounter`,
 since the value is monotonic. (#3347)
- `samplers/jaegerremote`: change to use protobuf parser instead of encoding/json to accept enums as strings. (#3183)

### Fixed

- The GCE detector in `go.opentelemetry.io/contrib/detectors/gcp` includes the "cloud.region" attribute when appropriate. (#3367)

## [1.13.0/0.38.0/0.7.0] - 2023-01-30

### Added

- Add `WithSpanNameFormatter` to `go.opentelemetry.io/contrib/instrumentation/github.com/gorilla/mux/otelmux` to allow customizing span names. (#3041)
- Add missing recommended AWS Lambda resource attributes `faas.instance` and `faas.max_memory` in `go.opentelemetry.io/contrib/detectors/aws/lambda`. (#3148)
- Improve documentation for `go.opentelemetry.io/contrib/samplers/jaegerremote` by providing examples of sampling endpoints. (#3147)
- Add `WithServerName` to `go.opentelemetry.io/contrib/instrumentation/net/http/otelhttp` to set the primary server name of a `Handler`. (#3182)

### Changed

- Remove expensive calculation of uncompressed message size attribute in `go.opentelemetry.io/contrib/instrumentation/google.golang.org/grpc/otelgrpc`. (#3168)
- Upgrade all `semconv` packages to use `v1.17.0`. (#3182)
- Upgrade dependencies of OpenTelemetry Go to use the new [`v1.12.0`/`v0.35.0` release](https://github.com/open-telemetry/opentelemetry-go/releases/tag/v1.12.0). (#3190, #3170)

## [1.12.0/0.37.0/0.6.0]

### Added

- Implemented retrieving the [`aws.ecs.*` resource attributes](https://opentelemetry.io/docs/reference/specification/resource/semantic_conventions/cloud_provider/aws/ecs/) in `go.opentelemetry.io/detectors/aws/ecs` based on the ECS Metadata v4 endpoint. (#2626)
- The `WithLogger` option to `go.opentelemetry.io/contrib/samplers/jaegerremote` to allow users to pass a `logr.Logger` and have operations logged. (#2566)
- Add the `messaging.url` & `messaging.system` attributes to all appropriate SQS operations in the `go.opentelemetry.io/contrib/instrumentation/github.com/aws/aws-sdk-go-v2/otelaws` package. (#2879)
- Add example use of the metrics signal to `go.opentelemetry.io/contrib/instrumentation/net/http/otelhttp/example`. (#2610)
- [otelgin] Add support for filters to the `go.opentelemetry.io/contrib/instrumentation/github.com/gin-gonic/gin/otelgin` package to provide the way to control which inbound requests are traced. (#2965, #2963)

### Fixed

- Set the status_code span attribute even if the HTTP handler hasn't written anything. (#2822)
- Do not wrap http.NoBody in `go.opentelemetry.io/contrib/instrumentation/net/http/otelhttp`, which fixes handling of that special request body. (#2983)

## [1.11.1/0.36.4/0.5.2]

### Added

- Add trace context propagation support to `instrumentation/github.com/aws/aws-sdk-go-v2/otelaws` (#2856).
- [otelgrpc] Add `WithMeterProvider` function to enable metric and add metric `rpc.server.duration` to otelgrpc instrumentation library. (#2700)

### Changed

- Upgrade dependencies of OpenTelemetry Go to use the new [`v1.11.1`/`v0.33.0` release](https://github.com/open-telemetry/opentelemetry-go/releases/tag/v1.11.1)

## [1.11.0/0.36.3/0.5.1]

### Changed

- Upgrade dependencies of the OpenTelemetry Go Metric SDK to use the new [`v1.11.0`/`v0.32.3` release](https://github.com/open-telemetry/opentelemetry-go/releases/tag/v1.11.0)

## [0.36.2]

### Changed

- Upgrade dependencies of the OpenTelemetry Go Metric SDK to use the new [`v0.32.2` release](https://github.com/open-telemetry/opentelemetry-go/releases/tag/sdk%2Fmetric%2Fv0.32.2)
- Avoid getting a new Tracer for every RPC in `go.opentelemetry.io/contrib/instrumentation/google.golang.org/grpc/otelgrpc`. (#2835)
- Conditionally compute message size for tracing events using proto v2 API rather than legacy v1 API in `go.opentelemetry.io/contrib/instrumentation/google.golang.org/grpc/otelgrpc`. (#2647)

### Deprecated

- The `Inject` function in `go.opentelemetry.io/contrib/instrumentation/google.golang.org/grpc/otelgrpc` is deprecated. (#2838)
- The `Extract` function in `go.opentelemetry.io/contrib/instrumentation/google.golang.org/grpc/otelgrpc` is deprecated. (#2838)

## [0.36.1]

### Changed

- Upgrade dependencies of the OpenTelemetry Go Metric SDK to use the new [`v0.32.1` release](https://github.com/open-telemetry/opentelemetry-go/releases/tag/sdk%2Fmetric%2Fv0.32.1)

### Removed

- Drop support for Go 1.17.
  The project currently only supports Go 1.18 and above. (#2785)

## [0.36.0]

### Changed

- Upgrade dependencies of the OpenTelemetry Go Metric SDK to use the new [`v0.32.0` release](https://github.com/open-telemetry/opentelemetry-go/releases/tag/sdk%2Fmetric%2Fv0.32.0). (#2781, #2756, #2758, #2760, #2762)

## [1.10.0/0.35.0/0.5.0]

### Changed

- Rename the `Typ` field of `"go.opentelemetry.io/contrib/instrumentation/google.golang.org/grpc/otelgrpc".InterceptorInfo` to `Type`. (#2688)
- Use Go 1.19 as the default version for CI testing/linting. (#2675)

### Fixed

- Fix the Jaeger propagator rejecting trace IDs that are both shorter than 128 bits and not exactly 64 bits long (while not being 0).
  Also fix the propagator rejecting span IDs shorter than 64 bits.
  This fixes compatibility with Jaeger clients encoding trace and span IDs as variable-length hex strings, [as required by the Jaeger propagation format](https://www.jaegertracing.io/docs/1.37/client-libraries/#value). (#2731)

## [1.9.0/0.34.0/0.4.0] - 2022-08-02

### Added

- Add gRPC trace `Filter` to the `go.opentelemetry.io/contrib/instrumentation/google.golang.org/grpc/otelgrpc` package to provide the way to filter the traces automatically generated in interceptors. (#2572)
- The `TextMapPropagator` function to `go.opentelemetry.io/contrib/propagators/autoprop`.
  This function is used to return a composite `TextMapPropagator` from registered names (instead of having to specify with an environment variable). (#2593)

### Changed

- Upgraded all `semconv` package use to `v1.12.0`. (#2589)

## [1.8.0/0.33.0] - 2022-07-08

### Added

- The `go.opentelemetry.io/contrib/propagators/autoprop` package to provide configuration of propagators with useful defaults and envar support. (#2258)
- `WithPublicEndpointFn` hook to dynamically detect public HTTP requests and set their trace parent as a link. (#2342)

### Fixed

- Fix the `otelhttp`, `otelgin`, `otelmacaron`, `otelrestful` middlewares
  by using `SpanKindServer` when deciding the `SpanStatus`.
  This makes `4xx` response codes to not be an error anymore. (#2427)

## [1.7.0/0.32.0] - 2022-04-28

### Added

- Consistent probability sampler implementation. (#1379)

### Changed

- Upgraded all `semconv` package use to `v1.10.0`.
  This includes a backwards incompatible change for the `otelgocql` package to conform with the specification [change](https://github.com/open-telemetry/opentelemetry-specification/pull/1973).
  The `db.cassandra.keyspace` attribute is now transmitted as the `db.name` attribute. (#2222)

### Fixed

- Fix the `otelmux` middleware by using `SpanKindServer` when deciding the `SpanStatus`.
  This makes `4xx` response codes to not be an error anymore. (#1973)
- Fixed jaegerremote sampler not behaving properly with per operation strategy set. (#2137)
- Stopped injecting propagation context into response headers in otelhttp. (#2180)
- Fix issue where attributes for DynamoDB were not added because of a string miss match. (#2272)

### Removed

- Drop support for Go 1.16.
  The project currently only supports Go 1.17 and above. (#2314)

## [1.6.0/0.31.0] - 2022-03-28

### Added

- The project is now tested against Go 1.18 (in addition to the existing 1.16 and 1.17) (#1976)

### Changed

- Upgraded all dependencies on stable modules from `go.opentelemetry.io/otel` from v1.5.0 to v1.6.1. (#2134)
- Upgraded all dependencies on metric modules from `go.opentelemetry.io/otel` from v0.27.0 to v0.28.0. (#1977)

### Fixed

- otelhttp: Avoid panic by adding nil check to `wrappedBody.Close` (#2164)

## [1.5.0/0.30.0/0.1.0] - 2022-03-16

### Added

- Added the `go.opentelemetry.io/contrib/samplers/jaegerremote` package.
  This package implements the Jaeger remote sampler for OpenTelemetry Go. (#936)
- DynamoDB spans created with the `go.opentelemetry.io/contrib/instrumentation/github.com/aws/aws-sdk-go-v2/otelaws` package now have the appropriate database attributes added for the operation being performed.
  These attributes are detected automatically, but it is also now possible to provide a custom function to set attributes using `WithAttributeSetter`. (#1582)
- Add resource detector for GCP cloud function. (#1584)
- Add OpenTracing baggage extraction to the OpenTracing propagator in `go.opentelemetry.io/contrib/propagators/ot`. (#1880)

### Fixed

- Fix the `echo` middleware by using `SpanKind.SERVER` when deciding the `SpanStatus`.
  This makes `4xx` response codes to not be an error anymore. (#1848)

### Removed

- The deprecated `go.opentelemetry.io/contrib/exporters/metric/datadog` module is removed. (#1920)
- The deprecated `go.opentelemetry.io/contrib/exporters/metric/dogstatsd` module is removed. (#1920)
- The deprecated `go.opentelemetry.io/contrib/exporters/metric/cortex` module is removed.
  Use the `go.opentelemetry.io/otel/exporters/otlp/otlpmetric` exporter as a replacement to send data to a collector which can then export with its PRW exporter. (#1920)

## [1.4.0/0.29.0] - 2022-02-14

### Added

- Add `WithClientTrace` option to `go.opentelemetry.io/contrib/instrumentation/net/http/otelhttp`. (#875)

### Changed

- All metric instruments from the `go.opentelemetry.io/contrib/instrumentation/runtime` package have been renamed from `runtime.go.*` to `process.runtime.go.*` so as to comply with OpenTelemetry semantic conventions. (#1549)

### Fixed

- Change the `http-server-duration` instrument in `go.opentelemetry.io/contrib/instrumentation/net/http/otelhttp` to record milliseconds instead of microseconds.
  This changes fixes the code to comply with the OpenTelemetry specification. (#1414, #1537)
- Fixed the region reported by the `"go.opentelemetry.io/contrib/detectors/gcp".CloudRun` detector to comply with the OpenTelemetry specification.
  It no longer includes the project scoped region path, instead just the region. (#1546)
- The `"go.opentelemetry.io/contrib/instrumentation/net/http/otelhttp".Transport` type now correctly handles protocol switching responses.
  The returned response body implements the `io.ReadWriteCloser` interface if the underlying one does.
  This ensures that protocol switching requests receive a response body that they can write to. (#1329, #1628)

### Deprecated

- The `go.opentelemetry.io/contrib/exporters/metric/datadog` module is deprecated. (#1639)
- The `go.opentelemetry.io/contrib/exporters/metric/dogstatsd` module is deprecated. (#1639)
- The `go.opentelemetry.io/contrib/exporters/metric/cortex` module is deprecated.
  Use the go.opentelemetry.io/otel/exporters/otlp/otlpmetric exporter as a replacement to send data to a collector which can then export with its PRW exporter. (#1639)

### Removed

- Remove the `MinMaxSumCount` from cortex and datadog exporter. (#1554)
- The `go.opentelemetry.io/contrib/exporters/metric/dogstatsd` exporter no longer support exporting histogram or exact data points. (#1639)
- The `go.opentelemetry.io/contrib/exporters/metric/datadog` exporter no longer support exporting exact data points. (#1639)

## [1.3.0/0.28.0] - 2021-12-10

### ⚠️ Notice ⚠️

We have updated the project minimum supported Go version to 1.16

### Changed

- `otelhttptrace.NewClientTrace` now uses `TracerProvider` from the parent context if one exists and none was set with `WithTracerProvider` (#874)

### Fixed

- The `"go.opentelemetry.io/contrib/detector/aws/ecs".Detector` no longer errors if not running in ECS. (#1428)
- `go.opentelemetry.io/contrib/instrumentation/github.com/gorilla/mux/otelmux`
  does not require instrumented HTTP handlers to call `Write` nor
  `WriteHeader` anymore. (#1443)

## [1.2.0/0.27.0] - 2021-11-15

### Changed

- Update dependency on the `go.opentelemetry.io/otel` project to `v1.2.0`.
- `go.opentelemetry.io/contrib/instrumentation/github.com/aws/aws-lambda-go/otellambda/xrayconfig`
  updated to ensure access to the `TracerProvider`.
  - A `NewTracerProvider()` function is available to construct a recommended
    `TracerProvider` configuration.
  - `AllRecommendedOptions()` has been renamed to `WithRecommendedOptions()`
    and takes a `TracerProvider` as an argument.
  - `EventToCarrier()` and `Propagator()` are now `WithEventToCarrier()` and
    `WithPropagator()` to reflect that they return `Option` implementations.

## [1.1.1/0.26.1] - 2021-11-04

### Changed

- The `Transport`, `Handler`, and HTTP client convenience wrappers in the `go.opentelemetry.io/contrib/instrumentation/net/http/otelhttp` package now use the `TracerProvider` from the parent context if one exists and none was explicitly set when configuring the instrumentation. (#873)
- Semantic conventions now use `go.opentelemetry.io/otel/semconv/v1.7.0"`. (#1385)

## [1.1.0/0.26.0] - 2021-10-28

Update dependency on the `go.opentelemetry.io/otel` project to `v1.1.0`.

### Added

- Add instrumentation for the `github.com/aws/aws-lambda-go` package. (#983)
- Add resource detector for AWS Lambda. (#983)
- Add `WithTracerProvider` option for `otelhttptrace.NewClientTrace`. (#1128)
- Add optional AWS X-Ray configuration module for AWS Lambda Instrumentation. (#984)

### Fixed

- The `go.opentelemetry.io/contrib/propagators/ot` propagator returns the words `true` or `false` for the `ot-tracer-sampled` header instead of numerical `0` and `1`. (#1358)

## [1.0.0/0.25.0] - 2021-10-06

- Resource detectors and propagators (with the exception of `go.
  opentelemetry.io/contrib/propagators/opencensus`) are now stable and
  released at v1.0.0.
- Update dependency on the `go.opentelemetry.io/otel` project to `v1.0.1`.
- Update dependency on `go.opentelemetry.io/otel/metric` to `v0.24.0`.

## [0.24.0] - 2021-09-21

- Update dependency on the `go.opentelemetry.io/otel` project to `v1.0.0`.

## [0.23.0] - 2021-09-08

### Added

- Add `WithoutSubSpans`, `WithRedactedHeaders`, `WithoutHeaders`, and `WithInsecureHeaders` options for `otelhttptrace.NewClientTrace`. (#879)

### Changed

- Split `go.opentelemetry.io/contrib/propagators` module into `b3`, `jaeger`, `ot` modules. (#985)
- `otelmongodb` span attributes, name and span status now conform to specification. (#769)
- Migrated EC2 resource detector support from root module `go.opentelemetry.io/contrib/detectors/aws` to a separate EC2 resource detector module `go.opentelemetry.io/contrib/detectors/aws/ec2` (#1017)
- Add `cloud.provider` and `cloud.platform` to AWS detectors. (#1043)
- `otelhttptrace.NewClientTrace` now redacts known sensitive headers by default. (#879)

### Fixed

- Fix span not marked as error in `otelhttp.Transport` when `RoundTrip` fails with an error. (#950)

## [0.22.0] - 2021-07-26

### Added

- Add the `zpages` span processor. (#894)

### Changed

- The `b3.B3` type has been removed.
  `b3.New()` and `b3.WithInjectEncoding(encoding)` are added to replace it. (#868)

### Fixed

- Fix deadlocks and race conditions in `otelsarama.WrapAsyncProducer`.
  The `messaging.message_id` and `messaging.kafka.partition` attributes are now not set if a message was not processed. (#754) (#755) (#881)
- Fix `otelsarama.WrapAsyncProducer` so that the messages from the `Errors` channel contain the original `Metadata`. (#754)

## [0.21.0] - 2021-06-18

### Fixed

- Dockerfile based examples for `otelgin` and `otelmacaron`. (#767)

### Changed

- Supported minimum version of Go bumped from 1.14 to 1.15. (#787)
- EKS Resource Detector now use the Kubernetes Go client to obtain the ConfigMap. (#813)

### Removed

- Remove service name from `otelmongodb` configuration and span attributes. (#763)

## [0.20.0] - 2021-04-23

### Changed

- The `go.opentelemetry.io/contrib/instrumentation/go.mongodb.org/mongo-driver/mongo/otelmongo` instrumentation now accepts a `WithCommandAttributeDisabled`,
   so the caller can specify whether to opt-out of tracing the mongo command. (#712)
- Upgrade to v0.20.0 of `go.opentelemetry.io/otel`. (#758)
- The B3 and Jaeger propagators now store their debug or deferred state in the context.Context instead of the SpanContext. (#758)

## [0.19.0] - 2021-03-19

### Changed

- Upgrade to v0.19.0 of `go.opentelemetry.io/otel`.
- Fix Span names created in HTTP Instrumentation package to conform with guidelines. (#757)

## [0.18.0] - 2021-03-04

### Fixed

- `otelmemcache` no longer sets span status to OK instead of leaving it unset. (#477)
- Fix goroutine leak in gRPC `StreamClientInterceptor`. (#581)

### Removed

- Remove service name from `otelmemcache` configuration and span attributes. (#477)

## [0.17.0] - 2021-02-15

### Added

- Add `ot-tracer` propagator (#562)

### Changed

- Rename project default branch from `master` to `main`.

### Fixed

- Added failure message for AWS ECS resource detector for better debugging (#568)
- Goroutine leak in gRPC StreamClientInterceptor while streamer returns an error. (#581)

## [0.16.0] - 2021-01-13

### Fixed

- Fix module path for AWS ECS resource detector (#517)

## [0.15.1] - 2020-12-14

### Added

- Add registry link check to `Makefile` and pre-release script. (#446)
- A new AWS X-Ray ID Generator (#459)
- Migrate CircleCI jobs to GitHub Actions (#476)
- Add CodeQL GitHub Action (#506)
- Add gosec workflow to GitHub Actions (#507)

### Fixed

- Fixes the body replacement in otelhttp to not to mutate a nil body. (#484)

## [0.15.0] - 2020-12-11

### Added

- A new Amazon EKS resource detector. (#465)
- A new `gcp.CloudRun` detector for detecting resource from a Cloud Run instance. (#455)

## [0.14.0] - 2020-11-20

### Added

- `otelhttp.{Get,Head,Post,PostForm}` convenience wrappers for their `http` counterparts. (#390)
- The AWS detector now adds the cloud zone, host image ID, host type, and host name to the returned `Resource`. (#410)
- Add Amazon ECS Resource Detector for AWS X-Ray. (#466)
- Add propagator for AWS X-Ray (#462)

### Changed

- Add semantic version to `Tracer` / `Meter` created by instrumentation packages `otelsaram`, `otelrestful`, `otelmongo`, `otelhttp` and `otelhttptrace`. (#412)
- Update instrumentation guidelines about tracer / meter semantic version. (#412)
- Replace internal tracer and meter helpers by helpers from `go.opentelemetry.io/otel`. (#414)
- gRPC instrumentation sets span attribute `rpc.grpc.status_code`. (#453)

## Fixed

- `/detectors/aws` no longer fails if instance metadata is not available (e.g. not running in AWS) (#401)
- The AWS detector now returns a partial resource and an appropriate error if it encounters an error part way through determining a `Resource` identity. (#410)
- The `host` instrumentation unit test has been updated to not depend on the system it runs on. (#426)

## [0.13.0] - 2020-10-09

## Added

- A Jaeger propagator. (#375)

## Changed

- The `go.opentelemetry.io/contrib/instrumentation/google.golang.org/grpc/otelgrpc` package instrumentation no longer accepts a `Tracer` as an argument to the interceptor function.
   Instead, a new `WithTracerProvider` option is added to configure the `TracerProvider` used when creating the `Tracer` for the instrumentation. (#373)
- The `go.opentelemetry.io/contrib/instrumentation/gopkg.in/macaron.v1/otelmacaron` instrumentation now accepts a `TracerProvider` rather than a `Tracer`. (#374)
- Remove `go.opentelemetry.io/otel/sdk` dependency from instrumentation. (#381)
- Use `httpsnoop` in `go.opentelemetry.io/contrib/instrumentation/github.com/gorilla/mux/otelmux` to ensure `http.ResponseWriter` additional interfaces are preserved. (#388)

### Fixed

- The `go.opentelemetry.io/contrib/instrumentation/github.com/labstack/echo/otelecho.Middleware` no longer sends duplicate errors to the global `ErrorHandler`. (#377, #364)
- The import comment in `go.opentelemetry.io/contrib/instrumentation/net/http/otelhttp` is now correctly quoted. (#379)
- The B3 propagator sets the sample bitmask when the sampling decision is `debug`. (#369)

## [0.12.0] - 2020-09-25

### Added

- Benchmark tests for the gRPC instrumentation. (#296)
- Integration testing for the gRPC instrumentation. (#297)
- Allow custom labels to be added to net/http metrics. (#306)
- Added B3 propagator, moving it out of open.telemetry.io/otel repo. (#344)

### Changed

- Unify instrumentation about provider options for `go.mongodb.org/mongo-driver`, `gin-gonic/gin`, `gorilla/mux`,
  `labstack/echo`, `emicklei/go-restful`, `bradfitz/gomemcache`, `Shopify/sarama`, `net/http` and `beego`. (#303)
- Update instrumentation guidelines about uniform provider options. Also, update style guide. (#303)
- Make config struct of instrumentation unexported. (#303)
- Instrumentations have been updated to adhere to the [configuration style guide's](https://github.com/open-telemetry/opentelemetry-go/blob/master/CONTRIBUTING.md#config)
   updated recommendation to use `newConfig()` instead of `configure()`. (#336)
- A new instrumentation naming scheme is implemented to avoid package name conflicts for instrumented packages while still remaining discoverable. (#359)
  - `google.golang.org/grpc` -> `google.golang.org/grpc/otelgrpc`
  - `go.mongodb.org/mongo-driver` -> `go.mongodb.org/mongo-driver/mongo/otelmongo`
  - `net/http` -> `net/http/otelhttp`
  - `net/http/httptrace` -> `net/http/httptrace/otelhttptrace`
  - `github.com/labstack/echo` -> `github.com/labstack/echo/otelecho`
  - `github.com/bradfitz/gomemcache` -> `github.com/bradfitz/gomemcache/memcache/otelmemcache`
  - `github.com/gin-gonic/gin` -> `github.com/gin-gonic/gin/otelgin`
  - `github.com/gocql/gocql` -> `github.com/gocql/gocql/otelgocql`
  - `github.com/emicklei/go-restful` -> `github.com/emicklei/go-restful/otelrestful`
  - `github.com/Shopify/sarama` -> `github.com/Shopify/sarama/otelsarama`
  - `github.com/gorilla/mux` -> `github.com/gorilla/mux/otelmux`
  - `github.com/astaxie/beego` -> `github.com/astaxie/beego/otelbeego`
  - `gopkg.in/macaron.v1` -> `gopkg.in/macaron.v1/otelmacaron`
- Rename `OTelBeegoHandler` to `Handler` in the `go.opentelemetry.io/contrib/instrumentation/github.com/astaxie/beego/otelbeego` package. (#359)
- Replace `WithTracer` with `WithTracerProvider` in the `go.opentelemetry.io/contrib/instrumentation/gopkg.in/macaron.v1/otelmacaron` instrumentation. (#374)

## [0.11.0] - 2020-08-25

### Added

- Top-level `Version()` and `SemVersion()` functions defining the current version of the contrib package. (#225)
- Instrumentation for the `github.com/astaxie/beego` package. (#200)
- Instrumentation for the `github.com/bradfitz/gomemcache` package. (#204)
- Host metrics instrumentation. (#231)
- Cortex histogram and distribution support. (#237)
- Cortex example project. (#238)
- Cortex HTTP authentication. (#246)

### Changed

- Remove service name as a parameter of Sarama instrumentation. (#221)
- Replace `WithTracer` with `WithTracerProvider` in Sarama instrumentation. (#221)
- Switch to use common top-level module `SemVersion()` when creating versioned tracer in `bradfitz/gomemcache`. (#226)
- Use `IntegrationShouldRun` in `gomemcache_test`. (#254)
- Use Go 1.15 for CI builds. (#236)
- Improved configuration for `runtime` instrumentation. (#224)

### Fixed

- Update dependabot configuration to include newly added `bradfitz/gomemcache` package. (#226)
- Correct `runtime` instrumentation name. (#241)

## [0.10.1] - 2020-08-13

### Added

- The `go.opentelemetry.io/contrib/instrumentation/google.golang.org/grpc` module has been added to replace the instrumentation that had previoiusly existed in the `go.opentelemetry.io/otel/instrumentation/grpctrace` package. (#189)
- Instrumentation for the stdlib `net/http` and `net/http/httptrace` packages. (#190)
- Initial Cortex exporter. (#202, #205, #210, #211, #215)

### Fixed

- Bump google.golang.org/grpc from 1.30.0 to 1.31.0. (#166)
- Bump go.mongodb.org/mongo-driver from 1.3.5 to 1.4.0 in /instrumentation/go.mongodb.org/mongo-driver. (#170)
- Bump google.golang.org/grpc in /instrumentation/github.com/gin-gonic/gin. (#173)
- Bump google.golang.org/grpc in /instrumentation/github.com/labstack/echo. (#176)
- Bump google.golang.org/grpc from 1.30.0 to 1.31.0 in /instrumentation/github.com/Shopify/sarama. (#179)
- Bump cloud.google.com/go from 0.61.0 to 0.63.0 in /detectors/gcp. (#181, #199)
- Bump github.com/aws/aws-sdk-go from 1.33.15 to 1.34.1 in /detectors/aws. (#184, #192, #193, #198, #201, #203)
- Bump github.com/golangci/golangci-lint from 1.29.0 to 1.30.0 in /tools. (#186)
- Setup CI to run tests that require external resources (Cassandra and MongoDB). (#191)
- Bump github.com/Shopify/sarama from 1.26.4 to 1.27.0 in /instrumentation/github.com/Shopify/sarama. (#206)

## [0.10.0] - 2020-07-31

This release upgrades its [go.opentelemetry.io/otel](https://github.com/open-telemetry/opentelemetry-go/releases/tag/v0.10.0) dependency to v0.10.0 and includes new instrumentation for popular Kafka and Cassandra clients.

### Added

- A detector that generate resources from GCE instance. (#132)
- A detector that generate resources from AWS instances. (#139)
- Instrumentation for the Kafka client github.com/Shopify/sarama. (#134, #153)
- Links and status message for mock span in the internal testing library. (#134)
- Instrumentation for the Cassandra client github.com/gocql/gocql. (#137)
- A detector that generate resources from GKE clusters. (#154)

### Fixed

- Bump github.com/aws/aws-sdk-go from 1.33.8 to 1.33.15 in /detectors/aws. (#155, #157, #159, #162)
- Bump github.com/golangci/golangci-lint from 1.28.3 to 1.29.0 in /tools. (#146)

## [0.9.0] - 2020-07-20

This release upgrades its [go.opentelemetry.io/otel](https://github.com/open-telemetry/opentelemetry-go/releases/tag/v0.9.0) dependency to v0.9.0.

### Fixed

- Bump github.com/emicklei/go-restful/v3 from 3.0.0 to 3.2.0 in /instrumentation/github.com/emicklei/go-restful. (#133)
- Update dependabot configuration to correctly check all included packages. (#131)
- Update `RELEASING.md` with correct `tag.sh` command. (#130)

## [0.8.0] - 2020-07-10

This release upgrades its [go.opentelemetry.io/otel](https://github.com/open-telemetry/opentelemetry-go/releases/tag/v0.8.0) dependency to v0.8.0, includes minor fixes, and new instrumentation.

### Added

- Create this `CHANGELOG.md`. (#114)
- Add `emicklei/go-restful/v3` trace instrumentation. (#115)

### Changed

- Update `CONTRIBUTING.md` to ask for updates to `CHANGELOG.md` with each pull request. (#114)
- Move all `github.com` package instrumentation under a `github.com` directory. (#118)

### Fixed

- Update README to include information about external instrumentation.
   To start, this includes native instrumentation found in the `go-redis/redis` package. (#117)
- Bump github.com/golangci/golangci-lint from 1.27.0 to 1.28.2 in /tools. (#122, #123, #125)
- Bump go.mongodb.org/mongo-driver from 1.3.4 to 1.3.5 in /instrumentation/go.mongodb.org/mongo-driver. (#124)

## [0.7.0] - 2020-06-29

This release upgrades its [go.opentelemetry.io/otel](https://github.com/open-telemetry/opentelemetry-go/releases/tag/v0.7.0) dependency to v0.7.0.

### Added

- Create `RELEASING.md` instructions. (#101)
- Apply transitive dependabot go.mod updates as part of a new automatic Github workflow. (#94)
- New dependabot integration to automate package upgrades. (#61)
- Add automatic tag generation script for release. (#60)

### Changed

- Upgrade Datadog metrics exporter to include Resource tags. (#46)
- Added output validation to Datadog example. (#96)
- Move Macaron package to match layout guidelines. (#92)
- Update top-level README and instrumentation README. (#92)
- Bump google.golang.org/grpc from 1.29.1 to 1.30.0. (#99)
- Bump github.com/golangci/golangci-lint from 1.21.0 to 1.27.0 in /tools. (#77)
- Bump go.mongodb.org/mongo-driver from 1.3.2 to 1.3.4 in /instrumentation/go.mongodb.org/mongo-driver. (#76)
- Bump github.com/stretchr/testify from 1.5.1 to 1.6.1. (#74)
- Bump gopkg.in/macaron.v1 from 1.3.5 to 1.3.9 in /instrumentation/macaron. (#68)
- Bump github.com/gin-gonic/gin from 1.6.2 to 1.6.3 in /instrumentation/gin-gonic/gin. (#73)
- Bump github.com/DataDog/datadog-go from 3.5.0+incompatible to 3.7.2+incompatible in /exporters/metric/datadog. (#78)
- Replaced `internal/trace/http.go` helpers with `api/standard` helpers from otel-go repo. (#112)

## [0.6.1] - 2020-06-08

First official tagged release of `contrib` repository.

### Added

- `labstack/echo` trace instrumentation (#42)
- `mongodb` trace instrumentation (#26)
- Go Runtime metrics (#9)
- `gorilla/mux` trace instrumentation (#19)
- `gin-gonic` trace instrumentation (#15)
- `macaron` trace instrumentation (#20)
- `dogstatsd` metrics exporter (#10)
- `datadog` metrics exporter (#22)
- Tags to all modules in repository
- Repository folder structure and automated build (#3)

### Changes

- Prefix support for dogstatsd (#34)
- Update Go Runtime package to use batch observer (#44)

[Unreleased]: https://github.com/open-telemetry/opentelemetry-go-contrib/compare/v1.35.0...HEAD
[1.35.0/0.60.0/0.29.0/0.15.0/0.10.0/0.8.0/0.7.0]: https://github.com/open-telemetry/opentelemetry-go-contrib/releases/tag/v1.35.0
[1.34.0/0.59.0/0.28.0/0.14.0/0.9.0/0.7.0/0.6.0]: https://github.com/open-telemetry/opentelemetry-go-contrib/releases/tag/v1.34.0
[1.33.0/0.58.0/0.27.0/0.13.0/0.8.0/0.6.0/0.5.0]: https://github.com/open-telemetry/opentelemetry-go-contrib/releases/tag/v1.33.0
[1.32.0/0.57.0/0.26.0/0.12.0/0.7.0/0.5.0/0.4.0]: https://github.com/open-telemetry/opentelemetry-go-contrib/releases/tag/v1.32.0
[1.31.0/0.56.0/0.25.0/0.11.0/0.6.0/0.4.0/0.3.0]: https://github.com/open-telemetry/opentelemetry-go-contrib/releases/tag/v1.31.0
[1.30.0/0.55.0/0.24.0/0.10.0/0.5.0/0.3.0/0.2.0]: https://github.com/open-telemetry/opentelemetry-go-contrib/releases/tag/v1.30.0
[1.29.0/0.54.0/0.23.0/0.9.0/0.4.0/0.2.0/0.1.0]: https://github.com/open-telemetry/opentelemetry-go-contrib/releases/tag/v1.29.0
[1.28.0/0.53.0/0.22.0/0.8.0/0.3.0/0.1.0]: https://github.com/open-telemetry/opentelemetry-go-contrib/releases/tag/v1.28.0
[1.27.0/0.52.0/0.21.0/0.7.0/0.2.0]: https://github.com/open-telemetry/opentelemetry-go-contrib/releases/tag/v1.27.0
[1.26.0/0.51.0/0.20.0/0.6.0/0.1.0]: https://github.com/open-telemetry/opentelemetry-go-contrib/releases/tag/v1.26.0
[1.25.0/0.50.0/0.19.0/0.5.0/0.0.1]: https://github.com/open-telemetry/opentelemetry-go-contrib/releases/tag/v1.25.0
[1.24.0/0.49.0/0.18.0/0.4.0]: https://github.com/open-telemetry/opentelemetry-go-contrib/releases/tag/v1.24.0
[1.23.0/0.48.0/0.17.0/0.3.0]: https://github.com/open-telemetry/opentelemetry-go-contrib/releases/tag/v1.23.0
[1.22.0/0.47.0/0.16.0/0.2.0]: https://github.com/open-telemetry/opentelemetry-go-contrib/releases/tag/v1.22.0
[1.21.1/0.46.1/0.15.1/0.1.1]: https://github.com/open-telemetry/opentelemetry-go-contrib/releases/tag/v1.21.1
[1.21.0/0.46.0/0.15.0/0.1.0]: https://github.com/open-telemetry/opentelemetry-go-contrib/releases/tag/v1.21.0
[1.20.0/0.45.0/0.14.0]: https://github.com/open-telemetry/opentelemetry-go-contrib/releases/tag/v1.20.0
[1.19.0/0.44.0/0.13.0]: https://github.com/open-telemetry/opentelemetry-go-contrib/releases/tag/v1.19.0
[1.18.0/0.43.0/0.12.0]: https://github.com/open-telemetry/opentelemetry-go-contrib/releases/tag/v1.18.0
[1.17.0/0.42.0/0.11.0]: https://github.com/open-telemetry/opentelemetry-go-contrib/releases/tag/v1.17.0
[1.17.0-rc.1/0.42.0-rc.1/0.11.0-rc.1]: https://github.com/open-telemetry/opentelemetry-go-contrib/releases/tag/v1.17.0-rc.1
[1.16.1/0.41.1/0.10.1]: https://github.com/open-telemetry/opentelemetry-go-contrib/releases/tag/v1.16.1
[1.16.0/0.41.0/0.10.0]: https://github.com/open-telemetry/opentelemetry-go-contrib/releases/tag/v1.16.0
[1.16.0-rc.2/0.41.0-rc.2/0.10.0-rc.2]: https://github.com/open-telemetry/opentelemetry-go-contrib/releases/tag/v1.16.0-rc.2
[1.16.0-rc.1/0.41.0-rc.1/0.10.0-rc.1]: https://github.com/open-telemetry/opentelemetry-go-contrib/releases/tag/v1.16.0-rc.1
[1.15.0/0.40.0/0.9.0]: https://github.com/open-telemetry/opentelemetry-go-contrib/releases/tag/v1.15.0
[1.14.0/0.39.0/0.8.0]: https://github.com/open-telemetry/opentelemetry-go-contrib/releases/tag/v1.14.0
[1.13.0/0.38.0/0.7.0]: https://github.com/open-telemetry/opentelemetry-go-contrib/releases/tag/v1.13.0
[1.12.0/0.37.0/0.6.0]: https://github.com/open-telemetry/opentelemetry-go-contrib/releases/tag/v1.12.0
[1.11.1/0.36.4/0.5.2]: https://github.com/open-telemetry/opentelemetry-go-contrib/releases/tag/v1.11.1
[1.11.0/0.36.3/0.5.1]: https://github.com/open-telemetry/opentelemetry-go-contrib/releases/tag/v1.11.0
[0.36.2]: https://github.com/open-telemetry/opentelemetry-go-contrib/releases/tag/zpages/v0.36.2
[0.36.1]: https://github.com/open-telemetry/opentelemetry-go-contrib/releases/tag/zpages/v0.36.1
[0.36.0]: https://github.com/open-telemetry/opentelemetry-go-contrib/releases/tag/zpages/v0.36.0
[1.10.0/0.35.0/0.5.0]: https://github.com/open-telemetry/opentelemetry-go-contrib/releases/tag/v1.10.0
[1.9.0/0.34.0/0.4.0]: https://github.com/open-telemetry/opentelemetry-go-contrib/releases/tag/v1.9.0
[1.8.0/0.33.0]: https://github.com/open-telemetry/opentelemetry-go-contrib/releases/tag/v1.8.0
[1.7.0/0.32.0]: https://github.com/open-telemetry/opentelemetry-go-contrib/releases/tag/v1.7.0
[1.6.0/0.31.0]: https://github.com/open-telemetry/opentelemetry-go-contrib/releases/tag/v1.6.0
[1.5.0/0.30.0/0.1.0]: https://github.com/open-telemetry/opentelemetry-go-contrib/releases/tag/v1.5.0
[1.4.0/0.29.0]: https://github.com/open-telemetry/opentelemetry-go-contrib/releases/tag/v1.4.0
[1.3.0/0.28.0]: https://github.com/open-telemetry/opentelemetry-go-contrib/releases/tag/v1.3.0
[1.2.0/0.27.0]: https://github.com/open-telemetry/opentelemetry-go-contrib/releases/tag/v1.2.0
[1.1.1/0.26.1]: https://github.com/open-telemetry/opentelemetry-go-contrib/releases/tag/v1.1.1
[1.1.0/0.26.0]: https://github.com/open-telemetry/opentelemetry-go-contrib/releases/tag/v1.1.0
[1.0.0/0.25.0]: https://github.com/open-telemetry/opentelemetry-go-contrib/releases/tag/v1.0.0
[0.24.0]: https://github.com/open-telemetry/opentelemetry-go-contrib/releases/tag/v0.24.0
[0.23.0]: https://github.com/open-telemetry/opentelemetry-go-contrib/releases/tag/v0.23.0
[0.22.0]: https://github.com/open-telemetry/opentelemetry-go-contrib/releases/tag/v0.22.0
[0.21.0]: https://github.com/open-telemetry/opentelemetry-go-contrib/releases/tag/v0.21.0
[0.20.0]: https://github.com/open-telemetry/opentelemetry-go-contrib/releases/tag/v0.20.0
[0.19.0]: https://github.com/open-telemetry/opentelemetry-go-contrib/releases/tag/v0.19.0
[0.18.0]: https://github.com/open-telemetry/opentelemetry-go-contrib/releases/tag/v0.18.0
[0.17.0]: https://github.com/open-telemetry/opentelemetry-go-contrib/releases/tag/v0.17.0
[0.16.0]: https://github.com/open-telemetry/opentelemetry-go-contrib/releases/tag/v0.16.0
[0.15.1]: https://github.com/open-telemetry/opentelemetry-go-contrib/releases/tag/v0.15.1
[0.15.0]: https://github.com/open-telemetry/opentelemetry-go-contrib/releases/tag/v0.15.0
[0.14.0]: https://github.com/open-telemetry/opentelemetry-go-contrib/releases/tag/v0.14.0
[0.13.0]: https://github.com/open-telemetry/opentelemetry-go-contrib/releases/tag/v0.13.0
[0.12.0]: https://github.com/open-telemetry/opentelemetry-go-contrib/releases/tag/v0.12.0
[0.11.0]: https://github.com/open-telemetry/opentelemetry-go-contrib/releases/tag/v0.11.0
[0.10.1]: https://github.com/open-telemetry/opentelemetry-go-contrib/releases/tag/v0.10.1
[0.10.0]: https://github.com/open-telemetry/opentelemetry-go-contrib/releases/tag/v0.10.0
[0.9.0]: https://github.com/open-telemetry/opentelemetry-go-contrib/releases/tag/v0.9.0
[0.8.0]: https://github.com/open-telemetry/opentelemetry-go-contrib/releases/tag/v0.8.0
[0.7.0]: https://github.com/open-telemetry/opentelemetry-go-contrib/releases/tag/v0.7.0
[0.6.1]: https://github.com/open-telemetry/opentelemetry-go-contrib/releases/tag/v0.6.1

<!-- Released section ended -->

[Go 1.24]: https://go.dev/doc/go1.24
[Go 1.23]: https://go.dev/doc/go1.23
[Go 1.22]: https://go.dev/doc/go1.22
[Go 1.21]: https://go.dev/doc/go1.21
[Go 1.20]: https://go.dev/doc/go1.20
[Go 1.19]: https://go.dev/doc/go1.19
[Go 1.18]: https://go.dev/doc/go1.18

[GO-2024-2687]: https://pkg.go.dev/vuln/GO-2024-2687<|MERGE_RESOLUTION|>--- conflicted
+++ resolved
@@ -21,11 +21,8 @@
 ### Changed
 
 - Jaeger remote sampler's probabilistic strategy now uses the same sampling algorithm as `trace.TraceIDRatioBased` in `go.opentelemetry.io/contrib/samplers/jaegerremote`. (#6892)
-<<<<<<< HEAD
 - Update remote sampler import paths to use jaeger-idl. (#7061)
-=======
 - The deprecated `SemVersion` function is removed in `go.opentelemetry.io/contrib/instrumentation/github.com/aws/aws-sdk-go-v2/otelaws/test` package. Use `Version` instead.
->>>>>>> 007f3bfb
 
 ### Fixed
 

--- conflicted
+++ resolved
@@ -8,17 +8,15 @@
 
 ## [Unreleased]
 
-<<<<<<< HEAD
+### Added
+
+- Change `Version()` function in `go.opentelemetry.io/contrib/instrumentation/net/http/otelhttp` to a `const Version` string. (#8142)
+
 ### Removed
 
 - The deprecated `DefaultClient`, `Get`, `Head`, `Post`, and `PostForm` in `go.opentelemetry.io/contrib/instrumentation/net/http/otelhttp`.
   Use a custom `*http.Client` with `otelhttp.NewTransport(http.DefaultTransport)` instead. (#8266)
 
-=======
-### Added
-
-- Change `Version()` function in `go.opentelemetry.io/contrib/instrumentation/net/http/otelhttp` to a `const Version` string. (#8142)
->>>>>>> e5b89b0b
 <!-- Released section -->
 <!-- Don't change this section unless doing release -->
 

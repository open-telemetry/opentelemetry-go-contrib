--- conflicted
+++ resolved
@@ -8,17 +8,15 @@
 
 ## [Unreleased]
 
-<<<<<<< HEAD
+### Added
+
+- Change `Version()` function in `go.opentelemetry.io/contrib/instrumentation/net/http/otelhttp` to a `const Version` string. (#8142)
+
 ### Removed
 
 - The deprecated `WithPublicEndpoint` in `go.opentelemetry.io/contrib/instrumentation/net/http/otelhttp`.
   Use `WithPublicEndpointFn` instead. (#8267)
 
-=======
-### Added
-
-- Change `Version()` function in `go.opentelemetry.io/contrib/instrumentation/net/http/otelhttp` to a `const Version` string. (#8142)
->>>>>>> e5b89b0b
 <!-- Released section -->
 <!-- Don't change this section unless doing release -->
 

--- conflicted
+++ resolved
@@ -8,7 +8,6 @@
 
 ## [Unreleased]
 
-<<<<<<< HEAD
 ### Fixed
 
 - `otelmemcache` no longer sets span status to OK instead of leaving it unset. (#477)
@@ -16,7 +15,7 @@
 ### Removed
 
 - Remove service name from `otelmemcache` configuration and span attributes. (#477)
-=======
+
 ## [0.17.0] - 2021-02-15
 
 ### Added
@@ -38,7 +37,6 @@
 
 - Fix module path for AWS ECS resource detector (#517)
 
->>>>>>> 62c8535f
 ## [0.15.1] - 2020-12-14
 
 ### Added

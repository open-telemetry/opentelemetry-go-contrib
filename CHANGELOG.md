# Changelog

All notable changes to this project will be documented in this file.

The format is based on [Keep a Changelog](https://keepachangelog.com/en/1.0.0/).

This project adheres to [Semantic Versioning](https://semver.org/spec/v2.0.0.html).

## [Unreleased]

<<<<<<< HEAD
### Changed

- Changed the project minimum supported Go version from 1.15 to 1.16. (#1442)
=======
### Fixed

- The `"go.opentelemetry.io/contrib/detector/aws/ecs".Detector` no longer errors if not running in ECS. (#1426, #1428)
>>>>>>> bb24bac8

## [1.2.0/0.27.0] - 2021-11-15

### Changed

- Update dependency on the `go.opentelemetry.io/otel` project to `v1.2.0`.
- `go.opentelemetry.io/contrib/instrumentation/github.com/aws/aws-lambda-go/otellambda/xrayconfig`
  updated to ensure access to the `TracerProvider`.
  - A `NewTracerProvider()` function is available to construct a recommended
    `TracerProvider` configuration.
  - `AllRecommendedOptions()` has been renamed to `WithRecommendedOptions()`
    and takes a `TracerProvider` as an argument.
  - `EventToCarrier()` and `Propagator()` are now `WithEventToCarrier()` and
    `WithPropagator()` to reflect that they return `Option` implementations.

## [1.1.1/0.26.1] - 2021-11-04

### Changed

- The `Transport`, `Handler`, and HTTP client convenience wrappers in the `go.opentelemetry.io/contrib/instrumentation/net/http/otelhttp` package now use the `TracerProvider` from the parent context if one exists and none was explicitly set when configuring the instrumentation. (#873)
- Semantic conventions now use `go.opentelemetry.io/otel/semconv/v1.7.0"`. (#1385)

## [1.1.0/0.26.0] - 2021-10-28

Update dependency on the `go.opentelemetry.io/otel` project to `v1.1.0`.

### Added

- Add instrumentation for the `github.com/aws/aws-lambda-go` package. (#983)
- Add resource detector for AWS Lambda. (#983)
- Add `WithTracerProvider` option for `otelhttptrace.NewClientTrace`. (#1128)
- Add optional AWS X-Ray configuration module for AWS Lambda Instrumentation (#984)

### Fixed

- The `go.opentelemetry.io/contrib/propagators/ot` propagator returns the words `true` or `false` for the `ot-tracer-sampled` header instead of numerical `0` and `1`. (#1358)

## [1.0.0/0.25.0] - 2021-10-06

- Resource detectors and propagators (with the exception of `go.
  opentelemetry.io/contrib/propagators/opencensus`) are now stable and
  released at v1.0.0.
- Update dependency on the `go.opentelemetry.io/otel` project to `v1.0.1`.
- Update dependency on `go.opentelemetry.io/otel/metric` to `v0.24.0`.

## [0.24.0] - 2021-09-21

- Update dependency on the `go.opentelemetry.io/otel` project to `v1.0.0`.

## [0.23.0] - 2021-09-08

### Added

- Add `WithoutSubSpans`, `WithRedactedHeaders`, `WithoutHeaders`, and `WithInsecureHeaders` options for `otelhttptrace.NewClientTrace`. (#879)

### Changed

- Split `go.opentelemetry.io/contrib/propagators` module into `b3`, `jaeger`, `ot` modules. (#985)
- `otelmongodb` span attributes, name and span status now conform to specification. (#769)
- Migrated EC2 resource detector support from root module `go.opentelemetry.io/contrib/detectors/aws` to a separate EC2 resource detector module `go.opentelemetry.io/contrib/detectors/aws/ec2` (#1017)
- Add `cloud.provider` and `cloud.platform` to AWS detectors. (#1043)
- `otelhttptrace.NewClientTrace` now redacts known sensitive headers by default. (#879)

### Fixed

- Fix span not marked as error in `otelhttp.Transport` when `RoundTrip` fails with an error. (#950)

## [0.22.0] - 2021-07-26

### Added

- Add the `zpages` span processor. (#894)

### Changed

- The `b3.B3` type has been removed.
  `b3.New()` and `b3.WithInjectEncoding(encoding)` are added to replace it. (#868)

### Fixed

- Fix deadlocks and race conditions in `otelsarama.WrapAsyncProducer`.
  The `messaging.message_id` and `messaging.kafka.partition` attributes are now not set if a message was not processed. (#754) (#755) (#881)
- Fix `otelsarama.WrapAsyncProducer` so that the messages from the `Errors` channel contain the original `Metadata`. (#754)

## [0.21.0] - 2021-06-18

### Fixed

- Dockerfile based examples for `otelgin` and `otelmacaron`. (#767)

### Changed

- Supported minimum version of Go bumped from 1.14 to 1.15. (#787)
- EKS Resource Detector now use the Kubernetes Go client to obtain the ConfigMap. (#813)

### Removed

- Remove service name from `otelmongodb` configuration and span attributes. (#763)

## [0.20.0] - 2021-04-23

### Changed

- The `go.opentelemetry.io/contrib/instrumentation/go.mongodb.org/mongo-driver/mongo/otelmongo` instrumentation now accepts a `WithCommandAttributeDisabled`,
   so the caller can specify whether to opt-out of tracing the mongo command. (#712)
- Upgrade to v0.20.0 of `go.opentelemetry.io/otel`. (#758)
- The B3 and Jaeger propagators now store their debug or deferred state in the context.Context instead of the SpanContext. (#758)

## [0.19.0] - 2021-03-19

### Changed

- Upgrade to v0.19.0 of `go.opentelemetry.io/otel`.
- Fix Span names created in HTTP Instrumentation package to conform with guidelines. (#757)

## [0.18.0] - 2021-03-04

### Fixed

- `otelmemcache` no longer sets span status to OK instead of leaving it unset. (#477)
- Fix goroutine leak in gRPC `StreamClientInterceptor`. (#581)

### Removed

- Remove service name from `otelmemcache` configuration and span attributes. (#477)

## [0.17.0] - 2021-02-15

### Added

- Add `ot-tracer` propagator (#562)

### Changed

- Rename project default branch from `master` to `main`.

### Fixed

- Added failure message for AWS ECS resource detector for better debugging (#568)
- Goroutine leak in gRPC StreamClientInterceptor while streamer returns an error. (#581)

## [0.16.0] - 2021-01-13

### Fixed

- Fix module path for AWS ECS resource detector (#517)

## [0.15.1] - 2020-12-14

### Added

- Add registry link check to `Makefile` and pre-release script. (#446)
- A new AWS X-Ray ID Generator (#459)
- Migrate CircleCI jobs to GitHub Actions (#476)
- Add CodeQL GitHub Action (#506)
- Add gosec workflow to GitHub Actions (#507)

### Fixed

- Fixes the body replacement in otelhttp to not to mutate a nil body. (#484)

## [0.15.0] - 2020-12-11

### Added

- A new Amazon EKS resource detector. (#465)
- A new `gcp.CloudRun` detector for detecting resource from a Cloud Run instance. (#455)

## [0.14.0] - 2020-11-20

### Added

- `otelhttp.{Get,Head,Post,PostForm}` convenience wrappers for their `http` counterparts. (#390)
- The AWS detector now adds the cloud zone, host image ID, host type, and host name to the returned `Resource`. (#410)
- Add Amazon ECS Resource Detector for AWS X-Ray. (#466)
- Add propagator for AWS X-Ray (#462)

### Changed

- Add semantic version to `Tracer` / `Meter` created by instrumentation packages `otelsaram`, `otelrestful`, `otelmongo`, `otelhttp` and `otelhttptrace`. (#412)
- Update instrumentation guidelines about tracer / meter semantic version. (#412)
- Replace internal tracer and meter helpers by helpers from `go.opentelemetry.io/otel`. (#414)
- gRPC instrumentation sets span attribute `rpc.grpc.status_code`. (#453)

## Fixed

- `/detectors/aws` no longer fails if instance metadata is not available (e.g. not running in AWS) (#401)
- The AWS detector now returns a partial resource and an appropriate error if it encounters an error part way through determining a `Resource` identity. (#410)
- The `host` instrumentation unit test has been updated to not depend on the system it runs on. (#426)

## [0.13.0] - 2020-10-09

## Added

- A Jaeger propagator. (#375)

## Changed

- The `go.opentelemetry.io/contrib/instrumentation/google.golang.org/grpc/otelgrpc` package instrumentation no longer accepts a `Tracer` as an argument to the interceptor function.
   Instead, a new `WithTracerProvider` option is added to configure the `TracerProvider` used when creating the `Tracer` for the instrumentation. (#373)
- The `go.opentelemetry.io/contrib/instrumentation/gopkg.in/macaron.v1/otelmacaron` instrumentation now accepts a `TracerProvider` rather than a `Tracer`. (#374)
- Remove `go.opentelemetry.io/otel/sdk` dependency from instrumentation. (#381)
- Use `httpsnoop` in `go.opentelemetry.io/contrib/instrumentation/github.com/gorilla/mux/otelmux` to ensure `http.ResponseWriter` additional interfaces are preserved. (#388)

### Fixed

- The `go.opentelemetry.io/contrib/instrumentation/github.com/labstack/echo/otelecho.Middleware` no longer sends duplicate errors to the global `ErrorHandler`. (#377, #364)
- The import comment in `go.opentelemetry.io/contrib/instrumentation/net/http/otelhttp` is now correctly quoted. (#379)
- The B3 propagator sets the sample bitmask when the sampling decision is `debug`. (#369)

## [0.12.0] - 2020-09-25

### Added

- Benchmark tests for the gRPC instrumentation. (#296)
- Integration testing for the gRPC instrumentation. (#297)
- Allow custom labels to be added to net/http metrics. (#306)
- Added B3 propagator, moving it out of open.telemetry.io/otel repo. (#344)

### Changed

- Unify instrumentation about provider options for `go.mongodb.org/mongo-driver`, `gin-gonic/gin`, `gorilla/mux`,
  `labstack/echo`, `emicklei/go-restful`, `bradfitz/gomemcache`, `Shopify/sarama`, `net/http` and `beego`. (#303)
- Update instrumentation guidelines about uniform provider options. Also, update style guide. (#303)
- Make config struct of instrumentation unexported. (#303)
- Instrumentations have been updated to adhere to the [configuration style guide's](https://github.com/open-telemetry/opentelemetry-go/blob/master/CONTRIBUTING.md#config)
   updated recommendation to use `newConfig()` instead of `configure()`. (#336)
- A new instrumentation naming scheme is implemented to avoid package name conflicts for instrumented packages while still remaining discoverable. (#359)
  - `google.golang.org/grpc` -> `google.golang.org/grpc/otelgrpc`
  - `go.mongodb.org/mongo-driver` -> `go.mongodb.org/mongo-driver/mongo/otelmongo`
  - `net/http` -> `net/http/otelhttp`
  - `net/http/httptrace` -> `net/http/httptrace/otelhttptrace`
  - `github.com/labstack/echo` -> `github.com/labstack/echo/otelecho`
  - `github.com/bradfitz/gomemcache` -> `github.com/bradfitz/gomemcache/memcache/otelmemcache`
  - `github.com/gin-gonic/gin` -> `github.com/gin-gonic/gin/otelgin`
  - `github.com/gocql/gocql` -> `github.com/gocql/gocql/otelgocql`
  - `github.com/emicklei/go-restful` -> `github.com/emicklei/go-restful/otelrestful`
  - `github.com/Shopify/sarama` -> `github.com/Shopify/sarama/otelsarama`
  - `github.com/gorilla/mux` -> `github.com/gorilla/mux/otelmux`
  - `github.com/astaxie/beego` -> `github.com/astaxie/beego/otelbeego`
  - `gopkg.in/macaron.v1` -> `gopkg.in/macaron.v1/otelmacaron`
- Rename `OTelBeegoHandler` to `Handler` in the `go.opentelemetry.io/contrib/instrumentation/github.com/astaxie/beego/otelbeego` package. (#359)
- Replace `WithTracer` with `WithTracerProvider` in the `go.opentelemetry.io/contrib/instrumentation/gopkg.in/macaron.v1/otelmacaron` instrumentation. (#374)

## [0.11.0] - 2020-08-25

### Added

- Top-level `Version()` and `SemVersion()` functions defining the current version of the contrib package. (#225)
- Instrumentation for the `github.com/astaxie/beego` package. (#200)
- Instrumentation for the `github.com/bradfitz/gomemcache` package. (#204)
- Host metrics instrumentation. (#231)
- Cortex histogram and distribution support. (#237)
- Cortex example project. (#238)
- Cortex HTTP authentication. (#246)

### Changed

- Remove service name as a parameter of Sarama instrumentation. (#221)
- Replace `WithTracer` with `WithTracerProvider` in Sarama instrumentation. (#221)
- Switch to use common top-level module `SemVersion()` when creating versioned tracer in `bradfitz/gomemcache`. (#226)
- Use `IntegrationShouldRun` in `gomemcache_test`. (#254)
- Use Go 1.15 for CI builds. (#236)
- Improved configuration for `runtime` instrumentation. (#224)

### Fixed

- Update dependabot configuration to include newly added `bradfitz/gomemcache` package. (#226)
- Correct `runtime` instrumentation name. (#241)

## [0.10.1] - 2020-08-13

### Added

- The `go.opentelemetry.io/contrib/instrumentation/google.golang.org/grpc` module has been added to replace the instrumentation that had previoiusly existed in the `go.opentelemetry.io/otel/instrumentation/grpctrace` package. (#189)
- Instrumentation for the stdlib `net/http` and `net/http/httptrace` packages. (#190)
- Initial Cortex exporter. (#202, #205, #210, #211, #215)

### Fixed

- Bump google.golang.org/grpc from 1.30.0 to 1.31.0. (#166)
- Bump go.mongodb.org/mongo-driver from 1.3.5 to 1.4.0 in /instrumentation/go.mongodb.org/mongo-driver. (#170)
- Bump google.golang.org/grpc in /instrumentation/github.com/gin-gonic/gin. (#173)
- Bump google.golang.org/grpc in /instrumentation/github.com/labstack/echo. (#176)
- Bump google.golang.org/grpc from 1.30.0 to 1.31.0 in /instrumentation/github.com/Shopify/sarama. (#179)
- Bump cloud.google.com/go from 0.61.0 to 0.63.0 in /detectors/gcp. (#181, #199)
- Bump github.com/aws/aws-sdk-go from 1.33.15 to 1.34.1 in /detectors/aws. (#184, #192, #193, #198, #201, #203)
- Bump github.com/golangci/golangci-lint from 1.29.0 to 1.30.0 in /tools. (#186)
- Setup CI to run tests that require external resources (Cassandra and MongoDB). (#191)
- Bump github.com/Shopify/sarama from 1.26.4 to 1.27.0 in /instrumentation/github.com/Shopify/sarama. (#206)

## [0.10.0] - 2020-07-31

This release upgrades its [go.opentelemetry.io/otel](https://github.com/open-telemetry/opentelemetry-go/releases/tag/v0.10.0) dependency to v0.10.0 and includes new instrumentation for popular Kafka and Cassandra clients.

### Added

- A detector that generate resources from GCE instance. (#132)
- A detector that generate resources from AWS instances. (#139)
- Instrumentation for the Kafka client github.com/Shopify/sarama. (#134, #153)
- Links and status message for mock span in the internal testing library. (#134)
- Instrumentation for the Cassandra client github.com/gocql/gocql. (#137)
- A detector that generate resources from GKE clusters. (#154)

### Fixed

- Bump github.com/aws/aws-sdk-go from 1.33.8 to 1.33.15 in /detectors/aws. (#155, #157, #159, #162)
- Bump github.com/golangci/golangci-lint from 1.28.3 to 1.29.0 in /tools. (#146)

## [0.9.0] - 2020-07-20

This release upgrades its [go.opentelemetry.io/otel](https://github.com/open-telemetry/opentelemetry-go/releases/tag/v0.9.0) dependency to v0.9.0.

### Fixed

- Bump github.com/emicklei/go-restful/v3 from 3.0.0 to 3.2.0 in /instrumentation/github.com/emicklei/go-restful. (#133)
- Update dependabot configuration to correctly check all included packages. (#131)
- Update `RELEASING.md` with correct `tag.sh` command. (#130)

## [0.8.0] - 2020-07-10

This release upgrades its [go.opentelemetry.io/otel](https://github.com/open-telemetry/opentelemetry-go/releases/tag/v0.8.0) dependency to v0.8.0, includes minor fixes, and new instrumentation.

### Added

- Create this `CHANGELOG.md`. (#114)
- Add `emicklei/go-restful/v3` trace instrumentation. (#115)

### Changed

- Update `CONTRIBUTING.md` to ask for updates to `CHANGELOG.md` with each pull request. (#114)
- Move all `github.com` package instrumentation under a `github.com` directory. (#118)

### Fixed

- Update README to include information about external instrumentation.
   To start, this includes native instrumentation found in the `go-redis/redis` package. (#117)
- Bump github.com/golangci/golangci-lint from 1.27.0 to 1.28.2 in /tools. (#122, #123, #125)
- Bump go.mongodb.org/mongo-driver from 1.3.4 to 1.3.5 in /instrumentation/go.mongodb.org/mongo-driver. (#124)

## [0.7.0] - 2020-06-29

This release upgrades its [go.opentelemetry.io/otel](https://github.com/open-telemetry/opentelemetry-go/releases/tag/v0.7.0) dependency to v0.7.0.

### Added

- Create `RELEASING.md` instructions. (#101)
- Apply transitive dependabot go.mod updates as part of a new automatic Github workflow. (#94)
- New dependabot integration to automate package upgrades. (#61)
- Add automatic tag generation script for release. (#60)

### Changed

- Upgrade Datadog metrics exporter to include Resource tags. (#46)
- Added output validation to Datadog example. (#96)
- Move Macaron package to match layout guidelines. (#92)
- Update top-level README and instrumentation README. (#92)
- Bump google.golang.org/grpc from 1.29.1 to 1.30.0. (#99)
- Bump github.com/golangci/golangci-lint from 1.21.0 to 1.27.0 in /tools. (#77)
- Bump go.mongodb.org/mongo-driver from 1.3.2 to 1.3.4 in /instrumentation/go.mongodb.org/mongo-driver. (#76)
- Bump github.com/stretchr/testify from 1.5.1 to 1.6.1. (#74)
- Bump gopkg.in/macaron.v1 from 1.3.5 to 1.3.9 in /instrumentation/macaron. (#68)
- Bump github.com/gin-gonic/gin from 1.6.2 to 1.6.3 in /instrumentation/gin-gonic/gin. (#73)
- Bump github.com/DataDog/datadog-go from 3.5.0+incompatible to 3.7.2+incompatible in /exporters/metric/datadog. (#78)
- Replaced `internal/trace/http.go` helpers with `api/standard` helpers from otel-go repo. (#112)

## [0.6.1] - 2020-06-08

First official tagged release of `contrib` repository.

### Added

- `labstack/echo` trace instrumentation (#42)
- `mongodb` trace instrumentation (#26)
- Go Runtime metrics (#9)
- `gorilla/mux` trace instrumentation (#19)
- `gin-gonic` trace instrumentation (#15)
- `macaron` trace instrumentation (#20)
- `dogstatsd` metrics exporter (#10)
- `datadog` metrics exporter (#22)
- Tags to all modules in repository
- Repository folder structure and automated build (#3)

### Changes

- Prefix support for dogstatsd (#34)
- Update Go Runtime package to use batch observer (#44)

[Unreleased]: https://github.com/open-telemetry/opentelemetry-go-contrib/compare/v1.2.0...HEAD
[1.2.0/0.27.0]: https://github.com/open-telemetry/opentelemetry-go-contrib/releases/tag/v1.2.0
[1.1.1/0.26.1]: https://github.com/open-telemetry/opentelemetry-go-contrib/releases/tag/v1.1.1
[1.1.0/0.26.0]: https://github.com/open-telemetry/opentelemetry-go-contrib/releases/tag/v1.1.0
[1.0.0/0.25.0]: https://github.com/open-telemetry/opentelemetry-go-contrib/releases/tag/v1.0.0
[0.24.0]: https://github.com/open-telemetry/opentelemetry-go-contrib/releases/tag/v0.24.0
[0.23.0]: https://github.com/open-telemetry/opentelemetry-go-contrib/releases/tag/v0.23.0
[0.22.0]: https://github.com/open-telemetry/opentelemetry-go-contrib/releases/tag/v0.22.0
[0.21.0]: https://github.com/open-telemetry/opentelemetry-go-contrib/releases/tag/v0.21.0
[0.20.0]: https://github.com/open-telemetry/opentelemetry-go-contrib/releases/tag/v0.20.0
[0.19.0]: https://github.com/open-telemetry/opentelemetry-go-contrib/releases/tag/v0.19.0
[0.18.0]: https://github.com/open-telemetry/opentelemetry-go-contrib/releases/tag/v0.18.0
[0.17.0]: https://github.com/open-telemetry/opentelemetry-go-contrib/releases/tag/v0.17.0
[0.16.0]: https://github.com/open-telemetry/opentelemetry-go-contrib/releases/tag/v0.16.0
[0.15.1]: https://github.com/open-telemetry/opentelemetry-go-contrib/releases/tag/v0.15.1
[0.15.0]: https://github.com/open-telemetry/opentelemetry-go-contrib/releases/tag/v0.15.0
[0.14.0]: https://github.com/open-telemetry/opentelemetry-go-contrib/releases/tag/v0.14.0
[0.13.0]: https://github.com/open-telemetry/opentelemetry-go-contrib/releases/tag/v0.13.0
[0.12.0]: https://github.com/open-telemetry/opentelemetry-go-contrib/releases/tag/v0.12.0
[0.11.0]: https://github.com/open-telemetry/opentelemetry-go-contrib/releases/tag/v0.11.0
[0.10.1]: https://github.com/open-telemetry/opentelemetry-go-contrib/releases/tag/v0.10.1
[0.10.0]: https://github.com/open-telemetry/opentelemetry-go-contrib/releases/tag/v0.10.0
[0.9.0]: https://github.com/open-telemetry/opentelemetry-go-contrib/releases/tag/v0.9.0
[0.8.0]: https://github.com/open-telemetry/opentelemetry-go-contrib/releases/tag/v0.8.0
[0.7.0]: https://github.com/open-telemetry/opentelemetry-go-contrib/releases/tag/v0.7.0
[0.6.1]: https://github.com/open-telemetry/opentelemetry-go-contrib/releases/tag/v0.6.1<|MERGE_RESOLUTION|>--- conflicted
+++ resolved
@@ -8,15 +8,13 @@
 
 ## [Unreleased]
 
-<<<<<<< HEAD
 ### Changed
 
 - Changed the project minimum supported Go version from 1.15 to 1.16. (#1442)
-=======
+
 ### Fixed
 
 - The `"go.opentelemetry.io/contrib/detector/aws/ecs".Detector` no longer errors if not running in ECS. (#1426, #1428)
->>>>>>> bb24bac8
 
 ## [1.2.0/0.27.0] - 2021-11-15
 

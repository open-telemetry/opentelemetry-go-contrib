# Changelog

All notable changes to this project will be documented in this file.

The format is based on [Keep a Changelog](https://keepachangelog.com/en/1.0.0/).

This project adheres to [Semantic Versioning](https://semver.org/spec/v2.0.0.html).

## [Unreleased]

### Added

- AWS SDK add `rpc.system` attribute in `go.opentelemetry.io/contrib/instrumentation/github.com/aws/aws-sdk-go-v2/otelaws`. (#3582, #3617)
- Add the new `go.opentelemetry.io/contrib/instrgen` package to provide auto-generated source code instrumentation. (#3068, #3108)

<<<<<<< HEAD
### Fixed

- The error received by `otelecho` middleware is then passed back to upstream middleware instead of being swallowed. (#3656)
=======
### Changed

- Update `go.opentelemetry.io/contrib/instrumentation/google.golang.org/grpc/otelgrpc` to align gRPC server span status with the changes in the OpenTelemetry specification. (#3685)

### Fixed

- Prevent taking from reservoir in AWS XRay Remote Sampler when there is zero capacity in `go.opentelemetry.io/contrib/samplers/aws/xray`. (#3684)
>>>>>>> 6682591f

## [1.16.0-rc.2/0.41.0-rc.2/0.10.0-rc.2] - 2023-03-23

### Added

- The `WithPublicEndpoint` and `WithPublicEndpointFn` options in `go.opentelemetry.io/contrib/instrumentation/github.com/emicklei/go-restful/otelrestful`. (#3563)

### Fixed

- AWS SDK rename attributes `aws.operation`, `aws.service` to `rpc.method`,`rpc.service` in `go.opentelemetry.io/contrib/instrumentation/github.com/aws/aws-sdk-go-v2/otelaws`. (#3582, #3617) 
- AWS SDK span name to be of the format `Service.Operation` in `go.opentelemetry.io/contrib/instrumentation/github.com/aws/aws-sdk-go-v2/otelaws`. (#3582, #3521)
- Prevent sampler configuration reset from erroneously sampling first span in `go.opentelemetry.io/contrib/samplers/jaegerremote`. (#3603, #3604)

## [1.16.0-rc.1/0.41.0-rc.1/0.10.0-rc.1] - 2023-03-02

### Changed

- Dropped compatibility testing for [Go 1.18].
  The project no longer guarantees support for this version of Go. (#3516)

## [1.15.0/0.40.0/0.9.0] - 2023-02-27

This release is the last to support [Go 1.18].
The next release will require at least [Go 1.19].

### Added

- Support [Go 1.20]. (#3372)
- Add `SpanNameFormatter` option to package `go.opentelemetry.io/contrib/instrumentation/github.com/gin-gonic/gin/otelgin`. (#3343)

### Changed

- Change to use protobuf parser instead of encoding/json to accept enums as strings in `go.opentelemetry.io/contrib/samplers/jaegerremote`. (#3183)

### Fixed

- Remove use of deprecated `"math/rand".Seed` in `go.opentelemetry.io/contrib/instrumentation/github.com/Shopify/sarama/otelsarama/example/producer`. (#3396)
- Do not assume "aws" partition in ecs detector to prevent panic in `go.opentelemetry.io/contrib/detectors/aws/ecs`. (#3167)
- The span name of producer spans from `go.opentelemetry.io/contrib/instrumentation/github.com/Shopify/sarama/otelsarama` is corrected to use `publish` instead of `send`. (#3369)
- Attribute types are corrected in `go.opentelemetry.io/contrib/instrumentation/github.com/aws/aws-sdk-go-v2/otelaws`. (#3369)
  - `aws.dynamodb.table_names` is now a string slice value.
  - `aws.dynamodb.global_secondary_indexes` is now a string slice value.
  - `aws.dynamodb.local_secondary_indexes` is now a string slice value.
  - `aws.dynamodb.attribute_definitions` is now a string slice value.
  - `aws.dynamodb.global_secondary_index_updates` is now a string slice value.
  - `aws.dynamodb.provisioned_read_capacity` is now a `float64` value.
  - `aws.dynamodb.provisioned_write_capacity` is now a `float64` value.

## [1.14.0/0.39.0/0.8.0] - 2023-02-07

### Changed

- Change `runtime.uptime` instrument in `go.opentelemetry.io/contrib/instrumentation/runtime` from `Int64ObservableUpDownCounter` to `Int64ObservableCounter`,
 since the value is monotonic. (#3347)
- `samplers/jaegerremote`: change to use protobuf parser instead of encoding/json to accept enums as strings. (#3183)

### Fixed

- The GCE detector in `go.opentelemetry.io/contrib/detectors/gcp` includes the "cloud.region" attribute when appropriate. (#3367)

## [1.13.0/0.38.0/0.7.0] - 2023-01-30

### Added

- Add `WithSpanNameFormatter` to `go.opentelemetry.io/contrib/instrumentation/github.com/gorilla/mux/otelmux` to allow customizing span names. (#3041)
- Add missing recommended AWS Lambda resource attributes `faas.instance` and `faas.max_memory` in `go.opentelemetry.io/contrib/detectors/aws/lambda`. (#3148)
- Improve documentation for `go.opentelemetry.io/contrib/samplers/jaegerremote` by providing examples of sampling endpoints. (#3147)
- Add `WithServerName` to `go.opentelemetry.io/contrib/instrumentation/net/http/otelhttp` to set the primary server name of a `Handler`. (#3182)

### Changed

- Remove expensive calculation of uncompressed message size attribute in `go.opentelemetry.io/contrib/instrumentation/google.golang.org/grpc/otelgrpc`. (#3168)
- Upgrade all `semconv` packages to use `v1.17.0`. (#3182)
- Upgrade dependencies of OpenTelemetry Go to use the new [`v1.12.0`/`v0.35.0` release](https://github.com/open-telemetry/opentelemetry-go/releases/tag/v1.12.0). (#3190, #3170)

## [1.12.0/0.37.0/0.6.0]

### Added

- Implemented retrieving the [`aws.ecs.*` resource attributes](https://opentelemetry.io/docs/reference/specification/resource/semantic_conventions/cloud_provider/aws/ecs/) in `go.opentelemetry.io/detectors/aws/ecs` based on the ECS Metadata v4 endpoint. (#2626)
- The `WithLogger` option to `go.opentelemetry.io/contrib/samplers/jaegerremote` to allow users to pass a `logr.Logger` and have operations logged. (#2566)
- Add the `messaging.url` & `messaging.system` attributes to all appropriate SQS operations in the `go.opentelemetry.io/contrib/instrumentation/github.com/aws/aws-sdk-go-v2/otelaws` package. (#2879)
- Add example use of the metrics signal to `go.opentelemetry.io/contrib/instrumentation/net/http/otelhttp/example`. (#2610)
- [otelgin] Add support for filters to the `go.opentelemetry.io/contrib/instrumentation/github.com/gin-gonic/gin/otelgin` package to provide the way to control which inbound requests are traced. (#2965, #2963)

### Fixed

- Set the status_code span attribute even if the HTTP handler hasn't written anything. (#2822)
- Do not wrap http.NoBody in `go.opentelemetry.io/contrib/instrumentation/net/http/otelhttp`, which fixes handling of that special request body. (#2983)

## [1.11.1/0.36.4/0.5.2]

### Added

- Add trace context propagation support to `instrumentation/github.com/aws/aws-sdk-go-v2/otelaws` (#2856).
- [otelgrpc] Add `WithMeterProvider` function to enable metric and add metric `rpc.server.duration` to otelgrpc instrumentation library. (#2700)

### Changed

- Upgrade dependencies of OpenTelemetry Go to use the new [`v1.11.1`/`v0.33.0` release](https://github.com/open-telemetry/opentelemetry-go/releases/tag/v1.11.1)

## [1.11.0/0.36.3/0.5.1]

### Changed

- Upgrade dependencies of the OpenTelemetry Go Metric SDK to use the new [`v1.11.0`/`v0.32.3` release](https://github.com/open-telemetry/opentelemetry-go/releases/tag/v1.11.0)

## [0.36.2]

### Changed

- Upgrade dependencies of the OpenTelemetry Go Metric SDK to use the new [`v0.32.2` release](https://github.com/open-telemetry/opentelemetry-go/releases/tag/sdk%2Fmetric%2Fv0.32.2)
- Avoid getting a new Tracer for every RPC in `go.opentelemetry.io/contrib/instrumentation/google.golang.org/grpc/otelgrpc`. (#2835)
- Conditionally compute message size for tracing events using proto v2 API rather than legacy v1 API in `go.opentelemetry.io/contrib/instrumentation/google.golang.org/grpc/otelgrpc`. (#2647)

### Deprecated

- The `Inject` function in `go.opentelemetry.io/contrib/instrumentation/google.golang.org/grpc/otelgrpc` is deprecated. (#2838)
- The `Extract` function in `go.opentelemetry.io/contrib/instrumentation/google.golang.org/grpc/otelgrpc` is deprecated. (#2838)

## [0.36.1]

### Changed

- Upgrade dependencies of the OpenTelemetry Go Metric SDK to use the new [`v0.32.1` release](https://github.com/open-telemetry/opentelemetry-go/releases/tag/sdk%2Fmetric%2Fv0.32.1)

### Removed

- Drop support for Go 1.17.
  The project currently only supports Go 1.18 and above. (#2785)

## [0.36.0]

### Changed

- Upgrade dependencies of the OpenTelemetry Go Metric SDK to use the new [`v0.32.0` release](https://github.com/open-telemetry/opentelemetry-go/releases/tag/sdk%2Fmetric%2Fv0.32.0). (#2781, #2756, #2758, #2760, #2762)

## [1.10.0/0.35.0/0.5.0]

### Changed

- Rename the `Typ` field of `"go.opentelemetry.io/contrib/instrumentation/google.golang.org/grpc/otelgrpc".InterceptorInfo` to `Type`. (#2688)
- Use Go 1.19 as the default version for CI testing/linting. (#2675)

### Fixed

- Fix the Jaeger propagator rejecting trace IDs that are both shorter than 128 bits and not exactly 64 bits long (while not being 0).
  Also fix the propagator rejecting span IDs shorter than 64 bits.
  This fixes compatibility with Jaeger clients encoding trace and span IDs as variable-length hex strings, [as required by the Jaeger propagation format](https://www.jaegertracing.io/docs/1.37/client-libraries/#value). (#2731)

## [1.9.0/0.34.0/0.4.0] - 2022-08-02

### Added

- Add gRPC trace `Filter` to the `go.opentelemetry.io/contrib/instrumentation/google.golang.org/grpc/otelgrpc` package to provide the way to filter the traces automatically generated in interceptors. (#2572)
- The `TextMapPropagator` function to `go.opentelemetry.io/contrib/propagators/autoprop`.
  This function is used to return a composite `TextMapPropagator` from registered names (instead of having to specify with an environment variable). (#2593)

### Changed

- Upgraded all `semconv` package use to `v1.12.0`. (#2589)

## [1.8.0/0.33.0] - 2022-07-08

### Added

- The `go.opentelemetry.io/contrib/propagators/autoprop` package to provide configuration of propagators with useful defaults and envar support. (#2258)
- `WithPublicEndpointFn` hook to dynamically detect public HTTP requests and set their trace parent as a link. (#2342)

### Fixed

- Fix the `otelhttp`, `otelgin`, `otelmacaron`, `otelrestful` middlewares
  by using `SpanKindServer` when deciding the `SpanStatus`.
  This makes `4xx` response codes to not be an error anymore. (#2427)

## [1.7.0/0.32.0] - 2022-04-28

### Added

- Consistent probability sampler implementation. (#1379)

### Changed

- Upgraded all `semconv` package use to `v1.10.0`.
  This includes a backwards incompatible change for the `otelgocql` package to conform with the specification [change](https://github.com/open-telemetry/opentelemetry-specification/pull/1973).
  The `db.cassandra.keyspace` attribute is now transmitted as the `db.name` attribute. (#2222)

### Fixed

- Fix the `otelmux` middleware by using `SpanKindServer` when deciding the `SpanStatus`.
  This makes `4xx` response codes to not be an error anymore. (#1973)
- Fixed jaegerremote sampler not behaving properly with per operation strategy set. (#2137)
- Stopped injecting propagation context into response headers in otelhttp. (#2180)
- Fix issue where attributes for DynamoDB were not added because of a string miss match. (#2272)

### Removed

- Drop support for Go 1.16.
  The project currently only supports Go 1.17 and above. (#2314)

## [1.6.0/0.31.0] - 2022-03-28

### Added

- The project is now tested against Go 1.18 (in addition to the existing 1.16 and 1.17) (#1976)

### Changed

- Upgraded all dependencies on stable modules from `go.opentelemetry.io/otel` from v1.5.0 to v1.6.1. (#2134)
- Upgraded all dependencies on metric modules from `go.opentelemetry.io/otel` from v0.27.0 to v0.28.0. (#1977)

### Fixed

- otelhttp: Avoid panic by adding nil check to `wrappedBody.Close` (#2164)

## [1.5.0/0.30.0/0.1.0] - 2022-03-16

### Added

- Added the `go.opentelemetry.io/contrib/samplers/jaegerremote` package.
  This package implements the Jaeger remote sampler for OpenTelemetry Go. (#936)
- DynamoDB spans created with the `go.opentelemetry.io/contrib/instrumentation/github.com/aws/aws-sdk-go-v2/otelaws` package now have the appropriate database attributes added for the operation being performed.
  These attributes are detected automatically, but it is also now possible to provide a custom function to set attributes using `WithAttributeSetter`. (#1582)
- Add resource detector for GCP cloud function. (#1584)
- Add OpenTracing baggage extraction to the OpenTracing propagator in `go.opentelemetry.io/contrib/propagators/ot`. (#1880)

### Fixed

- Fix the `echo` middleware by using `SpanKind.SERVER` when deciding the `SpanStatus`.
  This makes `4xx` response codes to not be an error anymore. (#1848)

### Removed

- The deprecated `go.opentelemetry.io/contrib/exporters/metric/datadog` module is removed. (#1920)
- The deprecated `go.opentelemetry.io/contrib/exporters/metric/dogstatsd` module is removed. (#1920)
- The deprecated `go.opentelemetry.io/contrib/exporters/metric/cortex` module is removed.
  Use the `go.opentelemetry.io/otel/exporters/otlp/otlpmetric` exporter as a replacement to send data to a collector which can then export with its PRW exporter. (#1920)

## [1.4.0/0.29.0] - 2022-02-14

### Added

- Add `WithClientTrace` option to `go.opentelemetry.io/contrib/instrumentation/net/http/otelhttp`. (#875)

### Changed

- All metric instruments from the `go.opentelemetry.io/contrib/instrumentation/runtime` package have been renamed from `runtime.go.*` to `process.runtime.go.*` so as to comply with OpenTelemetry semantic conventions. (#1549)

### Fixed

- Change the `http-server-duration` instrument in `go.opentelemetry.io/contrib/instrumentation/net/http/otelhttp` to record milliseconds instead of microseconds.
  This changes fixes the code to comply with the OpenTelemetry specification. (#1414, #1537)
- Fixed the region reported by the `"go.opentelemetry.io/contrib/detectors/gcp".CloudRun` detector to comply with the OpenTelemetry specification.
  It no longer includes the project scoped region path, instead just the region. (#1546)
- The `"go.opentelemetry.io/contrib/instrumentation/net/http/otelhttp".Transport` type now correctly handles protocol switching responses.
  The returned response body implements the `io.ReadWriteCloser` interface if the underlying one does.
  This ensures that protocol switching requests receive a response body that they can write to. (#1329, #1628)

### Deprecated

- The `go.opentelemetry.io/contrib/exporters/metric/datadog` module is deprecated. (#1639)
- The `go.opentelemetry.io/contrib/exporters/metric/dogstatsd` module is deprecated. (#1639)
- The `go.opentelemetry.io/contrib/exporters/metric/cortex` module is deprecated.
  Use the go.opentelemetry.io/otel/exporters/otlp/otlpmetric exporter as a replacement to send data to a collector which can then export with its PRW exporter. (#1639)

### Removed

- Remove the `MinMaxSumCount` from cortex and datadog exporter. (#1554)
- The `go.opentelemetry.io/contrib/exporters/metric/dogstatsd` exporter no longer support exporting histogram or exact data points. (#1639)
- The `go.opentelemetry.io/contrib/exporters/metric/datadog` exporter no longer support exporting exact data points. (#1639)

## [1.3.0/0.28.0] - 2021-12-10

### ⚠️ Notice ⚠️

We have updated the project minimum supported Go version to 1.16

### Changed

- `otelhttptrace.NewClientTrace` now uses `TracerProvider` from the parent context if one exists and none was set with `WithTracerProvider` (#874)

### Fixed

- The `"go.opentelemetry.io/contrib/detector/aws/ecs".Detector` no longer errors if not running in ECS. (#1428)
- `go.opentelemetry.io/contrib/instrumentation/github.com/gorilla/mux/otelmux`
  does not require instrumented HTTP handlers to call `Write` nor
  `WriteHeader` anymore. (#1443)

## [1.2.0/0.27.0] - 2021-11-15

### Changed

- Update dependency on the `go.opentelemetry.io/otel` project to `v1.2.0`.
- `go.opentelemetry.io/contrib/instrumentation/github.com/aws/aws-lambda-go/otellambda/xrayconfig`
  updated to ensure access to the `TracerProvider`.
  - A `NewTracerProvider()` function is available to construct a recommended
    `TracerProvider` configuration.
  - `AllRecommendedOptions()` has been renamed to `WithRecommendedOptions()`
    and takes a `TracerProvider` as an argument.
  - `EventToCarrier()` and `Propagator()` are now `WithEventToCarrier()` and
    `WithPropagator()` to reflect that they return `Option` implementations.

## [1.1.1/0.26.1] - 2021-11-04

### Changed

- The `Transport`, `Handler`, and HTTP client convenience wrappers in the `go.opentelemetry.io/contrib/instrumentation/net/http/otelhttp` package now use the `TracerProvider` from the parent context if one exists and none was explicitly set when configuring the instrumentation. (#873)
- Semantic conventions now use `go.opentelemetry.io/otel/semconv/v1.7.0"`. (#1385)

## [1.1.0/0.26.0] - 2021-10-28

Update dependency on the `go.opentelemetry.io/otel` project to `v1.1.0`.

### Added

- Add instrumentation for the `github.com/aws/aws-lambda-go` package. (#983)
- Add resource detector for AWS Lambda. (#983)
- Add `WithTracerProvider` option for `otelhttptrace.NewClientTrace`. (#1128)
- Add optional AWS X-Ray configuration module for AWS Lambda Instrumentation. (#984)

### Fixed

- The `go.opentelemetry.io/contrib/propagators/ot` propagator returns the words `true` or `false` for the `ot-tracer-sampled` header instead of numerical `0` and `1`. (#1358)

## [1.0.0/0.25.0] - 2021-10-06

- Resource detectors and propagators (with the exception of `go.
  opentelemetry.io/contrib/propagators/opencensus`) are now stable and
  released at v1.0.0.
- Update dependency on the `go.opentelemetry.io/otel` project to `v1.0.1`.
- Update dependency on `go.opentelemetry.io/otel/metric` to `v0.24.0`.

## [0.24.0] - 2021-09-21

- Update dependency on the `go.opentelemetry.io/otel` project to `v1.0.0`.

## [0.23.0] - 2021-09-08

### Added

- Add `WithoutSubSpans`, `WithRedactedHeaders`, `WithoutHeaders`, and `WithInsecureHeaders` options for `otelhttptrace.NewClientTrace`. (#879)

### Changed

- Split `go.opentelemetry.io/contrib/propagators` module into `b3`, `jaeger`, `ot` modules. (#985)
- `otelmongodb` span attributes, name and span status now conform to specification. (#769)
- Migrated EC2 resource detector support from root module `go.opentelemetry.io/contrib/detectors/aws` to a separate EC2 resource detector module `go.opentelemetry.io/contrib/detectors/aws/ec2` (#1017)
- Add `cloud.provider` and `cloud.platform` to AWS detectors. (#1043)
- `otelhttptrace.NewClientTrace` now redacts known sensitive headers by default. (#879)

### Fixed

- Fix span not marked as error in `otelhttp.Transport` when `RoundTrip` fails with an error. (#950)

## [0.22.0] - 2021-07-26

### Added

- Add the `zpages` span processor. (#894)

### Changed

- The `b3.B3` type has been removed.
  `b3.New()` and `b3.WithInjectEncoding(encoding)` are added to replace it. (#868)

### Fixed

- Fix deadlocks and race conditions in `otelsarama.WrapAsyncProducer`.
  The `messaging.message_id` and `messaging.kafka.partition` attributes are now not set if a message was not processed. (#754) (#755) (#881)
- Fix `otelsarama.WrapAsyncProducer` so that the messages from the `Errors` channel contain the original `Metadata`. (#754)

## [0.21.0] - 2021-06-18

### Fixed

- Dockerfile based examples for `otelgin` and `otelmacaron`. (#767)

### Changed

- Supported minimum version of Go bumped from 1.14 to 1.15. (#787)
- EKS Resource Detector now use the Kubernetes Go client to obtain the ConfigMap. (#813)

### Removed

- Remove service name from `otelmongodb` configuration and span attributes. (#763)

## [0.20.0] - 2021-04-23

### Changed

- The `go.opentelemetry.io/contrib/instrumentation/go.mongodb.org/mongo-driver/mongo/otelmongo` instrumentation now accepts a `WithCommandAttributeDisabled`,
   so the caller can specify whether to opt-out of tracing the mongo command. (#712)
- Upgrade to v0.20.0 of `go.opentelemetry.io/otel`. (#758)
- The B3 and Jaeger propagators now store their debug or deferred state in the context.Context instead of the SpanContext. (#758)

## [0.19.0] - 2021-03-19

### Changed

- Upgrade to v0.19.0 of `go.opentelemetry.io/otel`.
- Fix Span names created in HTTP Instrumentation package to conform with guidelines. (#757)

## [0.18.0] - 2021-03-04

### Fixed

- `otelmemcache` no longer sets span status to OK instead of leaving it unset. (#477)
- Fix goroutine leak in gRPC `StreamClientInterceptor`. (#581)

### Removed

- Remove service name from `otelmemcache` configuration and span attributes. (#477)

## [0.17.0] - 2021-02-15

### Added

- Add `ot-tracer` propagator (#562)

### Changed

- Rename project default branch from `master` to `main`.

### Fixed

- Added failure message for AWS ECS resource detector for better debugging (#568)
- Goroutine leak in gRPC StreamClientInterceptor while streamer returns an error. (#581)

## [0.16.0] - 2021-01-13

### Fixed

- Fix module path for AWS ECS resource detector (#517)

## [0.15.1] - 2020-12-14

### Added

- Add registry link check to `Makefile` and pre-release script. (#446)
- A new AWS X-Ray ID Generator (#459)
- Migrate CircleCI jobs to GitHub Actions (#476)
- Add CodeQL GitHub Action (#506)
- Add gosec workflow to GitHub Actions (#507)

### Fixed

- Fixes the body replacement in otelhttp to not to mutate a nil body. (#484)

## [0.15.0] - 2020-12-11

### Added

- A new Amazon EKS resource detector. (#465)
- A new `gcp.CloudRun` detector for detecting resource from a Cloud Run instance. (#455)

## [0.14.0] - 2020-11-20

### Added

- `otelhttp.{Get,Head,Post,PostForm}` convenience wrappers for their `http` counterparts. (#390)
- The AWS detector now adds the cloud zone, host image ID, host type, and host name to the returned `Resource`. (#410)
- Add Amazon ECS Resource Detector for AWS X-Ray. (#466)
- Add propagator for AWS X-Ray (#462)

### Changed

- Add semantic version to `Tracer` / `Meter` created by instrumentation packages `otelsaram`, `otelrestful`, `otelmongo`, `otelhttp` and `otelhttptrace`. (#412)
- Update instrumentation guidelines about tracer / meter semantic version. (#412)
- Replace internal tracer and meter helpers by helpers from `go.opentelemetry.io/otel`. (#414)
- gRPC instrumentation sets span attribute `rpc.grpc.status_code`. (#453)

## Fixed

- `/detectors/aws` no longer fails if instance metadata is not available (e.g. not running in AWS) (#401)
- The AWS detector now returns a partial resource and an appropriate error if it encounters an error part way through determining a `Resource` identity. (#410)
- The `host` instrumentation unit test has been updated to not depend on the system it runs on. (#426)

## [0.13.0] - 2020-10-09

## Added

- A Jaeger propagator. (#375)

## Changed

- The `go.opentelemetry.io/contrib/instrumentation/google.golang.org/grpc/otelgrpc` package instrumentation no longer accepts a `Tracer` as an argument to the interceptor function.
   Instead, a new `WithTracerProvider` option is added to configure the `TracerProvider` used when creating the `Tracer` for the instrumentation. (#373)
- The `go.opentelemetry.io/contrib/instrumentation/gopkg.in/macaron.v1/otelmacaron` instrumentation now accepts a `TracerProvider` rather than a `Tracer`. (#374)
- Remove `go.opentelemetry.io/otel/sdk` dependency from instrumentation. (#381)
- Use `httpsnoop` in `go.opentelemetry.io/contrib/instrumentation/github.com/gorilla/mux/otelmux` to ensure `http.ResponseWriter` additional interfaces are preserved. (#388)

### Fixed

- The `go.opentelemetry.io/contrib/instrumentation/github.com/labstack/echo/otelecho.Middleware` no longer sends duplicate errors to the global `ErrorHandler`. (#377, #364)
- The import comment in `go.opentelemetry.io/contrib/instrumentation/net/http/otelhttp` is now correctly quoted. (#379)
- The B3 propagator sets the sample bitmask when the sampling decision is `debug`. (#369)

## [0.12.0] - 2020-09-25

### Added

- Benchmark tests for the gRPC instrumentation. (#296)
- Integration testing for the gRPC instrumentation. (#297)
- Allow custom labels to be added to net/http metrics. (#306)
- Added B3 propagator, moving it out of open.telemetry.io/otel repo. (#344)

### Changed

- Unify instrumentation about provider options for `go.mongodb.org/mongo-driver`, `gin-gonic/gin`, `gorilla/mux`,
  `labstack/echo`, `emicklei/go-restful`, `bradfitz/gomemcache`, `Shopify/sarama`, `net/http` and `beego`. (#303)
- Update instrumentation guidelines about uniform provider options. Also, update style guide. (#303)
- Make config struct of instrumentation unexported. (#303)
- Instrumentations have been updated to adhere to the [configuration style guide's](https://github.com/open-telemetry/opentelemetry-go/blob/master/CONTRIBUTING.md#config)
   updated recommendation to use `newConfig()` instead of `configure()`. (#336)
- A new instrumentation naming scheme is implemented to avoid package name conflicts for instrumented packages while still remaining discoverable. (#359)
  - `google.golang.org/grpc` -> `google.golang.org/grpc/otelgrpc`
  - `go.mongodb.org/mongo-driver` -> `go.mongodb.org/mongo-driver/mongo/otelmongo`
  - `net/http` -> `net/http/otelhttp`
  - `net/http/httptrace` -> `net/http/httptrace/otelhttptrace`
  - `github.com/labstack/echo` -> `github.com/labstack/echo/otelecho`
  - `github.com/bradfitz/gomemcache` -> `github.com/bradfitz/gomemcache/memcache/otelmemcache`
  - `github.com/gin-gonic/gin` -> `github.com/gin-gonic/gin/otelgin`
  - `github.com/gocql/gocql` -> `github.com/gocql/gocql/otelgocql`
  - `github.com/emicklei/go-restful` -> `github.com/emicklei/go-restful/otelrestful`
  - `github.com/Shopify/sarama` -> `github.com/Shopify/sarama/otelsarama`
  - `github.com/gorilla/mux` -> `github.com/gorilla/mux/otelmux`
  - `github.com/astaxie/beego` -> `github.com/astaxie/beego/otelbeego`
  - `gopkg.in/macaron.v1` -> `gopkg.in/macaron.v1/otelmacaron`
- Rename `OTelBeegoHandler` to `Handler` in the `go.opentelemetry.io/contrib/instrumentation/github.com/astaxie/beego/otelbeego` package. (#359)
- Replace `WithTracer` with `WithTracerProvider` in the `go.opentelemetry.io/contrib/instrumentation/gopkg.in/macaron.v1/otelmacaron` instrumentation. (#374)

## [0.11.0] - 2020-08-25

### Added

- Top-level `Version()` and `SemVersion()` functions defining the current version of the contrib package. (#225)
- Instrumentation for the `github.com/astaxie/beego` package. (#200)
- Instrumentation for the `github.com/bradfitz/gomemcache` package. (#204)
- Host metrics instrumentation. (#231)
- Cortex histogram and distribution support. (#237)
- Cortex example project. (#238)
- Cortex HTTP authentication. (#246)

### Changed

- Remove service name as a parameter of Sarama instrumentation. (#221)
- Replace `WithTracer` with `WithTracerProvider` in Sarama instrumentation. (#221)
- Switch to use common top-level module `SemVersion()` when creating versioned tracer in `bradfitz/gomemcache`. (#226)
- Use `IntegrationShouldRun` in `gomemcache_test`. (#254)
- Use Go 1.15 for CI builds. (#236)
- Improved configuration for `runtime` instrumentation. (#224)

### Fixed

- Update dependabot configuration to include newly added `bradfitz/gomemcache` package. (#226)
- Correct `runtime` instrumentation name. (#241)

## [0.10.1] - 2020-08-13

### Added

- The `go.opentelemetry.io/contrib/instrumentation/google.golang.org/grpc` module has been added to replace the instrumentation that had previoiusly existed in the `go.opentelemetry.io/otel/instrumentation/grpctrace` package. (#189)
- Instrumentation for the stdlib `net/http` and `net/http/httptrace` packages. (#190)
- Initial Cortex exporter. (#202, #205, #210, #211, #215)

### Fixed

- Bump google.golang.org/grpc from 1.30.0 to 1.31.0. (#166)
- Bump go.mongodb.org/mongo-driver from 1.3.5 to 1.4.0 in /instrumentation/go.mongodb.org/mongo-driver. (#170)
- Bump google.golang.org/grpc in /instrumentation/github.com/gin-gonic/gin. (#173)
- Bump google.golang.org/grpc in /instrumentation/github.com/labstack/echo. (#176)
- Bump google.golang.org/grpc from 1.30.0 to 1.31.0 in /instrumentation/github.com/Shopify/sarama. (#179)
- Bump cloud.google.com/go from 0.61.0 to 0.63.0 in /detectors/gcp. (#181, #199)
- Bump github.com/aws/aws-sdk-go from 1.33.15 to 1.34.1 in /detectors/aws. (#184, #192, #193, #198, #201, #203)
- Bump github.com/golangci/golangci-lint from 1.29.0 to 1.30.0 in /tools. (#186)
- Setup CI to run tests that require external resources (Cassandra and MongoDB). (#191)
- Bump github.com/Shopify/sarama from 1.26.4 to 1.27.0 in /instrumentation/github.com/Shopify/sarama. (#206)

## [0.10.0] - 2020-07-31

This release upgrades its [go.opentelemetry.io/otel](https://github.com/open-telemetry/opentelemetry-go/releases/tag/v0.10.0) dependency to v0.10.0 and includes new instrumentation for popular Kafka and Cassandra clients.

### Added

- A detector that generate resources from GCE instance. (#132)
- A detector that generate resources from AWS instances. (#139)
- Instrumentation for the Kafka client github.com/Shopify/sarama. (#134, #153)
- Links and status message for mock span in the internal testing library. (#134)
- Instrumentation for the Cassandra client github.com/gocql/gocql. (#137)
- A detector that generate resources from GKE clusters. (#154)

### Fixed

- Bump github.com/aws/aws-sdk-go from 1.33.8 to 1.33.15 in /detectors/aws. (#155, #157, #159, #162)
- Bump github.com/golangci/golangci-lint from 1.28.3 to 1.29.0 in /tools. (#146)

## [0.9.0] - 2020-07-20

This release upgrades its [go.opentelemetry.io/otel](https://github.com/open-telemetry/opentelemetry-go/releases/tag/v0.9.0) dependency to v0.9.0.

### Fixed

- Bump github.com/emicklei/go-restful/v3 from 3.0.0 to 3.2.0 in /instrumentation/github.com/emicklei/go-restful. (#133)
- Update dependabot configuration to correctly check all included packages. (#131)
- Update `RELEASING.md` with correct `tag.sh` command. (#130)

## [0.8.0] - 2020-07-10

This release upgrades its [go.opentelemetry.io/otel](https://github.com/open-telemetry/opentelemetry-go/releases/tag/v0.8.0) dependency to v0.8.0, includes minor fixes, and new instrumentation.

### Added

- Create this `CHANGELOG.md`. (#114)
- Add `emicklei/go-restful/v3` trace instrumentation. (#115)

### Changed

- Update `CONTRIBUTING.md` to ask for updates to `CHANGELOG.md` with each pull request. (#114)
- Move all `github.com` package instrumentation under a `github.com` directory. (#118)

### Fixed

- Update README to include information about external instrumentation.
   To start, this includes native instrumentation found in the `go-redis/redis` package. (#117)
- Bump github.com/golangci/golangci-lint from 1.27.0 to 1.28.2 in /tools. (#122, #123, #125)
- Bump go.mongodb.org/mongo-driver from 1.3.4 to 1.3.5 in /instrumentation/go.mongodb.org/mongo-driver. (#124)

## [0.7.0] - 2020-06-29

This release upgrades its [go.opentelemetry.io/otel](https://github.com/open-telemetry/opentelemetry-go/releases/tag/v0.7.0) dependency to v0.7.0.

### Added

- Create `RELEASING.md` instructions. (#101)
- Apply transitive dependabot go.mod updates as part of a new automatic Github workflow. (#94)
- New dependabot integration to automate package upgrades. (#61)
- Add automatic tag generation script for release. (#60)

### Changed

- Upgrade Datadog metrics exporter to include Resource tags. (#46)
- Added output validation to Datadog example. (#96)
- Move Macaron package to match layout guidelines. (#92)
- Update top-level README and instrumentation README. (#92)
- Bump google.golang.org/grpc from 1.29.1 to 1.30.0. (#99)
- Bump github.com/golangci/golangci-lint from 1.21.0 to 1.27.0 in /tools. (#77)
- Bump go.mongodb.org/mongo-driver from 1.3.2 to 1.3.4 in /instrumentation/go.mongodb.org/mongo-driver. (#76)
- Bump github.com/stretchr/testify from 1.5.1 to 1.6.1. (#74)
- Bump gopkg.in/macaron.v1 from 1.3.5 to 1.3.9 in /instrumentation/macaron. (#68)
- Bump github.com/gin-gonic/gin from 1.6.2 to 1.6.3 in /instrumentation/gin-gonic/gin. (#73)
- Bump github.com/DataDog/datadog-go from 3.5.0+incompatible to 3.7.2+incompatible in /exporters/metric/datadog. (#78)
- Replaced `internal/trace/http.go` helpers with `api/standard` helpers from otel-go repo. (#112)

## [0.6.1] - 2020-06-08

First official tagged release of `contrib` repository.

### Added

- `labstack/echo` trace instrumentation (#42)
- `mongodb` trace instrumentation (#26)
- Go Runtime metrics (#9)
- `gorilla/mux` trace instrumentation (#19)
- `gin-gonic` trace instrumentation (#15)
- `macaron` trace instrumentation (#20)
- `dogstatsd` metrics exporter (#10)
- `datadog` metrics exporter (#22)
- Tags to all modules in repository
- Repository folder structure and automated build (#3)

### Changes

- Prefix support for dogstatsd (#34)
- Update Go Runtime package to use batch observer (#44)

[Unreleased]: https://github.com/open-telemetry/opentelemetry-go-contrib/compare/v1.16.0-rc.2...HEAD
[1.16.0-rc.2/0.41.0-rc.2/0.10.0-rc.2]: https://github.com/open-telemetry/opentelemetry-go-contrib/releases/tag/v1.16.0-rc.2
[1.16.0-rc.1/0.41.0-rc.1/0.10.0-rc.1]: https://github.com/open-telemetry/opentelemetry-go-contrib/releases/tag/v1.16.0-rc.1
[1.15.0/0.40.0/0.9.0]: https://github.com/open-telemetry/opentelemetry-go-contrib/releases/tag/v1.15.0
[1.14.0/0.39.0/0.8.0]: https://github.com/open-telemetry/opentelemetry-go-contrib/releases/tag/v1.14.0
[1.13.0/0.38.0/0.7.0]: https://github.com/open-telemetry/opentelemetry-go-contrib/releases/tag/v1.13.0
[1.12.0/0.37.0/0.6.0]: https://github.com/open-telemetry/opentelemetry-go-contrib/releases/tag/v1.12.0
[1.11.1/0.36.4/0.5.2]: https://github.com/open-telemetry/opentelemetry-go-contrib/releases/tag/v1.11.1
[1.11.0/0.36.3/0.5.1]: https://github.com/open-telemetry/opentelemetry-go-contrib/releases/tag/v1.11.0
[0.36.2]: https://github.com/open-telemetry/opentelemetry-go-contrib/releases/tag/zpages/v0.36.2
[0.36.1]: https://github.com/open-telemetry/opentelemetry-go-contrib/releases/tag/zpages/v0.36.1
[0.36.0]: https://github.com/open-telemetry/opentelemetry-go-contrib/releases/tag/zpages/v0.36.0
[1.10.0/0.35.0/0.5.0]: https://github.com/open-telemetry/opentelemetry-go-contrib/releases/tag/v1.10.0
[1.9.0/0.34.0/0.4.0]: https://github.com/open-telemetry/opentelemetry-go-contrib/releases/tag/v1.9.0
[1.8.0/0.33.0]: https://github.com/open-telemetry/opentelemetry-go-contrib/releases/tag/v1.8.0
[1.7.0/0.32.0]: https://github.com/open-telemetry/opentelemetry-go-contrib/releases/tag/v1.7.0
[1.6.0/0.31.0]: https://github.com/open-telemetry/opentelemetry-go-contrib/releases/tag/v1.6.0
[1.5.0/0.30.0/0.1.0]: https://github.com/open-telemetry/opentelemetry-go-contrib/releases/tag/v1.5.0
[1.4.0/0.29.0]: https://github.com/open-telemetry/opentelemetry-go-contrib/releases/tag/v1.4.0
[1.3.0/0.28.0]: https://github.com/open-telemetry/opentelemetry-go-contrib/releases/tag/v1.3.0
[1.2.0/0.27.0]: https://github.com/open-telemetry/opentelemetry-go-contrib/releases/tag/v1.2.0
[1.1.1/0.26.1]: https://github.com/open-telemetry/opentelemetry-go-contrib/releases/tag/v1.1.1
[1.1.0/0.26.0]: https://github.com/open-telemetry/opentelemetry-go-contrib/releases/tag/v1.1.0
[1.0.0/0.25.0]: https://github.com/open-telemetry/opentelemetry-go-contrib/releases/tag/v1.0.0
[0.24.0]: https://github.com/open-telemetry/opentelemetry-go-contrib/releases/tag/v0.24.0
[0.23.0]: https://github.com/open-telemetry/opentelemetry-go-contrib/releases/tag/v0.23.0
[0.22.0]: https://github.com/open-telemetry/opentelemetry-go-contrib/releases/tag/v0.22.0
[0.21.0]: https://github.com/open-telemetry/opentelemetry-go-contrib/releases/tag/v0.21.0
[0.20.0]: https://github.com/open-telemetry/opentelemetry-go-contrib/releases/tag/v0.20.0
[0.19.0]: https://github.com/open-telemetry/opentelemetry-go-contrib/releases/tag/v0.19.0
[0.18.0]: https://github.com/open-telemetry/opentelemetry-go-contrib/releases/tag/v0.18.0
[0.17.0]: https://github.com/open-telemetry/opentelemetry-go-contrib/releases/tag/v0.17.0
[0.16.0]: https://github.com/open-telemetry/opentelemetry-go-contrib/releases/tag/v0.16.0
[0.15.1]: https://github.com/open-telemetry/opentelemetry-go-contrib/releases/tag/v0.15.1
[0.15.0]: https://github.com/open-telemetry/opentelemetry-go-contrib/releases/tag/v0.15.0
[0.14.0]: https://github.com/open-telemetry/opentelemetry-go-contrib/releases/tag/v0.14.0
[0.13.0]: https://github.com/open-telemetry/opentelemetry-go-contrib/releases/tag/v0.13.0
[0.12.0]: https://github.com/open-telemetry/opentelemetry-go-contrib/releases/tag/v0.12.0
[0.11.0]: https://github.com/open-telemetry/opentelemetry-go-contrib/releases/tag/v0.11.0
[0.10.1]: https://github.com/open-telemetry/opentelemetry-go-contrib/releases/tag/v0.10.1
[0.10.0]: https://github.com/open-telemetry/opentelemetry-go-contrib/releases/tag/v0.10.0
[0.9.0]: https://github.com/open-telemetry/opentelemetry-go-contrib/releases/tag/v0.9.0
[0.8.0]: https://github.com/open-telemetry/opentelemetry-go-contrib/releases/tag/v0.8.0
[0.7.0]: https://github.com/open-telemetry/opentelemetry-go-contrib/releases/tag/v0.7.0
[0.6.1]: https://github.com/open-telemetry/opentelemetry-go-contrib/releases/tag/v0.6.1

[Go 1.20]: https://go.dev/doc/go1.20
[Go 1.19]: https://go.dev/doc/go1.19
[Go 1.18]: https://go.dev/doc/go1.18<|MERGE_RESOLUTION|>--- conflicted
+++ resolved
@@ -13,19 +13,14 @@
 - AWS SDK add `rpc.system` attribute in `go.opentelemetry.io/contrib/instrumentation/github.com/aws/aws-sdk-go-v2/otelaws`. (#3582, #3617)
 - Add the new `go.opentelemetry.io/contrib/instrgen` package to provide auto-generated source code instrumentation. (#3068, #3108)
 
-<<<<<<< HEAD
+### Changed
+
+- Update `go.opentelemetry.io/contrib/instrumentation/google.golang.org/grpc/otelgrpc` to align gRPC server span status with the changes in the OpenTelemetry specification. (#3685)
+
 ### Fixed
 
 - The error received by `otelecho` middleware is then passed back to upstream middleware instead of being swallowed. (#3656)
-=======
-### Changed
-
-- Update `go.opentelemetry.io/contrib/instrumentation/google.golang.org/grpc/otelgrpc` to align gRPC server span status with the changes in the OpenTelemetry specification. (#3685)
-
-### Fixed
-
 - Prevent taking from reservoir in AWS XRay Remote Sampler when there is zero capacity in `go.opentelemetry.io/contrib/samplers/aws/xray`. (#3684)
->>>>>>> 6682591f
 
 ## [1.16.0-rc.2/0.41.0-rc.2/0.10.0-rc.2] - 2023-03-23
 

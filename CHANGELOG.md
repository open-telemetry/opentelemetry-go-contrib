--- conflicted
+++ resolved
@@ -8,18 +8,16 @@
 
 ## [Unreleased]
 
-## [1.4.0/0.29.0] - 2022-02-14
-
-### Added
-
-<<<<<<< HEAD
+### Added
+
 - DynamoDB spans created with the `go.opentelemetry.io/contrib/instrumentation/github.com/aws/aws-sdk-go-v2/otelaws` package will now have the appropriate database attributes added for the operation being performed.
   These attributes are detected automatically, but it is also now possible to provide a custom function to set attributes using `WithAttributeSetter`. (#1582)
 
-- Add `WithClientTrace` option to `otelhttp.Transport` (#875)
-=======
+## [1.4.0/0.29.0] - 2022-02-14
+
+### Added
+
 - Add `WithClientTrace` option to `go.opentelemetry.io/contrib/instrumentation/net/http/otelhttp`. (#875)
->>>>>>> c59b4421
 
 ### Changed
 

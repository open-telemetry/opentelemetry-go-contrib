# Changelog

All notable changes to this project will be documented in this file.

The format is based on [Keep a Changelog](https://keepachangelog.com/en/1.0.0/).

This project adheres to [Semantic Versioning](https://semver.org/spec/v2.0.0.html).

## [Unreleased]

### Fixed

<<<<<<< HEAD
- Transform nil attribute values to `log.Value` zero value instead of `log.StringValue("<nil>")` in `go.opentelemetry.io/contrib/bridges/otelslog`. (#6246)
=======
- Transform nil attribute values to `log.Value` zero value instead of panicking in `go.opentelemetry.io/contrib/bridges/otellogrus`. (#6237)
- Transform nil attribute values to `log.Value` zero value instead of panicking in `go.opentelemetry.io/contrib/bridges/otelzap`. (#6237)
>>>>>>> 32c279ae

<!-- Released section -->
<!-- Don't change this section unless doing release -->

## [1.31.0/0.56.0/0.25.0/0.11.0/0.6.0/0.4.0/0.3.0] - 2024-10-14

### Added

- The `Severitier` and `SeverityVar` types are added to `go.opentelemetry.io/contrib/processors/minsev` allowing dynamic configuration of the severity used by the `LogProcessor`. (#6116)
- Move examples from `go.opentelemetry.io/otel` to this repository under `examples` directory. (#6158)
- Support yaml/json struct tags for generated code in `go.opentelemetry.io/contrib/config`. (#5433)
- Add support for parsing YAML configuration via `ParseYAML` in `go.opentelemetry.io/contrib/config`. (#5433)
- Add support for temporality preference configuration in `go.opentelemetry.io/contrib/config`. (#5860)

### Changed

- The function signature of `NewLogProcessor` in `go.opentelemetry.io/contrib/processors/minsev` has changed to accept the added `Severitier` interface instead of a `log.Severity`. (#6116)
- Updated `go.opentelemetry.io/contrib/config` to use the [v0.3.0](https://github.com/open-telemetry/opentelemetry-configuration/releases/tag/v0.3.0) release of schema which includes backwards incompatible changes. (#6126)
- `NewSDK` in `go.opentelemetry.io/contrib/config` now returns a no-op SDK if `disabled` is set to `true`. (#6185)
- The deprecated `go.opentelemetry.io/contrib/instrumentation/github.com/labstack/echo/otelecho` package has found a Code Owner.
  The package is no longer deprecated. (#6207)

### Fixed

- Possible nil dereference panic in `go.opentelemetry.io/contrib/instrumentation/net/http/httptrace/otelhttptrace`. (#5965)
- `logrus.Level` transformed to appropriate `log.Severity` in `go.opentelemetry.io/contrib/bridges/otellogrus`. (#6191)

### Removed

- The `Minimum` field of the `LogProcessor` in `go.opentelemetry.io/contrib/processors/minsev` is removed.
  Use `NewLogProcessor` to configure this setting. (#6116)
- The deprecated `go.opentelemetry.io/contrib/instrumentation/gopkg.in/macaron.v1/otelmacaron` package is removed. (#6186)
- The deprecated `go.opentelemetry.io/contrib/samplers/aws/xray` package is removed. (#6187)

## [1.30.0/0.55.0/0.24.0/0.10.0/0.5.0/0.3.0/0.2.0] - 2024-09-10

### Added

- Add `NewProducer` to `go.opentelemetry.io/contrib/instrumentation/runtime`, which allows collecting the `go.schedule.duration` histogram metric from the Go runtime. (#5991)
- Add gRPC protocol support for OTLP log exporter in `go.opentelemetry.io/contrib/exporters/autoexport`. (#6083)

### Removed

- Drop support for [Go 1.21]. (#6046, #6047)

### Fixed

- Superfluous call to `WriteHeader` when flushing after setting a status code in `go.opentelemetry.io/contrib/instrumentation/net/http/otelhttp`. (#6074)
- Superfluous call to `WriteHeader` when writing the response body after setting a status code in `go.opentelemetry.io/contrib/instrumentation/net/http/otelhttp`. (#6055)

## [1.29.0/0.54.0/0.23.0/0.9.0/0.4.0/0.2.0/0.1.0] - 2024-08-23

This release is the last to support [Go 1.21].
The next release will require at least [Go 1.22].

### Added

- Add the `WithSpanAttributes` and `WithMetricAttributes` methods to set custom attributes to the stats handler in `go.opentelemetry.io/contrib/instrumentation/google.golang.org/grpc/otelgrpc`. (#5133)
- The `go.opentelemetry.io/contrib/bridges/otelzap` module.
  This module provides an OpenTelemetry logging bridge for `go.uber.org/zap`. (#5191)
- Support for the `OTEL_HTTP_CLIENT_COMPATIBILITY_MODE=http/dup` environment variable in `go.opentelemetry.io/contrib/instrumentation/net/http/otelhttp` to emit attributes for both the v1.20.0 and v1.26.0 semantic conventions. (#5401)
- The `go.opentelemetry.io/contrib/bridges/otelzerolog` module.
  This module provides an OpenTelemetry logging bridge for `github.com/rs/zerolog`. (#5405)
- Add `WithGinFilter` filter parameter in `go.opentelemetry.io/contrib/instrumentation/github.com/gin-gonic/gin/otelgin` to allow filtering requests with `*gin.Context`. (#5743)
- Support for stdoutlog exporter in `go.opentelemetry.io/contrib/config`. (#5850)
- Add macOS ARM64 platform to the compatibility testing suite. (#5868)
- Add new runtime metrics to `go.opentelemetry.io/contrib/instrumentation/runtime`, which are still disabled by default. (#5870)
- Add the `WithMetricsAttributesFn` option to allow setting dynamic, per-request metric attributes in `go.opentelemetry.io/contrib/instrumentation/net/http/otelhttp`. (#5876)
- The `go.opentelemetry.io/contrib/config` package supports configuring `with_resource_constant_labels` for the prometheus exporter. (#5890)
- Support [Go 1.23]. (#6017)

### Removed

- The deprecated `go.opentelemetry.io/contrib/processors/baggagecopy` package is removed. (#5853)

### Fixed

- Race condition when reading the HTTP body and writing the response in `go.opentelemetry.io/contrib/instrumentation/net/http/otelhttp`. (#5916)

## [1.28.0/0.53.0/0.22.0/0.8.0/0.3.0/0.1.0] - 2024-07-02

### Added

- Add the new `go.opentelemetry.io/contrib/detectors/azure/azurevm` package to provide a resource detector for Azure VMs. (#5422)
- Add support to configure views when creating MeterProvider using the config package. (#5654)
- The `go.opentelemetry.io/contrib/config` add support to configure periodic reader interval and timeout. (#5661)
- Add log support for the autoexport package. (#5733)
- Add support for disabling the old runtime metrics using the `OTEL_GO_X_DEPRECATED_RUNTIME_METRICS=false` environment variable. (#5747)
- Add support for signal-specific protocols environment variables (`OTEL_EXPORTER_OTLP_TRACES_PROTOCOL`, `OTEL_EXPORTER_OTLP_LOGS_PROTOCOL`, `OTEL_EXPORTER_OTLP_METRICS_PROTOCOL`) in `go.opentelemetry.io/contrib/exporters/autoexport`. (#5816)
- The `go.opentelemetry.io/contrib/processors/minsev` module is added.
  This module provides and experimental logging processor with a configurable threshold for the minimum severity records must have to be recorded. (#5817)
- The `go.opentelemetry.io/contrib/processors/baggagecopy` module.
  This module is a replacement of `go.opentelemetry.io/contrib/processors/baggage/baggagetrace`. (#5824)

### Changed

- Improve performance of `go.opentelemetry.io/contrib/instrumentation/google.golang.org/grpc/otelgrpc` with the usage of `WithAttributeSet()` instead of `WithAttribute()`. (#5664)
- Improve performance of `go.opentelemetry.io/contrib/instrumentation/net/http/otelhttp` with the usage of `WithAttributeSet()` instead of `WithAttribute()`. (#5664)
- Update `go.opentelemetry.io/contrib/config` to latest released configuration schema which introduces breaking changes where `Attributes` is now a `map[string]interface{}`. (#5758)
- Upgrade all dependencies of `go.opentelemetry.io/otel/semconv/v1.25.0` to `go.opentelemetry.io/otel/semconv/v1.26.0`. (#5847)

### Fixed

- Custom attributes targeting metrics recorded by the `go.opentelemetry.io/contrib/instrumentation/net/http/otelhttp` are not ignored anymore. (#5129)
- The double setup in `go.opentelemetry.io/contrib/instrumentation/net/http/httptrace/otelhttptrace/example` that caused duplicate traces. (#5564)
- The superfluous `response.WriteHeader` call in `go.opentelemetry.io/contrib/instrumentation/net/http/otelhttp` when the response writer is flushed. (#5634)
- Use `c.FullPath()` method to set `http.route` attribute in `go.opentelemetry.io/contrib/instrumentation/github.com/gin-gonic/gin/otelgin`. (#5734)
- Out-of-bounds panic in case of invalid span ID in `go.opentelemetry.io/contrib/propagators/b3`. (#5754)

### Deprecated

- The `go.opentelemetry.io/contrib/instrumentation/github.com/labstack/echo/otelecho` package is deprecated.
  If you would like to become a Code Owner of this module and prevent it from being removed, see [#5550]. (#5645)
- The `go.opentelemetry.io/contrib/instrumentation/gopkg.in/macaron.v1/otelmacaron` package is deprecated.
  If you would like to become a Code Owner of this module and prevent it from being removed, see [#5552]. (#5646)
- The `go.opentelemetry.io/contrib/samplers/aws/xray` package is deprecated.
  If you would like to become a Code Owner of this module and prevent it from being removed, see [#5554]. (#5647)
- The `go.opentelemetry.io/contrib/processors/baggage/baggagetrace` package is deprecated.
  Use the added `go.opentelemetry.io/contrib/processors/baggagecopy` package instead. (#5824)
  - Use `baggagecopy.NewSpanProcessor` as a replacement for `baggagetrace.New`.
    - `NewSpanProcessor` accepts a `Filter` function type that selects which baggage members are added to a span.
    - `NewSpanProcessor` returns a `*baggagecopy.SpanProcessor` instead of a `trace.SpanProcessor` interface.
      The returned type still implements the interface.

[#5550]: https://github.com/open-telemetry/opentelemetry-go-contrib/issues/5550
[#5552]: https://github.com/open-telemetry/opentelemetry-go-contrib/issues/5552
[#5554]: https://github.com/open-telemetry/opentelemetry-go-contrib/issues/5554

## [1.27.0/0.52.0/0.21.0/0.7.0/0.2.0] - 2024-05-21

### Added

- Add an experimental `OTEL_METRICS_PRODUCERS` environment variable to `go.opentelemetry.io/contrib/autoexport` to be set metrics producers. (#5281)
  - `prometheus` and `none` are supported values. You can specify multiple producers separated by a comma.
  - Add `WithFallbackMetricProducer` option that adds a fallback if the `OTEL_METRICS_PRODUCERS` is not set or empty.
- The `go.opentelemetry.io/contrib/processors/baggage/baggagetrace` module. This module provides a Baggage Span Processor. (#5404)
- Add gRPC trace `Filter` for stats handler to `go.opentelemetry.io/contrib/instrumentation/google.golang.org/grpc/otelgrpc`. (#5196)
- Add a repository Code Ownership Policy. (#5555)
- The `go.opentelemetry.io/contrib/bridges/otellogrus` module.
  This module provides an OpenTelemetry logging bridge for `github.com/sirupsen/logrus`. (#5355)
- The `WithVersion` option function in `go.opentelemetry.io/contrib/bridges/otelslog`.
  This option function is used as a replacement of `WithInstrumentationScope` to specify the logged package version. (#5588)
- The `WithSchemaURL` option function in `go.opentelemetry.io/contrib/bridges/otelslog`.
  This option function is used as a replacement of `WithInstrumentationScope` to specify the semantic convention schema URL for the logged records. (#5588)
- Add support for Cloud Run jobs in `go.opentelemetry.io/contrib/detectors/gcp`. (#5559)

### Changed

- The gRPC trace `Filter` for interceptor is renamed to `InterceptorFilter`. (#5196)
- The gRPC trace filter functions `Any`, `All`, `None`, `Not`, `MethodName`, `MethodPrefix`, `FullMethodName`, `ServiceName`, `ServicePrefix` and `HealthCheck` for interceptor are moved to `go.opentelemetry.io/contrib/instrumentation/google.golang.org/grpc/otelgrpc/filters/interceptor`.
  With this change, the filters in `go.opentelemetry.io/contrib/instrumentation/google.golang.org/grpc/otelgrpc` are now working for stats handler. (#5196)
- `NewSDK` in `go.opentelemetry.io/contrib/config` now returns a configured SDK with a valid `LoggerProvider`. (#5427)

- `NewLogger` now accepts a `name` `string` as the first argument.
  This parameter is used as a replacement of `WithInstrumentationScope` to specify the name of the logger backing the underlying `Handler`. (#5588)
- `NewHandler` now accepts a `name` `string` as the first argument.
  This parameter is used as a replacement of `WithInstrumentationScope` to specify the name of the logger backing the returned `Handler`. (#5588)
- Upgrade all dependencies of `go.opentelemetry.io/otel/semconv/v1.24.0` to `go.opentelemetry.io/otel/semconv/v1.25.0`. (#5605)

### Removed

- The `WithInstrumentationScope` option function in `go.opentelemetry.io/contrib/bridges/otelslog` is removed.
  Use the `name` parameter added to `NewHandler` and `NewLogger` as well as `WithVersion` and `WithSchema` as replacements. (#5588)

### Deprecated

- The `InterceptorFilter` type in `go.opentelemetry.io/contrib/instrumentation/google.golang.org/grpc/otelgrpc` is deprecated. (#5196)

## [1.26.0/0.51.0/0.20.0/0.6.0/0.1.0] - 2024-04-24

### Added

- `NewSDK` in `go.opentelemetry.io/contrib/config` now returns a configured SDK with a valid `MeterProvider`. (#4804)

### Changed

- Change the scope name for the prometheus bridge to `go.opentelemetry.io/contrib/bridges/prometheus` to match the package. (#5396)
- Add support for settings additional properties for resource configuration in `go.opentelemetry.io/contrib/config`. (#4832)

### Fixed

- Fix bug where an empty exemplar was added to counters in `go.opentelemetry.io/contrib/bridges/prometheus`. (#5395)
- Fix bug where the last histogram bucket was missing in `go.opentelemetry.io/contrib/bridges/prometheus`. (#5395)

## [1.25.0/0.50.0/0.19.0/0.5.0/0.0.1] - 2024-04-05

### Added

- Implemented setting the `cloud.resource_id` resource attribute in `go.opentelemetry.io/detectors/aws/ecs` based on the ECS Metadata v4 endpoint. (#5091)
- The `go.opentelemetry.io/contrib/bridges/otelslog` module.
  This module provides an OpenTelemetry logging bridge for "log/slog". (#5335)

### Fixed

- Update all dependencies to address [GO-2024-2687]. (#5359)

### Removed

- Drop support for [Go 1.20]. (#5163)

## [1.24.0/0.49.0/0.18.0/0.4.0] - 2024-02-23

This release is the last to support [Go 1.20].
The next release will require at least [Go 1.21].

### Added

- Support [Go 1.22]. (#5082)
- Add support for Summary metrics to `go.opentelemetry.io/contrib/bridges/prometheus`. (#5089)
- Add support for Exponential (native) Histograms in `go.opentelemetry.io/contrib/bridges/prometheus`. (#5093)

### Removed

- The deprecated `RequestCount` constant in `go.opentelemetry.io/contrib/instrumentation/net/http/otelhttp` is removed. (#4894)
- The deprecated `RequestContentLength` constant in `go.opentelemetry.io/contrib/instrumentation/net/http/otelhttp` is removed. (#4894)
- The deprecated `ResponseContentLength` constant in `go.opentelemetry.io/contrib/instrumentation/net/http/otelhttp` is removed. (#4894)
- The deprecated `ServerLatency` constant in `go.opentelemetry.io/contrib/instrumentation/net/http/otelhttp` is removed. (#4894)

### Fixed

- Retrieving the body bytes count in `go.opentelemetry.io/contrib/instrumentation/net/http/otelhttp` does not cause a data race anymore. (#5080)

## [1.23.0/0.48.0/0.17.0/0.3.0] - 2024-02-06

### Added

- Add client metric support to `go.opentelemetry.io/contrib/instrumentation/net/http/otelhttp`. (#4707)
- Add peer attributes to spans recorded by `NewClientHandler`, `NewServerHandler` in `go.opentelemetry.io/contrib/instrumentation/google.golang.org/grpc/otelgrpc`. (#4873)
- Add support for `cloud.account.id`, `cloud.availability_zone` and `cloud.region` in the AWS ECS detector. (#4860)

### Changed

- The fallback options in  `go.opentelemetry.io/contrib/exporters/autoexport` now accept factory functions. (#4891)
  - `WithFallbackMetricReader(metric.Reader) MetricOption` is replaced with `func WithFallbackMetricReader(func(context.Context) (metric.Reader, error)) MetricOption`.
  - `WithFallbackSpanExporter(trace.SpanExporter) SpanOption` is replaced with `WithFallbackSpanExporter(func(context.Context) (trace.SpanExporter, error)) SpanOption`.
- The `http.server.request_content_length` metric in `go.opentelemetry.io/contrib/instrumentation/net/http/otelhttp` is changed to `http.server.request.size`.(#4707)
- The `http.server.response_content_length` metric in `go.opentelemetry.io/contrib/instrumentation/net/http/otelhttp` is changed to `http.server.response.size`.(#4707)

### Deprecated

- The `RequestCount`, `RequestContentLength`, `ResponseContentLength`, `ServerLatency` constants in `go.opentelemetry.io/contrib/instrumentation/net/http/otelhttp` are deprecated. (#4707)

### Fixed

- Do not panic in `go.opentelemetry.io/contrib/instrumentation/google.golang.org/grpc/otelgrpc` if `MeterProvider` returns a `nil` instrument. (#4875)

## [1.22.0/0.47.0/0.16.0/0.2.0] - 2024-01-18

### Added

- Add `SDK.Shutdown` method in `"go.opentelemetry.io/contrib/config"`. (#4583)
- `NewSDK` in `go.opentelemetry.io/contrib/config` now returns a configured SDK with a valid `TracerProvider`. (#4741)

### Changed

- The semantic conventions used by `go.opentelemetry.io/contrib/instrumentation/github.com/emicklei/go-restful/otelrestful` are upgraded to v1.20.0. (#4320)
- The semantic conventions used by `go.opentelemetry.io/contrib/instrumentation/github.com/gin-gonic/gin/otelgin` are upgraded to v1.20.0. (#4320)
- The semantic conventions used by `go.opentelemetry.io/contrib/instrumentation/github.com/gorilla/mux/otelmux` are upgraded to v1.20.0. (#4320)
- The semantic conventions used by `go.opentelemetry.io/contrib/instrumentation/github.com/labstack/echo/otelecho` are upgraded to v1.20.0. (#4320)
- The semantic conventions used by `go.opentelemetry.io/contrib/instrumentation/gopkg.in/macaron.v1/otelmacaron` are upgraded to v1.20.0. (#4320)
- The semantic conventions used by `go.opentelemetry.io/contrib/instrumentation/net/http/httptrace/otelhttptrace` are upgraded to v1.20.0. (#4320)
- The semantic conventions used by `go.opentelemetry.io/contrib/instrumentation/net/http/httptrace/otelhttptrace/example` are upgraded to v1.20.0. (#4320)
- The semantic conventions used by `go.opentelemetry.io/contrib/instrumentation/net/http/otelhttp/example` are upgraded to v1.20.0. (#4320)
- The semantic conventions used by `go.opentelemetry.io/contrib/instrumentation/net/http/otelhttp`are upgraded to v1.20.0. (#4320)
- Updated configuration schema to include `schema_url` for resource definition and `without_type_suffix` and `without_units` for the Prometheus exporter. (#4727)
- The semantic conventions used by the `go.opentelemetry.io/contrib/detectors/aws/ecs` resource detector are upgraded to v1.24.0. (#4803)
- The semantic conventions used by the `go.opentelemetry.io/contrib/detectors/aws/lambda` resource detector are upgraded to v1.24.0. (#4803)
- The semantic conventions used by the `go.opentelemetry.io/contrib/detectors/aws/ec2` resource detector are upgraded to v1.24.0. (#4803)
- The semantic conventions used by the `go.opentelemetry.io/contrib/detectors/aws/eks` resource detector are upgraded to v1.24.0. (#4803)
- The semantic conventions used by the `go.opentelemetry.io/contrib/detectors/gcp` resource detector are upgraded to v1.24.0. (#4803)
- The semantic conventions used in `go.opentelemetry.io/contrib/instrumentation/github.com/aws/aws-lambda-go/otellambda/test` are upgraded to v1.24.0. (#4803)

### Fixed

- Fix `NewServerHandler` in `go.opentelemetry.io/contrib/instrumentation/google.golang.org/grpc/otelgrpc` to correctly set the span status depending on the gRPC status. (#4587)
- The `stats.Handler` from `go.opentelemetry.io/contrib/instrumentation/google.golang.org/grpc/otelgrpc` now does not crash when receiving an unexpected context. (#4825)
- Update `go.opentelemetry.io/contrib/detectors/aws/ecs` to fix the task ARN when it is not valid. (#3583)
- Do not panic in `go.opentelemetry.io/contrib/detectors/aws/ecs` when the container ARN is not valid. (#3583)

## [1.21.1/0.46.1/0.15.1/0.1.1] - 2023-11-16

### Changed

- Upgrade dependencies of OpenTelemetry Go to use the new [`v1.21.0`/`v0.44.0` release](https://github.com/open-telemetry/opentelemetry-go/releases/tag/v1.21.0). (#4582)

### Fixed

- Fix `StreamClientInterceptor` in `go.opentelemetry.io/contrib/instrumentation/google.golang.org/grpc/otelgrpc` to end the spans synchronously. (#4537)
- Fix data race in stats handlers when processing messages received and sent metrics in `go.opentelemetry.io/contrib/instrumentation/google.golang.org/grpc/otelgrpc`. (#4577)
- The stats handlers `NewClientHandler`, `NewServerHandler` in `go.opentelemetry.io/contrib/instrumentation/google.golang.org/grpc/otelgrpc` now record RPC durations in `ms` instead of `ns`. (#4548)

## [1.21.0/0.46.0/0.15.0/0.1.0] - 2023-11-10

### Added

- Add `"go.opentelemetry.io/contrib/samplers/jaegerremote".WithSamplingStrategyFetcher` which sets custom fetcher implementation. (#4045)
- Add `"go.opentelemetry.io/contrib/config"` package that includes configuration models generated via go-jsonschema. (#4376)
- Add `NewSDK` function to `"go.opentelemetry.io/contrib/config"`. The initial implementation only returns noop providers. (#4414)
- Add metrics support (No-op, OTLP and Prometheus) to `go.opentelemetry.io/contrib/exporters/autoexport`. (#4229, #4479)
- Add support for `console` span exporter and metrics exporter in `go.opentelemetry.io/contrib/exporters/autoexport`. (#4486)
- Set unit and description on all instruments in `go.opentelemetry.io/contrib/instrumentation/net/http/otelhttp`. (#4500)
- Add metric support for `grpc.StatsHandler` in `go.opentelemetry.io/contrib/instrumentation/google.golang.org/grpc/otelgrpc`. (#4356)
- Expose the name of the scopes in all instrumentation libraries as `ScopeName`. (#4448)

### Changed

- Dropped compatibility testing for [Go 1.19].
  The project no longer guarantees support for this version of Go. (#4352)
- Upgrade dependencies of OpenTelemetry Go to use the new [`v1.20.0`/`v0.43.0` release](https://github.com/open-telemetry/opentelemetry-go/releases/tag/v1.20.0). (#4546)
- In `go.opentelemetry.io/contrib/exporters/autoexport`, `Option` was renamed to `SpanOption`. The old name is deprecated but continues to be supported as an alias. (#4229)

### Deprecated

- The interceptors (`UnaryClientInterceptor`, `StreamClientInterceptor`, `UnaryServerInterceptor`, `StreamServerInterceptor`, `WithInterceptorFilter`) are deprecated. Use stats handlers (`NewClientHandler`, `NewServerHandler`) instead. (#4534)

### Fixed

- The `go.opentelemetry.io/contrib/samplers/jaegerremote` sampler does not panic when the default HTTP round-tripper (`http.DefaultTransport`) is not `*http.Transport`. (#4045)
- The `UnaryServerInterceptor` in `go.opentelemetry.io/contrib/instrumentation/google.golang.org/grpc/otelgrpc` now sets gRPC status code correctly for the `rpc.server.duration` metric. (#4481)
- The `NewClientHandler`, `NewServerHandler` in `go.opentelemetry.io/contrib/instrumentation/google.golang.org/grpc/otelgrpc` now honor `otelgrpc.WithMessageEvents` options. (#4536)
- The `net.sock.peer.*` and `net.peer.*` high cardinality attributes are removed from the metrics generated by `go.opentelemetry.io/contrib/instrumentation/google.golang.org/grpc/otelgrpc`. (#4322)

## [1.20.0/0.45.0/0.14.0] - 2023-09-28

### Added

- Set the description for the `rpc.server.duration` metric in `go.opentelemetry.io/contrib/instrumentation/google.golang.org/grpc/otelgrpc`. (#4302)
- Add `NewServerHandler` and `NewClientHandler` that return a `grpc.StatsHandler` used for gRPC instrumentation in `go.opentelemetry.io/contrib/instrumentation/google.golang.org/grpc/otelgrpc`. (#3002)
- Add new Prometheus bridge module in `go.opentelemetry.io/contrib/bridges/prometheus`. (#4227)

### Changed

- Upgrade dependencies of OpenTelemetry Go to use the new [`v1.19.0`/`v0.42.0`/`v0.0.7` release](https://github.com/open-telemetry/opentelemetry-go/releases/tag/v1.19.0).
- Use `grpc.StatsHandler` for gRPC instrumentation in `go.opentelemetry.io/contrib/instrumentation/google.golang.org/grpc/otelgrpc/example`. (#4325)

## [1.19.0/0.44.0/0.13.0] - 2023-09-12

### Added

- Add `gcp.gce.instance.name` and `gcp.gce.instance.hostname` resource attributes to `go.opentelemetry.io/contrib/detectors/gcp`. (#4263)

### Changed

- The semantic conventions used by `go.opentelemetry.io/contrib/detectors/aws/ec2` have been upgraded to v1.21.0. (#4265)
- The semantic conventions used by `go.opentelemetry.io/contrib/detectors/aws/ecs` have been upgraded to v1.21.0. (#4265)
- The semantic conventions used by `go.opentelemetry.io/contrib/detectors/aws/eks` have been upgraded to v1.21.0. (#4265)
- The semantic conventions used by `go.opentelemetry.io/contrib/detectors/aws/lambda` have been upgraded to v1.21.0. (#4265)
- The semantic conventions used by `go.opentelemetry.io/contrib/instrumentation/github.com/aws/aws-lambda-go/otellambda` have been upgraded to v1.21.0. (#4265)
  - The `faas.execution` attribute is now `faas.invocation_id`.
  - The `faas.id` attribute is now `aws.lambda.invoked_arn`.
- The semantic conventions used by `go.opentelemetry.io/contrib/instrumentation/github.com/aws/aws-sdk-go-v2/otelaws` have been upgraded to v1.21.0. (#4265)
- The `http.request.method` attribute will only allow known HTTP methods from the metrics generated by `go.opentelemetry.io/contrib/instrumentation/net/http/otelhttp`. (#4277)

### Removed

- The high cardinality attributes `net.sock.peer.addr`, `net.sock.peer.port`, `http.user_agent`, `enduser.id`, and `http.client_ip` were removed from the metrics generated by `go.opentelemetry.io/contrib/instrumentation/net/http/otelhttp`. (#4277)
- The deprecated `go.opentelemetry.io/contrib/instrumentation/github.com/astaxie/beego/otelbeego` module is removed. (#4295)
- The deprecated `go.opentelemetry.io/contrib/instrumentation/github.com/go-kit/kit/otelkit` module is removed. (#4295)
- The deprecated `go.opentelemetry.io/contrib/instrumentation/github.com/Shopify/sarama/otelsarama` module is removed. (#4295)
- The deprecated `go.opentelemetry.io/contrib/instrumentation/github.com/bradfitz/gomemcache/memcache/otelmemcache` module is removed. (#4295)
- The deprecated `go.opentelemetry.io/contrib/instrumentation/github.com/gocql/gocql/otelgocql` module is removed. (#4295)

## [1.18.0/0.43.0/0.12.0] - 2023-08-28

### Added

- Add `NewMiddleware` function in `go.opentelemetry.io/contrib/instrumentation/net/http/otelhttp`. (#2964)
- The `go.opentelemetry.io/contrib/exporters/autoexport` package to provide configuration of trace exporters with useful defaults and environment variable support. (#2753, #4100, #4130, #4132, #4134)
- `WithRouteTag` in `go.opentelemetry.io/contrib/instrumentation/net/http/otelhttp` adds HTTP route attribute to metrics. (#615)
- Add `WithSpanOptions` option in `go.opentelemetry.io/contrib/instrumentation/google.golang.org/grpc/otelgrpc`. (#3768)
- Add testing support for Go 1.21. (#4233)
- Add `WithFilter` option to `go.opentelemetry.io/contrib/instrumentation/github.com/gorilla/mux/otelmux`. (#4230)

### Changed

- Change interceptors in `go.opentelemetry.io/contrib/instrumentation/google.golang.org/grpc/otelgrpc` to disable `SENT`/`RECEIVED` events.
  Use `WithMessageEvents()` to turn back on. (#3964)

### Changed

- `go.opentelemetry.io/contrib/detectors/gcp`: Detect `faas.instance` instead of `faas.id`, since `faas.id` is being removed. (#4198)

### Fixed

- AWS XRay Remote Sampling to cap `quotaBalance` to 1x quota in `go.opentelemetry.io/contrib/samplers/aws/xray`. (#3651, #3652)
- Do not panic when the HTTP request has the "Expect: 100-continue" header in `go.opentelemetry.io/contrib/instrumentation/net/http/httptrace/otelhttptrace`. (#3892)
- Fix span status value set for non-standard HTTP status codes in modules listed below. (#3966)
  - `go.opentelemetry.io/contrib/instrumentation/github.com/emicklei/go-restful/otelrestful`
  - `go.opentelemetry.io/contrib/instrumentation/github.com/gin-gonic/gin/otelgin`
  - `go.opentelemetry.io/contrib/instrumentation/github.com/gorilla/mux/otelmux`
  - `go.opentelemetry.io/contrib/instrumentation/github.com/labstack/echo/otelecho`
  - `go.opentelemetry.io/contrib/instrumentation/gopkg.in/macaron.v1/otelmacaron`
  - `go.opentelemetry.io/contrib/instrumentation/net/http/httptrace/otelhttptrace`
  - `go.opentelemetry.io/contrib/instrumentation/net/http/otelhttp`
- Do not modify the origin request in `RoundTripper` in `go.opentelemetry.io/contrib/instrumentation/net/http/otelhttp`. (#4033)
- Handle empty value of `OTEL_PROPAGATORS` environment variable the same way as when the variable is unset in `go.opentelemetry.io/contrib/propagators/autoprop`. (#4101)
- Fix gRPC service/method URL path parsing discrepancies in `go.opentelemetry.io/contrib/instrumentation/google.golang.org/grpc/otelgrpc`. (#4135)

### Deprecated

- The `go.opentelemetry.io/contrib/instrumentation/github.com/astaxie/beego/otelbeego` module is deprecated. (#4092, #4104)
- The `go.opentelemetry.io/contrib/instrumentation/github.com/go-kit/kit/otelkit` module is deprecated. (#4093, #4104)
- The `go.opentelemetry.io/contrib/instrumentation/github.com/Shopify/sarama/otelsarama` module is deprecated. (#4099)
- The `go.opentelemetry.io/contrib/instrumentation/github.com/bradfitz/gomemcache/memcache/otelmemcache` module is deprecated. (#4164)
- The `go.opentelemetry.io/contrib/instrumentation/github.com/gocql/gocql/otelgocql` module is deprecated. (#4164)

### Removed

- Remove `Handler` type in `go.opentelemetry.io/contrib/instrumentation/net/http/otelhttp`. (#2964)

## [1.17.0/0.42.0/0.11.0] - 2023-05-23

### Changed

- Use `strings.Cut()` instead of `string.SplitN()` for better readability and memory use. (#3822)

## [1.17.0-rc.1/0.42.0-rc.1/0.11.0-rc.1] - 2023-05-17

### Changed

- Upgrade dependencies of OpenTelemetry Go to use the new [`v1.16.0-rc.1`/`v0.39.0-rc.1` release](https://github.com/open-telemetry/opentelemetry-go/releases/tag/v1.16.0-rc.1).
- Remove `semver:` prefix from instrumentation version. (#3681, #3798)

### Deprecated

- `SemVersion` functions in instrumentation packages are deprecated, use `Version` instead. (#3681, #3798)

## [1.16.1/0.41.1/0.10.1] - 2023-05-02

### Added

- The `WithPublicEndpoint` and `WithPublicEndpointFn` options in `go.opentelemetry.io/contrib/instrumentation/github.com/gorilla/mux/otelmux`. (#3661)

### Changed

- Upgrade dependencies of OpenTelemetry Go to use the new [`v1.15.1`/`v0.38.1` release](https://github.com/open-telemetry/opentelemetry-go/releases/tag/v1.15.1)

### Fixed

- AWS XRay Remote Sampling to preserve previous rule if updated rule property has not changed in `go.opentelemetry.io/contrib/samplers/aws/xray`. (#3619, #3620)

## [1.16.0/0.41.0/0.10.0] - 2023-04-28

### Added

- AWS SDK add `rpc.system` attribute in `go.opentelemetry.io/contrib/instrumentation/github.com/aws/aws-sdk-go-v2/otelaws`. (#3582, #3617)

### Changed

- Update `go.opentelemetry.io/contrib/instrumentation/google.golang.org/grpc/otelgrpc` to align gRPC server span status with the changes in the OpenTelemetry specification. (#3685)
- Adding the `db.statement` tag to spans in `go.opentelemetry.io/contrib/instrumentation/go.mongodb.org/mongo-driver/mongo/otelmongo` is now disabled by default. (#3519)

### Fixed

- The error received by `otelecho` middleware is then passed back to upstream middleware instead of being swallowed. (#3656)
- Prevent taking from reservoir in AWS XRay Remote Sampler when there is zero capacity in `go.opentelemetry.io/contrib/samplers/aws/xray`. (#3684)
- Fix `otelhttp.Handler` in `go.opentelemetry.io/contrib/instrumentation/net/http/otelhttp` to propagate multiple `WriteHeader` calls while persisting the initial `statusCode`. (#3580)

## [1.16.0-rc.2/0.41.0-rc.2/0.10.0-rc.2] - 2023-03-23

### Added

- The `WithPublicEndpoint` and `WithPublicEndpointFn` options in `go.opentelemetry.io/contrib/instrumentation/github.com/emicklei/go-restful/otelrestful`. (#3563)

### Fixed

- AWS SDK rename attributes `aws.operation`, `aws.service` to `rpc.method`,`rpc.service` in `go.opentelemetry.io/contrib/instrumentation/github.com/aws/aws-sdk-go-v2/otelaws`. (#3582, #3617)
- AWS SDK span name to be of the format `Service.Operation` in `go.opentelemetry.io/contrib/instrumentation/github.com/aws/aws-sdk-go-v2/otelaws`. (#3582, #3521)
- Prevent sampler configuration reset from erroneously sampling first span in `go.opentelemetry.io/contrib/samplers/jaegerremote`. (#3603, #3604)

## [1.16.0-rc.1/0.41.0-rc.1/0.10.0-rc.1] - 2023-03-02

### Changed

- Dropped compatibility testing for [Go 1.18].
  The project no longer guarantees support for this version of Go. (#3516)

## [1.15.0/0.40.0/0.9.0] - 2023-02-27

This release is the last to support [Go 1.18].
The next release will require at least [Go 1.19].

### Added

- Support [Go 1.20]. (#3372)
- Add `SpanNameFormatter` option to package `go.opentelemetry.io/contrib/instrumentation/github.com/gin-gonic/gin/otelgin`. (#3343)

### Changed

- Change to use protobuf parser instead of encoding/json to accept enums as strings in `go.opentelemetry.io/contrib/samplers/jaegerremote`. (#3183)

### Fixed

- Remove use of deprecated `"math/rand".Seed` in `go.opentelemetry.io/contrib/instrumentation/github.com/Shopify/sarama/otelsarama/example/producer`. (#3396)
- Do not assume "aws" partition in ecs detector to prevent panic in `go.opentelemetry.io/contrib/detectors/aws/ecs`. (#3167)
- The span name of producer spans from `go.opentelemetry.io/contrib/instrumentation/github.com/Shopify/sarama/otelsarama` is corrected to use `publish` instead of `send`. (#3369)
- Attribute types are corrected in `go.opentelemetry.io/contrib/instrumentation/github.com/aws/aws-sdk-go-v2/otelaws`. (#3369)
  - `aws.dynamodb.table_names` is now a string slice value.
  - `aws.dynamodb.global_secondary_indexes` is now a string slice value.
  - `aws.dynamodb.local_secondary_indexes` is now a string slice value.
  - `aws.dynamodb.attribute_definitions` is now a string slice value.
  - `aws.dynamodb.global_secondary_index_updates` is now a string slice value.
  - `aws.dynamodb.provisioned_read_capacity` is now a `float64` value.
  - `aws.dynamodb.provisioned_write_capacity` is now a `float64` value.

## [1.14.0/0.39.0/0.8.0] - 2023-02-07

### Changed

- Change `runtime.uptime` instrument in `go.opentelemetry.io/contrib/instrumentation/runtime` from `Int64ObservableUpDownCounter` to `Int64ObservableCounter`,
 since the value is monotonic. (#3347)
- `samplers/jaegerremote`: change to use protobuf parser instead of encoding/json to accept enums as strings. (#3183)

### Fixed

- The GCE detector in `go.opentelemetry.io/contrib/detectors/gcp` includes the "cloud.region" attribute when appropriate. (#3367)

## [1.13.0/0.38.0/0.7.0] - 2023-01-30

### Added

- Add `WithSpanNameFormatter` to `go.opentelemetry.io/contrib/instrumentation/github.com/gorilla/mux/otelmux` to allow customizing span names. (#3041)
- Add missing recommended AWS Lambda resource attributes `faas.instance` and `faas.max_memory` in `go.opentelemetry.io/contrib/detectors/aws/lambda`. (#3148)
- Improve documentation for `go.opentelemetry.io/contrib/samplers/jaegerremote` by providing examples of sampling endpoints. (#3147)
- Add `WithServerName` to `go.opentelemetry.io/contrib/instrumentation/net/http/otelhttp` to set the primary server name of a `Handler`. (#3182)

### Changed

- Remove expensive calculation of uncompressed message size attribute in `go.opentelemetry.io/contrib/instrumentation/google.golang.org/grpc/otelgrpc`. (#3168)
- Upgrade all `semconv` packages to use `v1.17.0`. (#3182)
- Upgrade dependencies of OpenTelemetry Go to use the new [`v1.12.0`/`v0.35.0` release](https://github.com/open-telemetry/opentelemetry-go/releases/tag/v1.12.0). (#3190, #3170)

## [1.12.0/0.37.0/0.6.0]

### Added

- Implemented retrieving the [`aws.ecs.*` resource attributes](https://opentelemetry.io/docs/reference/specification/resource/semantic_conventions/cloud_provider/aws/ecs/) in `go.opentelemetry.io/detectors/aws/ecs` based on the ECS Metadata v4 endpoint. (#2626)
- The `WithLogger` option to `go.opentelemetry.io/contrib/samplers/jaegerremote` to allow users to pass a `logr.Logger` and have operations logged. (#2566)
- Add the `messaging.url` & `messaging.system` attributes to all appropriate SQS operations in the `go.opentelemetry.io/contrib/instrumentation/github.com/aws/aws-sdk-go-v2/otelaws` package. (#2879)
- Add example use of the metrics signal to `go.opentelemetry.io/contrib/instrumentation/net/http/otelhttp/example`. (#2610)
- [otelgin] Add support for filters to the `go.opentelemetry.io/contrib/instrumentation/github.com/gin-gonic/gin/otelgin` package to provide the way to control which inbound requests are traced. (#2965, #2963)

### Fixed

- Set the status_code span attribute even if the HTTP handler hasn't written anything. (#2822)
- Do not wrap http.NoBody in `go.opentelemetry.io/contrib/instrumentation/net/http/otelhttp`, which fixes handling of that special request body. (#2983)

## [1.11.1/0.36.4/0.5.2]

### Added

- Add trace context propagation support to `instrumentation/github.com/aws/aws-sdk-go-v2/otelaws` (#2856).
- [otelgrpc] Add `WithMeterProvider` function to enable metric and add metric `rpc.server.duration` to otelgrpc instrumentation library. (#2700)

### Changed

- Upgrade dependencies of OpenTelemetry Go to use the new [`v1.11.1`/`v0.33.0` release](https://github.com/open-telemetry/opentelemetry-go/releases/tag/v1.11.1)

## [1.11.0/0.36.3/0.5.1]

### Changed

- Upgrade dependencies of the OpenTelemetry Go Metric SDK to use the new [`v1.11.0`/`v0.32.3` release](https://github.com/open-telemetry/opentelemetry-go/releases/tag/v1.11.0)

## [0.36.2]

### Changed

- Upgrade dependencies of the OpenTelemetry Go Metric SDK to use the new [`v0.32.2` release](https://github.com/open-telemetry/opentelemetry-go/releases/tag/sdk%2Fmetric%2Fv0.32.2)
- Avoid getting a new Tracer for every RPC in `go.opentelemetry.io/contrib/instrumentation/google.golang.org/grpc/otelgrpc`. (#2835)
- Conditionally compute message size for tracing events using proto v2 API rather than legacy v1 API in `go.opentelemetry.io/contrib/instrumentation/google.golang.org/grpc/otelgrpc`. (#2647)

### Deprecated

- The `Inject` function in `go.opentelemetry.io/contrib/instrumentation/google.golang.org/grpc/otelgrpc` is deprecated. (#2838)
- The `Extract` function in `go.opentelemetry.io/contrib/instrumentation/google.golang.org/grpc/otelgrpc` is deprecated. (#2838)

## [0.36.1]

### Changed

- Upgrade dependencies of the OpenTelemetry Go Metric SDK to use the new [`v0.32.1` release](https://github.com/open-telemetry/opentelemetry-go/releases/tag/sdk%2Fmetric%2Fv0.32.1)

### Removed

- Drop support for Go 1.17.
  The project currently only supports Go 1.18 and above. (#2785)

## [0.36.0]

### Changed

- Upgrade dependencies of the OpenTelemetry Go Metric SDK to use the new [`v0.32.0` release](https://github.com/open-telemetry/opentelemetry-go/releases/tag/sdk%2Fmetric%2Fv0.32.0). (#2781, #2756, #2758, #2760, #2762)

## [1.10.0/0.35.0/0.5.0]

### Changed

- Rename the `Typ` field of `"go.opentelemetry.io/contrib/instrumentation/google.golang.org/grpc/otelgrpc".InterceptorInfo` to `Type`. (#2688)
- Use Go 1.19 as the default version for CI testing/linting. (#2675)

### Fixed

- Fix the Jaeger propagator rejecting trace IDs that are both shorter than 128 bits and not exactly 64 bits long (while not being 0).
  Also fix the propagator rejecting span IDs shorter than 64 bits.
  This fixes compatibility with Jaeger clients encoding trace and span IDs as variable-length hex strings, [as required by the Jaeger propagation format](https://www.jaegertracing.io/docs/1.37/client-libraries/#value). (#2731)

## [1.9.0/0.34.0/0.4.0] - 2022-08-02

### Added

- Add gRPC trace `Filter` to the `go.opentelemetry.io/contrib/instrumentation/google.golang.org/grpc/otelgrpc` package to provide the way to filter the traces automatically generated in interceptors. (#2572)
- The `TextMapPropagator` function to `go.opentelemetry.io/contrib/propagators/autoprop`.
  This function is used to return a composite `TextMapPropagator` from registered names (instead of having to specify with an environment variable). (#2593)

### Changed

- Upgraded all `semconv` package use to `v1.12.0`. (#2589)

## [1.8.0/0.33.0] - 2022-07-08

### Added

- The `go.opentelemetry.io/contrib/propagators/autoprop` package to provide configuration of propagators with useful defaults and envar support. (#2258)
- `WithPublicEndpointFn` hook to dynamically detect public HTTP requests and set their trace parent as a link. (#2342)

### Fixed

- Fix the `otelhttp`, `otelgin`, `otelmacaron`, `otelrestful` middlewares
  by using `SpanKindServer` when deciding the `SpanStatus`.
  This makes `4xx` response codes to not be an error anymore. (#2427)

## [1.7.0/0.32.0] - 2022-04-28

### Added

- Consistent probability sampler implementation. (#1379)

### Changed

- Upgraded all `semconv` package use to `v1.10.0`.
  This includes a backwards incompatible change for the `otelgocql` package to conform with the specification [change](https://github.com/open-telemetry/opentelemetry-specification/pull/1973).
  The `db.cassandra.keyspace` attribute is now transmitted as the `db.name` attribute. (#2222)

### Fixed

- Fix the `otelmux` middleware by using `SpanKindServer` when deciding the `SpanStatus`.
  This makes `4xx` response codes to not be an error anymore. (#1973)
- Fixed jaegerremote sampler not behaving properly with per operation strategy set. (#2137)
- Stopped injecting propagation context into response headers in otelhttp. (#2180)
- Fix issue where attributes for DynamoDB were not added because of a string miss match. (#2272)

### Removed

- Drop support for Go 1.16.
  The project currently only supports Go 1.17 and above. (#2314)

## [1.6.0/0.31.0] - 2022-03-28

### Added

- The project is now tested against Go 1.18 (in addition to the existing 1.16 and 1.17) (#1976)

### Changed

- Upgraded all dependencies on stable modules from `go.opentelemetry.io/otel` from v1.5.0 to v1.6.1. (#2134)
- Upgraded all dependencies on metric modules from `go.opentelemetry.io/otel` from v0.27.0 to v0.28.0. (#1977)

### Fixed

- otelhttp: Avoid panic by adding nil check to `wrappedBody.Close` (#2164)

## [1.5.0/0.30.0/0.1.0] - 2022-03-16

### Added

- Added the `go.opentelemetry.io/contrib/samplers/jaegerremote` package.
  This package implements the Jaeger remote sampler for OpenTelemetry Go. (#936)
- DynamoDB spans created with the `go.opentelemetry.io/contrib/instrumentation/github.com/aws/aws-sdk-go-v2/otelaws` package now have the appropriate database attributes added for the operation being performed.
  These attributes are detected automatically, but it is also now possible to provide a custom function to set attributes using `WithAttributeSetter`. (#1582)
- Add resource detector for GCP cloud function. (#1584)
- Add OpenTracing baggage extraction to the OpenTracing propagator in `go.opentelemetry.io/contrib/propagators/ot`. (#1880)

### Fixed

- Fix the `echo` middleware by using `SpanKind.SERVER` when deciding the `SpanStatus`.
  This makes `4xx` response codes to not be an error anymore. (#1848)

### Removed

- The deprecated `go.opentelemetry.io/contrib/exporters/metric/datadog` module is removed. (#1920)
- The deprecated `go.opentelemetry.io/contrib/exporters/metric/dogstatsd` module is removed. (#1920)
- The deprecated `go.opentelemetry.io/contrib/exporters/metric/cortex` module is removed.
  Use the `go.opentelemetry.io/otel/exporters/otlp/otlpmetric` exporter as a replacement to send data to a collector which can then export with its PRW exporter. (#1920)

## [1.4.0/0.29.0] - 2022-02-14

### Added

- Add `WithClientTrace` option to `go.opentelemetry.io/contrib/instrumentation/net/http/otelhttp`. (#875)

### Changed

- All metric instruments from the `go.opentelemetry.io/contrib/instrumentation/runtime` package have been renamed from `runtime.go.*` to `process.runtime.go.*` so as to comply with OpenTelemetry semantic conventions. (#1549)

### Fixed

- Change the `http-server-duration` instrument in `go.opentelemetry.io/contrib/instrumentation/net/http/otelhttp` to record milliseconds instead of microseconds.
  This changes fixes the code to comply with the OpenTelemetry specification. (#1414, #1537)
- Fixed the region reported by the `"go.opentelemetry.io/contrib/detectors/gcp".CloudRun` detector to comply with the OpenTelemetry specification.
  It no longer includes the project scoped region path, instead just the region. (#1546)
- The `"go.opentelemetry.io/contrib/instrumentation/net/http/otelhttp".Transport` type now correctly handles protocol switching responses.
  The returned response body implements the `io.ReadWriteCloser` interface if the underlying one does.
  This ensures that protocol switching requests receive a response body that they can write to. (#1329, #1628)

### Deprecated

- The `go.opentelemetry.io/contrib/exporters/metric/datadog` module is deprecated. (#1639)
- The `go.opentelemetry.io/contrib/exporters/metric/dogstatsd` module is deprecated. (#1639)
- The `go.opentelemetry.io/contrib/exporters/metric/cortex` module is deprecated.
  Use the go.opentelemetry.io/otel/exporters/otlp/otlpmetric exporter as a replacement to send data to a collector which can then export with its PRW exporter. (#1639)

### Removed

- Remove the `MinMaxSumCount` from cortex and datadog exporter. (#1554)
- The `go.opentelemetry.io/contrib/exporters/metric/dogstatsd` exporter no longer support exporting histogram or exact data points. (#1639)
- The `go.opentelemetry.io/contrib/exporters/metric/datadog` exporter no longer support exporting exact data points. (#1639)

## [1.3.0/0.28.0] - 2021-12-10

### ⚠️ Notice ⚠️

We have updated the project minimum supported Go version to 1.16

### Changed

- `otelhttptrace.NewClientTrace` now uses `TracerProvider` from the parent context if one exists and none was set with `WithTracerProvider` (#874)

### Fixed

- The `"go.opentelemetry.io/contrib/detector/aws/ecs".Detector` no longer errors if not running in ECS. (#1428)
- `go.opentelemetry.io/contrib/instrumentation/github.com/gorilla/mux/otelmux`
  does not require instrumented HTTP handlers to call `Write` nor
  `WriteHeader` anymore. (#1443)

## [1.2.0/0.27.0] - 2021-11-15

### Changed

- Update dependency on the `go.opentelemetry.io/otel` project to `v1.2.0`.
- `go.opentelemetry.io/contrib/instrumentation/github.com/aws/aws-lambda-go/otellambda/xrayconfig`
  updated to ensure access to the `TracerProvider`.
  - A `NewTracerProvider()` function is available to construct a recommended
    `TracerProvider` configuration.
  - `AllRecommendedOptions()` has been renamed to `WithRecommendedOptions()`
    and takes a `TracerProvider` as an argument.
  - `EventToCarrier()` and `Propagator()` are now `WithEventToCarrier()` and
    `WithPropagator()` to reflect that they return `Option` implementations.

## [1.1.1/0.26.1] - 2021-11-04

### Changed

- The `Transport`, `Handler`, and HTTP client convenience wrappers in the `go.opentelemetry.io/contrib/instrumentation/net/http/otelhttp` package now use the `TracerProvider` from the parent context if one exists and none was explicitly set when configuring the instrumentation. (#873)
- Semantic conventions now use `go.opentelemetry.io/otel/semconv/v1.7.0"`. (#1385)

## [1.1.0/0.26.0] - 2021-10-28

Update dependency on the `go.opentelemetry.io/otel` project to `v1.1.0`.

### Added

- Add instrumentation for the `github.com/aws/aws-lambda-go` package. (#983)
- Add resource detector for AWS Lambda. (#983)
- Add `WithTracerProvider` option for `otelhttptrace.NewClientTrace`. (#1128)
- Add optional AWS X-Ray configuration module for AWS Lambda Instrumentation. (#984)

### Fixed

- The `go.opentelemetry.io/contrib/propagators/ot` propagator returns the words `true` or `false` for the `ot-tracer-sampled` header instead of numerical `0` and `1`. (#1358)

## [1.0.0/0.25.0] - 2021-10-06

- Resource detectors and propagators (with the exception of `go.
  opentelemetry.io/contrib/propagators/opencensus`) are now stable and
  released at v1.0.0.
- Update dependency on the `go.opentelemetry.io/otel` project to `v1.0.1`.
- Update dependency on `go.opentelemetry.io/otel/metric` to `v0.24.0`.

## [0.24.0] - 2021-09-21

- Update dependency on the `go.opentelemetry.io/otel` project to `v1.0.0`.

## [0.23.0] - 2021-09-08

### Added

- Add `WithoutSubSpans`, `WithRedactedHeaders`, `WithoutHeaders`, and `WithInsecureHeaders` options for `otelhttptrace.NewClientTrace`. (#879)

### Changed

- Split `go.opentelemetry.io/contrib/propagators` module into `b3`, `jaeger`, `ot` modules. (#985)
- `otelmongodb` span attributes, name and span status now conform to specification. (#769)
- Migrated EC2 resource detector support from root module `go.opentelemetry.io/contrib/detectors/aws` to a separate EC2 resource detector module `go.opentelemetry.io/contrib/detectors/aws/ec2` (#1017)
- Add `cloud.provider` and `cloud.platform` to AWS detectors. (#1043)
- `otelhttptrace.NewClientTrace` now redacts known sensitive headers by default. (#879)

### Fixed

- Fix span not marked as error in `otelhttp.Transport` when `RoundTrip` fails with an error. (#950)

## [0.22.0] - 2021-07-26

### Added

- Add the `zpages` span processor. (#894)

### Changed

- The `b3.B3` type has been removed.
  `b3.New()` and `b3.WithInjectEncoding(encoding)` are added to replace it. (#868)

### Fixed

- Fix deadlocks and race conditions in `otelsarama.WrapAsyncProducer`.
  The `messaging.message_id` and `messaging.kafka.partition` attributes are now not set if a message was not processed. (#754) (#755) (#881)
- Fix `otelsarama.WrapAsyncProducer` so that the messages from the `Errors` channel contain the original `Metadata`. (#754)

## [0.21.0] - 2021-06-18

### Fixed

- Dockerfile based examples for `otelgin` and `otelmacaron`. (#767)

### Changed

- Supported minimum version of Go bumped from 1.14 to 1.15. (#787)
- EKS Resource Detector now use the Kubernetes Go client to obtain the ConfigMap. (#813)

### Removed

- Remove service name from `otelmongodb` configuration and span attributes. (#763)

## [0.20.0] - 2021-04-23

### Changed

- The `go.opentelemetry.io/contrib/instrumentation/go.mongodb.org/mongo-driver/mongo/otelmongo` instrumentation now accepts a `WithCommandAttributeDisabled`,
   so the caller can specify whether to opt-out of tracing the mongo command. (#712)
- Upgrade to v0.20.0 of `go.opentelemetry.io/otel`. (#758)
- The B3 and Jaeger propagators now store their debug or deferred state in the context.Context instead of the SpanContext. (#758)

## [0.19.0] - 2021-03-19

### Changed

- Upgrade to v0.19.0 of `go.opentelemetry.io/otel`.
- Fix Span names created in HTTP Instrumentation package to conform with guidelines. (#757)

## [0.18.0] - 2021-03-04

### Fixed

- `otelmemcache` no longer sets span status to OK instead of leaving it unset. (#477)
- Fix goroutine leak in gRPC `StreamClientInterceptor`. (#581)

### Removed

- Remove service name from `otelmemcache` configuration and span attributes. (#477)

## [0.17.0] - 2021-02-15

### Added

- Add `ot-tracer` propagator (#562)

### Changed

- Rename project default branch from `master` to `main`.

### Fixed

- Added failure message for AWS ECS resource detector for better debugging (#568)
- Goroutine leak in gRPC StreamClientInterceptor while streamer returns an error. (#581)

## [0.16.0] - 2021-01-13

### Fixed

- Fix module path for AWS ECS resource detector (#517)

## [0.15.1] - 2020-12-14

### Added

- Add registry link check to `Makefile` and pre-release script. (#446)
- A new AWS X-Ray ID Generator (#459)
- Migrate CircleCI jobs to GitHub Actions (#476)
- Add CodeQL GitHub Action (#506)
- Add gosec workflow to GitHub Actions (#507)

### Fixed

- Fixes the body replacement in otelhttp to not to mutate a nil body. (#484)

## [0.15.0] - 2020-12-11

### Added

- A new Amazon EKS resource detector. (#465)
- A new `gcp.CloudRun` detector for detecting resource from a Cloud Run instance. (#455)

## [0.14.0] - 2020-11-20

### Added

- `otelhttp.{Get,Head,Post,PostForm}` convenience wrappers for their `http` counterparts. (#390)
- The AWS detector now adds the cloud zone, host image ID, host type, and host name to the returned `Resource`. (#410)
- Add Amazon ECS Resource Detector for AWS X-Ray. (#466)
- Add propagator for AWS X-Ray (#462)

### Changed

- Add semantic version to `Tracer` / `Meter` created by instrumentation packages `otelsaram`, `otelrestful`, `otelmongo`, `otelhttp` and `otelhttptrace`. (#412)
- Update instrumentation guidelines about tracer / meter semantic version. (#412)
- Replace internal tracer and meter helpers by helpers from `go.opentelemetry.io/otel`. (#414)
- gRPC instrumentation sets span attribute `rpc.grpc.status_code`. (#453)

## Fixed

- `/detectors/aws` no longer fails if instance metadata is not available (e.g. not running in AWS) (#401)
- The AWS detector now returns a partial resource and an appropriate error if it encounters an error part way through determining a `Resource` identity. (#410)
- The `host` instrumentation unit test has been updated to not depend on the system it runs on. (#426)

## [0.13.0] - 2020-10-09

## Added

- A Jaeger propagator. (#375)

## Changed

- The `go.opentelemetry.io/contrib/instrumentation/google.golang.org/grpc/otelgrpc` package instrumentation no longer accepts a `Tracer` as an argument to the interceptor function.
   Instead, a new `WithTracerProvider` option is added to configure the `TracerProvider` used when creating the `Tracer` for the instrumentation. (#373)
- The `go.opentelemetry.io/contrib/instrumentation/gopkg.in/macaron.v1/otelmacaron` instrumentation now accepts a `TracerProvider` rather than a `Tracer`. (#374)
- Remove `go.opentelemetry.io/otel/sdk` dependency from instrumentation. (#381)
- Use `httpsnoop` in `go.opentelemetry.io/contrib/instrumentation/github.com/gorilla/mux/otelmux` to ensure `http.ResponseWriter` additional interfaces are preserved. (#388)

### Fixed

- The `go.opentelemetry.io/contrib/instrumentation/github.com/labstack/echo/otelecho.Middleware` no longer sends duplicate errors to the global `ErrorHandler`. (#377, #364)
- The import comment in `go.opentelemetry.io/contrib/instrumentation/net/http/otelhttp` is now correctly quoted. (#379)
- The B3 propagator sets the sample bitmask when the sampling decision is `debug`. (#369)

## [0.12.0] - 2020-09-25

### Added

- Benchmark tests for the gRPC instrumentation. (#296)
- Integration testing for the gRPC instrumentation. (#297)
- Allow custom labels to be added to net/http metrics. (#306)
- Added B3 propagator, moving it out of open.telemetry.io/otel repo. (#344)

### Changed

- Unify instrumentation about provider options for `go.mongodb.org/mongo-driver`, `gin-gonic/gin`, `gorilla/mux`,
  `labstack/echo`, `emicklei/go-restful`, `bradfitz/gomemcache`, `Shopify/sarama`, `net/http` and `beego`. (#303)
- Update instrumentation guidelines about uniform provider options. Also, update style guide. (#303)
- Make config struct of instrumentation unexported. (#303)
- Instrumentations have been updated to adhere to the [configuration style guide's](https://github.com/open-telemetry/opentelemetry-go/blob/master/CONTRIBUTING.md#config)
   updated recommendation to use `newConfig()` instead of `configure()`. (#336)
- A new instrumentation naming scheme is implemented to avoid package name conflicts for instrumented packages while still remaining discoverable. (#359)
  - `google.golang.org/grpc` -> `google.golang.org/grpc/otelgrpc`
  - `go.mongodb.org/mongo-driver` -> `go.mongodb.org/mongo-driver/mongo/otelmongo`
  - `net/http` -> `net/http/otelhttp`
  - `net/http/httptrace` -> `net/http/httptrace/otelhttptrace`
  - `github.com/labstack/echo` -> `github.com/labstack/echo/otelecho`
  - `github.com/bradfitz/gomemcache` -> `github.com/bradfitz/gomemcache/memcache/otelmemcache`
  - `github.com/gin-gonic/gin` -> `github.com/gin-gonic/gin/otelgin`
  - `github.com/gocql/gocql` -> `github.com/gocql/gocql/otelgocql`
  - `github.com/emicklei/go-restful` -> `github.com/emicklei/go-restful/otelrestful`
  - `github.com/Shopify/sarama` -> `github.com/Shopify/sarama/otelsarama`
  - `github.com/gorilla/mux` -> `github.com/gorilla/mux/otelmux`
  - `github.com/astaxie/beego` -> `github.com/astaxie/beego/otelbeego`
  - `gopkg.in/macaron.v1` -> `gopkg.in/macaron.v1/otelmacaron`
- Rename `OTelBeegoHandler` to `Handler` in the `go.opentelemetry.io/contrib/instrumentation/github.com/astaxie/beego/otelbeego` package. (#359)
- Replace `WithTracer` with `WithTracerProvider` in the `go.opentelemetry.io/contrib/instrumentation/gopkg.in/macaron.v1/otelmacaron` instrumentation. (#374)

## [0.11.0] - 2020-08-25

### Added

- Top-level `Version()` and `SemVersion()` functions defining the current version of the contrib package. (#225)
- Instrumentation for the `github.com/astaxie/beego` package. (#200)
- Instrumentation for the `github.com/bradfitz/gomemcache` package. (#204)
- Host metrics instrumentation. (#231)
- Cortex histogram and distribution support. (#237)
- Cortex example project. (#238)
- Cortex HTTP authentication. (#246)

### Changed

- Remove service name as a parameter of Sarama instrumentation. (#221)
- Replace `WithTracer` with `WithTracerProvider` in Sarama instrumentation. (#221)
- Switch to use common top-level module `SemVersion()` when creating versioned tracer in `bradfitz/gomemcache`. (#226)
- Use `IntegrationShouldRun` in `gomemcache_test`. (#254)
- Use Go 1.15 for CI builds. (#236)
- Improved configuration for `runtime` instrumentation. (#224)

### Fixed

- Update dependabot configuration to include newly added `bradfitz/gomemcache` package. (#226)
- Correct `runtime` instrumentation name. (#241)

## [0.10.1] - 2020-08-13

### Added

- The `go.opentelemetry.io/contrib/instrumentation/google.golang.org/grpc` module has been added to replace the instrumentation that had previoiusly existed in the `go.opentelemetry.io/otel/instrumentation/grpctrace` package. (#189)
- Instrumentation for the stdlib `net/http` and `net/http/httptrace` packages. (#190)
- Initial Cortex exporter. (#202, #205, #210, #211, #215)

### Fixed

- Bump google.golang.org/grpc from 1.30.0 to 1.31.0. (#166)
- Bump go.mongodb.org/mongo-driver from 1.3.5 to 1.4.0 in /instrumentation/go.mongodb.org/mongo-driver. (#170)
- Bump google.golang.org/grpc in /instrumentation/github.com/gin-gonic/gin. (#173)
- Bump google.golang.org/grpc in /instrumentation/github.com/labstack/echo. (#176)
- Bump google.golang.org/grpc from 1.30.0 to 1.31.0 in /instrumentation/github.com/Shopify/sarama. (#179)
- Bump cloud.google.com/go from 0.61.0 to 0.63.0 in /detectors/gcp. (#181, #199)
- Bump github.com/aws/aws-sdk-go from 1.33.15 to 1.34.1 in /detectors/aws. (#184, #192, #193, #198, #201, #203)
- Bump github.com/golangci/golangci-lint from 1.29.0 to 1.30.0 in /tools. (#186)
- Setup CI to run tests that require external resources (Cassandra and MongoDB). (#191)
- Bump github.com/Shopify/sarama from 1.26.4 to 1.27.0 in /instrumentation/github.com/Shopify/sarama. (#206)

## [0.10.0] - 2020-07-31

This release upgrades its [go.opentelemetry.io/otel](https://github.com/open-telemetry/opentelemetry-go/releases/tag/v0.10.0) dependency to v0.10.0 and includes new instrumentation for popular Kafka and Cassandra clients.

### Added

- A detector that generate resources from GCE instance. (#132)
- A detector that generate resources from AWS instances. (#139)
- Instrumentation for the Kafka client github.com/Shopify/sarama. (#134, #153)
- Links and status message for mock span in the internal testing library. (#134)
- Instrumentation for the Cassandra client github.com/gocql/gocql. (#137)
- A detector that generate resources from GKE clusters. (#154)

### Fixed

- Bump github.com/aws/aws-sdk-go from 1.33.8 to 1.33.15 in /detectors/aws. (#155, #157, #159, #162)
- Bump github.com/golangci/golangci-lint from 1.28.3 to 1.29.0 in /tools. (#146)

## [0.9.0] - 2020-07-20

This release upgrades its [go.opentelemetry.io/otel](https://github.com/open-telemetry/opentelemetry-go/releases/tag/v0.9.0) dependency to v0.9.0.

### Fixed

- Bump github.com/emicklei/go-restful/v3 from 3.0.0 to 3.2.0 in /instrumentation/github.com/emicklei/go-restful. (#133)
- Update dependabot configuration to correctly check all included packages. (#131)
- Update `RELEASING.md` with correct `tag.sh` command. (#130)

## [0.8.0] - 2020-07-10

This release upgrades its [go.opentelemetry.io/otel](https://github.com/open-telemetry/opentelemetry-go/releases/tag/v0.8.0) dependency to v0.8.0, includes minor fixes, and new instrumentation.

### Added

- Create this `CHANGELOG.md`. (#114)
- Add `emicklei/go-restful/v3` trace instrumentation. (#115)

### Changed

- Update `CONTRIBUTING.md` to ask for updates to `CHANGELOG.md` with each pull request. (#114)
- Move all `github.com` package instrumentation under a `github.com` directory. (#118)

### Fixed

- Update README to include information about external instrumentation.
   To start, this includes native instrumentation found in the `go-redis/redis` package. (#117)
- Bump github.com/golangci/golangci-lint from 1.27.0 to 1.28.2 in /tools. (#122, #123, #125)
- Bump go.mongodb.org/mongo-driver from 1.3.4 to 1.3.5 in /instrumentation/go.mongodb.org/mongo-driver. (#124)

## [0.7.0] - 2020-06-29

This release upgrades its [go.opentelemetry.io/otel](https://github.com/open-telemetry/opentelemetry-go/releases/tag/v0.7.0) dependency to v0.7.0.

### Added

- Create `RELEASING.md` instructions. (#101)
- Apply transitive dependabot go.mod updates as part of a new automatic Github workflow. (#94)
- New dependabot integration to automate package upgrades. (#61)
- Add automatic tag generation script for release. (#60)

### Changed

- Upgrade Datadog metrics exporter to include Resource tags. (#46)
- Added output validation to Datadog example. (#96)
- Move Macaron package to match layout guidelines. (#92)
- Update top-level README and instrumentation README. (#92)
- Bump google.golang.org/grpc from 1.29.1 to 1.30.0. (#99)
- Bump github.com/golangci/golangci-lint from 1.21.0 to 1.27.0 in /tools. (#77)
- Bump go.mongodb.org/mongo-driver from 1.3.2 to 1.3.4 in /instrumentation/go.mongodb.org/mongo-driver. (#76)
- Bump github.com/stretchr/testify from 1.5.1 to 1.6.1. (#74)
- Bump gopkg.in/macaron.v1 from 1.3.5 to 1.3.9 in /instrumentation/macaron. (#68)
- Bump github.com/gin-gonic/gin from 1.6.2 to 1.6.3 in /instrumentation/gin-gonic/gin. (#73)
- Bump github.com/DataDog/datadog-go from 3.5.0+incompatible to 3.7.2+incompatible in /exporters/metric/datadog. (#78)
- Replaced `internal/trace/http.go` helpers with `api/standard` helpers from otel-go repo. (#112)

## [0.6.1] - 2020-06-08

First official tagged release of `contrib` repository.

### Added

- `labstack/echo` trace instrumentation (#42)
- `mongodb` trace instrumentation (#26)
- Go Runtime metrics (#9)
- `gorilla/mux` trace instrumentation (#19)
- `gin-gonic` trace instrumentation (#15)
- `macaron` trace instrumentation (#20)
- `dogstatsd` metrics exporter (#10)
- `datadog` metrics exporter (#22)
- Tags to all modules in repository
- Repository folder structure and automated build (#3)

### Changes

- Prefix support for dogstatsd (#34)
- Update Go Runtime package to use batch observer (#44)

[Unreleased]: https://github.com/open-telemetry/opentelemetry-go-contrib/compare/v1.31.0...HEAD
[1.31.0/0.56.0/0.25.0/0.11.0/0.6.0/0.4.0/0.3.0]: https://github.com/open-telemetry/opentelemetry-go-contrib/releases/tag/v1.31.0
[1.30.0/0.55.0/0.24.0/0.10.0/0.5.0/0.3.0/0.2.0]: https://github.com/open-telemetry/opentelemetry-go-contrib/releases/tag/v1.30.0
[1.29.0/0.54.0/0.23.0/0.9.0/0.4.0/0.2.0/0.1.0]: https://github.com/open-telemetry/opentelemetry-go-contrib/releases/tag/v1.29.0
[1.28.0/0.53.0/0.22.0/0.8.0/0.3.0/0.1.0]: https://github.com/open-telemetry/opentelemetry-go-contrib/releases/tag/v1.28.0
[1.27.0/0.52.0/0.21.0/0.7.0/0.2.0]: https://github.com/open-telemetry/opentelemetry-go-contrib/releases/tag/v1.27.0
[1.26.0/0.51.0/0.20.0/0.6.0/0.1.0]: https://github.com/open-telemetry/opentelemetry-go-contrib/releases/tag/v1.26.0
[1.25.0/0.50.0/0.19.0/0.5.0/0.0.1]: https://github.com/open-telemetry/opentelemetry-go-contrib/releases/tag/v1.25.0
[1.24.0/0.49.0/0.18.0/0.4.0]: https://github.com/open-telemetry/opentelemetry-go-contrib/releases/tag/v1.24.0
[1.23.0/0.48.0/0.17.0/0.3.0]: https://github.com/open-telemetry/opentelemetry-go-contrib/releases/tag/v1.23.0
[1.22.0/0.47.0/0.16.0/0.2.0]: https://github.com/open-telemetry/opentelemetry-go-contrib/releases/tag/v1.22.0
[1.21.1/0.46.1/0.15.1/0.1.1]: https://github.com/open-telemetry/opentelemetry-go-contrib/releases/tag/v1.21.1
[1.21.0/0.46.0/0.15.0/0.1.0]: https://github.com/open-telemetry/opentelemetry-go-contrib/releases/tag/v1.21.0
[1.20.0/0.45.0/0.14.0]: https://github.com/open-telemetry/opentelemetry-go-contrib/releases/tag/v1.20.0
[1.19.0/0.44.0/0.13.0]: https://github.com/open-telemetry/opentelemetry-go-contrib/releases/tag/v1.19.0
[1.18.0/0.43.0/0.12.0]: https://github.com/open-telemetry/opentelemetry-go-contrib/releases/tag/v1.18.0
[1.17.0/0.42.0/0.11.0]: https://github.com/open-telemetry/opentelemetry-go-contrib/releases/tag/v1.17.0
[1.17.0-rc.1/0.42.0-rc.1/0.11.0-rc.1]: https://github.com/open-telemetry/opentelemetry-go-contrib/releases/tag/v1.17.0-rc.1
[1.16.1/0.41.1/0.10.1]: https://github.com/open-telemetry/opentelemetry-go-contrib/releases/tag/v1.16.1
[1.16.0/0.41.0/0.10.0]: https://github.com/open-telemetry/opentelemetry-go-contrib/releases/tag/v1.16.0
[1.16.0-rc.2/0.41.0-rc.2/0.10.0-rc.2]: https://github.com/open-telemetry/opentelemetry-go-contrib/releases/tag/v1.16.0-rc.2
[1.16.0-rc.1/0.41.0-rc.1/0.10.0-rc.1]: https://github.com/open-telemetry/opentelemetry-go-contrib/releases/tag/v1.16.0-rc.1
[1.15.0/0.40.0/0.9.0]: https://github.com/open-telemetry/opentelemetry-go-contrib/releases/tag/v1.15.0
[1.14.0/0.39.0/0.8.0]: https://github.com/open-telemetry/opentelemetry-go-contrib/releases/tag/v1.14.0
[1.13.0/0.38.0/0.7.0]: https://github.com/open-telemetry/opentelemetry-go-contrib/releases/tag/v1.13.0
[1.12.0/0.37.0/0.6.0]: https://github.com/open-telemetry/opentelemetry-go-contrib/releases/tag/v1.12.0
[1.11.1/0.36.4/0.5.2]: https://github.com/open-telemetry/opentelemetry-go-contrib/releases/tag/v1.11.1
[1.11.0/0.36.3/0.5.1]: https://github.com/open-telemetry/opentelemetry-go-contrib/releases/tag/v1.11.0
[0.36.2]: https://github.com/open-telemetry/opentelemetry-go-contrib/releases/tag/zpages/v0.36.2
[0.36.1]: https://github.com/open-telemetry/opentelemetry-go-contrib/releases/tag/zpages/v0.36.1
[0.36.0]: https://github.com/open-telemetry/opentelemetry-go-contrib/releases/tag/zpages/v0.36.0
[1.10.0/0.35.0/0.5.0]: https://github.com/open-telemetry/opentelemetry-go-contrib/releases/tag/v1.10.0
[1.9.0/0.34.0/0.4.0]: https://github.com/open-telemetry/opentelemetry-go-contrib/releases/tag/v1.9.0
[1.8.0/0.33.0]: https://github.com/open-telemetry/opentelemetry-go-contrib/releases/tag/v1.8.0
[1.7.0/0.32.0]: https://github.com/open-telemetry/opentelemetry-go-contrib/releases/tag/v1.7.0
[1.6.0/0.31.0]: https://github.com/open-telemetry/opentelemetry-go-contrib/releases/tag/v1.6.0
[1.5.0/0.30.0/0.1.0]: https://github.com/open-telemetry/opentelemetry-go-contrib/releases/tag/v1.5.0
[1.4.0/0.29.0]: https://github.com/open-telemetry/opentelemetry-go-contrib/releases/tag/v1.4.0
[1.3.0/0.28.0]: https://github.com/open-telemetry/opentelemetry-go-contrib/releases/tag/v1.3.0
[1.2.0/0.27.0]: https://github.com/open-telemetry/opentelemetry-go-contrib/releases/tag/v1.2.0
[1.1.1/0.26.1]: https://github.com/open-telemetry/opentelemetry-go-contrib/releases/tag/v1.1.1
[1.1.0/0.26.0]: https://github.com/open-telemetry/opentelemetry-go-contrib/releases/tag/v1.1.0
[1.0.0/0.25.0]: https://github.com/open-telemetry/opentelemetry-go-contrib/releases/tag/v1.0.0
[0.24.0]: https://github.com/open-telemetry/opentelemetry-go-contrib/releases/tag/v0.24.0
[0.23.0]: https://github.com/open-telemetry/opentelemetry-go-contrib/releases/tag/v0.23.0
[0.22.0]: https://github.com/open-telemetry/opentelemetry-go-contrib/releases/tag/v0.22.0
[0.21.0]: https://github.com/open-telemetry/opentelemetry-go-contrib/releases/tag/v0.21.0
[0.20.0]: https://github.com/open-telemetry/opentelemetry-go-contrib/releases/tag/v0.20.0
[0.19.0]: https://github.com/open-telemetry/opentelemetry-go-contrib/releases/tag/v0.19.0
[0.18.0]: https://github.com/open-telemetry/opentelemetry-go-contrib/releases/tag/v0.18.0
[0.17.0]: https://github.com/open-telemetry/opentelemetry-go-contrib/releases/tag/v0.17.0
[0.16.0]: https://github.com/open-telemetry/opentelemetry-go-contrib/releases/tag/v0.16.0
[0.15.1]: https://github.com/open-telemetry/opentelemetry-go-contrib/releases/tag/v0.15.1
[0.15.0]: https://github.com/open-telemetry/opentelemetry-go-contrib/releases/tag/v0.15.0
[0.14.0]: https://github.com/open-telemetry/opentelemetry-go-contrib/releases/tag/v0.14.0
[0.13.0]: https://github.com/open-telemetry/opentelemetry-go-contrib/releases/tag/v0.13.0
[0.12.0]: https://github.com/open-telemetry/opentelemetry-go-contrib/releases/tag/v0.12.0
[0.11.0]: https://github.com/open-telemetry/opentelemetry-go-contrib/releases/tag/v0.11.0
[0.10.1]: https://github.com/open-telemetry/opentelemetry-go-contrib/releases/tag/v0.10.1
[0.10.0]: https://github.com/open-telemetry/opentelemetry-go-contrib/releases/tag/v0.10.0
[0.9.0]: https://github.com/open-telemetry/opentelemetry-go-contrib/releases/tag/v0.9.0
[0.8.0]: https://github.com/open-telemetry/opentelemetry-go-contrib/releases/tag/v0.8.0
[0.7.0]: https://github.com/open-telemetry/opentelemetry-go-contrib/releases/tag/v0.7.0
[0.6.1]: https://github.com/open-telemetry/opentelemetry-go-contrib/releases/tag/v0.6.1

<!-- Released section ended -->

[Go 1.23]: https://go.dev/doc/go1.23
[Go 1.22]: https://go.dev/doc/go1.22
[Go 1.21]: https://go.dev/doc/go1.21
[Go 1.20]: https://go.dev/doc/go1.20
[Go 1.19]: https://go.dev/doc/go1.19
[Go 1.18]: https://go.dev/doc/go1.18

[GO-2024-2687]: https://pkg.go.dev/vuln/GO-2024-2687<|MERGE_RESOLUTION|>--- conflicted
+++ resolved
@@ -10,12 +10,9 @@
 
 ### Fixed
 
-<<<<<<< HEAD
-- Transform nil attribute values to `log.Value` zero value instead of `log.StringValue("<nil>")` in `go.opentelemetry.io/contrib/bridges/otelslog`. (#6246)
-=======
 - Transform nil attribute values to `log.Value` zero value instead of panicking in `go.opentelemetry.io/contrib/bridges/otellogrus`. (#6237)
 - Transform nil attribute values to `log.Value` zero value instead of panicking in `go.opentelemetry.io/contrib/bridges/otelzap`. (#6237)
->>>>>>> 32c279ae
+- Transform nil attribute values to `log.Value` zero value instead of `log.StringValue("<nil>")` in `go.opentelemetry.io/contrib/bridges/otelslog`. (#6246)
 
 <!-- Released section -->
 <!-- Don't change this section unless doing release -->

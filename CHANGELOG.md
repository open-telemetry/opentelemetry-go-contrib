# Changelog

All notable changes to this project will be documented in this file.

The format is based on [Keep a Changelog](https://keepachangelog.com/en/1.0.0/).

This project adheres to [Semantic Versioning](https://semver.org/spec/v2.0.0.html).

## [Unreleased]

### Changed

<<<<<<< HEAD
- Switched the default for `OTEL_SEMCONV_STABILITY_OPT_IN` to emit the v1.26.0 semantic conventions by default in the following modules. (#6899)
  - `go.opentelemetry.io/contrib/instrumentation/github.com/emicklei/go-restful/otelrestful`
  - `go.opentelemetry.io/contrib/instrumentation/github.com/gin-gonic/gin/otelgin`
  - `go.opentelemetry.io/contrib/instrumentation/github.com/gorilla/mux/otelmux`
  - `go.opentelemetry.io/contrib/instrumentation/github.com/labstack/echo/otelecho`
  - `go.opentelemetry.io/contrib/instrumentation/net/http/httptrace/otelhttptrace`
  - `go.opentelemetry.io/contrib/instrumentation/net/http/otelhttp`
  The `OTEL_SEMCONV_STABILITY_OPT_IN=http/dup` environment variable can be still used to emit both the v1.20.0 and v1.26.0 semantic conventions.
  The next release will drop support for that environment variable.
=======
- Jaeger remote sampler's probabilistic strategy now uses the same sampling algorithm as `trace.TraceIDRatioBased` in `go.opentelemetry.io/contrib/samplers/jaegerremote`. (#6892)
>>>>>>> 9fae37d5

### Removed

- Drop support for [Go 1.22]. (#6853)
- The deprecated `go.opentelemetry.io/contrib/config` package is removed, use `go.opentelemetry.io/contrib/otelconf` instead. (#6894)

<!-- Released section -->
<!-- Don't change this section unless doing release -->

## [1.35.0/0.60.0/0.29.0/0.15.0/0.10.0/0.8.0/0.7.0] - 2025-03-05

This release is the last to support [Go 1.22].
The next release will require at least [Go 1.23].

> [!WARNING]
> This is the last version to use Semantic Conventions v1.20.0 for HTTP libraries
by default. The next version (0.61.0) will default to v1.26.0, and the
following one (0.62.0) will drop support for Semantic Conventions v1.20.0
>
> You can switch to the new Semantic Conventions right now by setting the
`OTEL_SEMCONV_STABILITY_OPT_IN=http/dup` environment variable in your
application.
>
> See also the [HTTP semantic conventions stability
migration](https://github.com/open-telemetry/semantic-conventions/blob/main/docs/non-normative/http-migration.md)

### Added

- Add support for configuring `ClientCertificate` and `ClientKey` field for OTLP exporters in `go.opentelemetry.io/contrib/config`. (#6378)
- Add `WithAttributeBuilder`, `AttributeBuilder`, `DefaultAttributeBuilder`, `DynamoDBAttributeBuilder`, `SNSAttributeBuilder` to support adding attributes based on SDK input and output in `go.opentelemetry.io/contrib/instrumentation/github.com/aws/aws-sdk-go-v2/otelaws`. (#6543)
- Support for the `OTEL_SEMCONV_STABILITY_OPT_IN=http/dup` environment variable in `go.opentelemetry.io/contrib/instrumentation/github.com/gorilla/mux/otelmux` to emit attributes for both the v1.20.0 and v1.26.0 semantic conventions. (#6652)
- Added the `WithMeterProvider` option to allow passing a custom meter provider to `go.opentelemetry.io/contrib/instrumentation/github.com/gorilla/mux/otelmux`. (#6648)
- Added the `WithMetricAttributesFn` option to allow setting dynamic, per-request metric attributes in `go.opentelemetry.io/contrib/instrumentation/github.com/gorilla/mux/otelmux`. (#6648)
- Added metrics support, and emit all stable metrics from the [Semantic Conventions](https://github.com/open-telemetry/semantic-conventions/blob/main/docs/http/http-metrics.md) in `go.opentelemetry.io/contrib/instrumentation/github.com/gorilla/mux/otelmux`. (#6648)
- Add support for configuring `Insecure` field for OTLP exporters in `go.opentelemetry.io/contrib/config`. (#6658)
- Support for the `OTEL_SEMCONV_STABILITY_OPT_IN=http/dup` environment variable in `instrumentation/net/http/httptrace/otelhttptrace` to emit attributes for both the v1.20.0 and v1.26.0 semantic conventions. (#6720)
- Support for the `OTEL_SEMCONV_STABILITY_OPT_IN=http/dup` environment variable in `instrumentation/github.com/emicklei/go-restful/otelrestful` to emit attributes for both the v1.20.0 and v1.26.0 semantic conventions. (#6710)
- Added metrics support, and emit all stable metrics from the [Semantic Conventions](https://github.com/open-telemetry/semantic-conventions/blob/main/docs/http/http-metrics.md) in `go.opentelemetry.io/contrib/instrumentation/github.com/gin-gonic/gin/otelgin`. (#6747)
- Support for the `OTEL_SEMCONV_STABILITY_OPT_IN=http/dup` environment variable in `go.opentelemetry.io/contrib/instrumentation/github.com/gin-gonic/gin/otelgin` to emit attributes for both the v1.20.0 and v1.26.0 semantic conventions. (#6778)
- Support `OTEL_SEMCONV_STABILITY_OPT_IN` to emit telemetry following both `go.opentelemetry.io/otel/semconv/v1.21.0` (default) and `go.opentelemetry.io/otel/semconv/v1.26.0` (opt-in) in `go.opentelemetry.io/contrib/instrumentation/go.mongodb.org/mongo-driver/mongo/otelmongo` per the [Database semantic convention stability migration guide](https://github.com/open-telemetry/semantic-conventions/blob/cb11bb9bac24f4b0e95ad0f61ce01813d8ceada8/docs/non-normative/db-migration.md#database-semantic-convention-stability-migration-guide). (#6172)
- Support [Go 1.24]. (#6765)
- Add support for configuring `HeadersList` field for OTLP exporters in `go.opentelemetry.io/contrib/config`. (#6657)
- Add `go.opentelemetry.io/contrib/otelconf` module which is a replacement for `go.opentelemetry.io/contrib/config`. (#6796)
- Added `WithFallbackLogExporter` to allow setting a fallback log exporter when `OTEL_LOGS_EXPORTER` is unset in `go.opentelemetry.io/contrib/exporters/autoexport`. (#6844)

### Changed

- Add custom attribute to the span after execution of the SDK rather than before in `go.opentelemetry.io/contrib/instrumentation/github.com/aws/aws-sdk-go-v2/otelaws`. (#6543)
- The `code.function` attribute emitted by `go.opentelemetry.io/contrib/bridges/otelslog` now stores the package path-qualified function name instead of just the function name.
  The `code.namespace` attribute is no longer added. (#6870)
- The `code.function` attribute emitted by `go.opentelemetry.io/contrib/bridges/otelzap` now stores the package path-qualified function name instead of just the function name.
  The `code.namespace` attribute is no longer added. (#6870)
- Improve performance by reducing allocations for common request protocols in the modules below. (#6845)
  - `go.opentelemetry.io/contrib/instrumentation/github.com/emicklei/go-restful/otelrestful`
  - `go.opentelemetry.io/contrib/instrumentation/github.com/gin-gonic/gin/otelgin`
  - `go.opentelemetry.io/contrib/instrumentation/github.com/gorilla/mux/otelmux`
  - `go.opentelemetry.io/contrib/instrumentation/github.com/labstack/echo/otelecho`
  - `go.opentelemetry.io/contrib/instrumentation/net/http/httptrace/otelhttptrace`
  - `go.opentelemetry.io/contrib/instrumentation/net/http/otelhttp`

### Deprecated

- Deprecate `WithAttributeSetter`, `AttributeSetter`, `DefaultAttributeSetter`, `DynamoDBAttributeSetter`, `SNSAttributeSetter` in favor of `WithAttributeBuilder`, `AttributeBuilder`, `DefaultAttributeBuilder`, `DynamoDBAttributeBuilder`, `SNSAttributeBuilder` in `go.opentelemetry.io/contrib/instrumentation/github.com/aws/aws-sdk-go-v2/otelaws`. (#6543)
- Deprecate `go.opentelemetry.io/contrib/config` module in favor of `go.opentelemetry.io/contrib/otelconf`. This is the last release of this module. (#6796)

### Fixed

- Use `context.Background()` as default context instead of nil in `go.opentelemetry.io/contrib/bridges/otellogr`. (#6527)
- Convert Prometheus histogram buckets to non-cumulative otel histogram buckets in `go.opentelemetry.io/contrib/bridges/prometheus`. (#6685)
- Don't start spans that never end for filtered out gRPC stats handler in `go.opentelemetry.io/contrib/instrumentation/google.golang.org/grpc/otelgrpc`. (#6695)
- Fix a possible nil dereference panic in `NewSDK` of `go.opentelemetry.io/contrib/config/v0.3.0`. (#6752)
- Fix prometheus endpoint with an IPv6 address in `go.opentelemetry.io/contrib/config`. (#6815)

## [1.34.0/0.59.0/0.28.0/0.14.0/0.9.0/0.7.0/0.6.0] - 2025-01-17

### Added

- Generate server metrics with semantic conventions `v1.26.0` in `go.opentelemetry.io/contrib/instrumentation/net/http/otelhttp` when `OTEL_SEMCONV_STABILITY_OPT_IN` is set to `http/dup`. (#6411)
- Generate client metrics with semantic conventions `v1.26.0` in `go.opentelemetry.io/contrib/instrumentation/net/http/otelhttp` when `OTEL_SEMCONV_STABILITY_OPT_IN` is set to `http/dup`. (#6607)

### Fixed

- Fix error logged by Jaeger remote sampler on empty or unset `OTEL_TRACES_SAMPLER_ARG` environment variable (#6511)
- Relax minimum Go version to 1.22.0 in various modules. (#6595)
- `NewSDK` handles empty `OpenTelemetryConfiguration.Resource` properly in `go.opentelemetry.io/contrib/config/v0.3.0`. (#6606)
- Fix a possible nil dereference panic in `NewSDK` of `go.opentelemetry.io/contrib/config/v0.3.0`. (#6606)

## [1.33.0/0.58.0/0.27.0/0.13.0/0.8.0/0.6.0/0.5.0] - 2024-12-12

### Added

- Added support for providing `endpoint`, `pollingIntervalMs` and `initialSamplingRate` using environment variable `OTEL_TRACES_SAMPLER_ARG` in `go.opentelemetry.io/contrib/samples/jaegerremote`. (#6310)
- Added support exporting logs via OTLP over gRPC in `go.opentelemetry.io/contrib/config`. (#6340)
- The `go.opentelemetry.io/contrib/bridges/otellogr` module.
  This module provides an OpenTelemetry logging bridge for `github.com/go-logr/logr`. (#6386)
- Added SNS instrumentation in `go.opentelemetry.io/contrib/instrumentation/github.com/aws/aws-sdk-go-v2/otelaws`. (#6388)
- Use a `sync.Pool` for metric options in `go.opentelemetry.io/contrib/instrumentation/net/http/otelhttp`. (#6394)
- Added support for configuring `Certificate` field when configuring OTLP exporters in `go.opentelemetry.io/contrib/config`. (#6376)
- Added support for the `WithMetricAttributesFn` option to middlewares in `go.opentelemetry.io/contrib/instrumentation/net/http/otelhttp`. (#6542)

### Changed

- Change the span name to be `GET /path` so it complies with the OTel HTTP semantic conventions in `go.opentelemetry.io/contrib/instrumentation/github.com/labstack/echo/otelecho`. (#6365)
- Record errors instead of setting the `gin.errors` attribute in `go.opentelemetry.io/contrib/instrumentation/github.com/gin-gonic/gin/otelgin`. (#6346)
- The `go.opentelemetry.io/contrib/config` now supports multiple schemas in subdirectories (i.e. `go.opentelemetry.io/contrib/config/v0.3.0`) for easier migration. (#6412)

### Fixed

- Fix broken AWS presigned URLs when using instrumentation in `go.opentelemetry.io/contrib/instrumentation/github.com/aws/aws-sdk-go-v2/otelaws`. (#5975)
- Fixed the value for configuring the OTLP exporter to use `grpc` instead of `grpc/protobuf` in `go.opentelemetry.io/contrib/config`. (#6338)
- Allow marshaling types in `go.opentelemetry.io/contrib/config`. (#6347)
- Removed the redundant handling of panic from the `HTML` function in `go.opentelemetry.io/contrib/instrumentation/github.com/gin-gonic/gin/otelgin`. (#6373)
- The `code.function` attribute emitted by `go.opentelemetry.io/contrib/bridges/otelslog` now stores just the function name instead the package path-qualified function name.
  The `code.namespace` attribute now stores the package path. (#6415)
- The `code.function` attribute emitted by `go.opentelemetry.io/contrib/bridges/otelzap` now stores just the function name instead the package path-qualified function name.
  The `code.namespace` attribute now stores the package path. (#6423)
- Return an error for `nil` values when unmarshaling `NameStringValuePair` in `go.opentelemetry.io/contrib/config`. (#6425)

## [1.32.0/0.57.0/0.26.0/0.12.0/0.7.0/0.5.0/0.4.0] - 2024-11-08

### Added

- Add the `WithSource` option to the `go.opentelemetry.io/contrib/bridges/otelslog` log bridge to set the `code.*` attributes in the log record that includes the source location where the record was emitted. (#6253)
- Add `ContextWithStartTime` and `StartTimeFromContext` to `go.opentelemetry.io/contrib/instrumentation/net/http/otelhttp`, which allows setting the start time using go context. (#6137)
- Set the `code.*` attributes in `go.opentelemetry.io/contrib/bridges/otelzap` if the `zap.Logger` was created with the `AddCaller` or `AddStacktrace` option. (#6268)
- Add a `LogProcessor` to `go.opentelemetry.io/contrib/processors/baggagecopy` to copy baggage members to log records. (#6277)
  - Use `baggagecopy.NewLogProcessor` when configuring a Log Provider.
    - `NewLogProcessor` accepts a `Filter` function type that selects which baggage members are added to the log record.

### Changed

- Transform raw (`slog.KindAny`) attribute values to matching `log.Value` types.
  For example, `[]string{"foo", "bar"}` attribute value is now transformed to `log.SliceValue(log.StringValue("foo"), log.StringValue("bar"))` instead of `log.String("[foo bar"])`. (#6254)
- Upgrade `go.opentelemetry.io/otel/semconv/v1.17.0` to `go.opentelemetry.io/otel/semconv/v1.21.0` in `go.opentelemetry.io/contrib/instrumentation/go.mongodb.org/mongo-driver/mongo/otelmongo`. (#6272)
- Resource doesn't merge with defaults if a valid resource is configured in `go.opentelemetry.io/contrib/config`. (#6289)

### Fixed

- Transform nil attribute values to `log.Value` zero value instead of panicking in `go.opentelemetry.io/contrib/bridges/otellogrus`. (#6237)
- Transform nil attribute values to `log.Value` zero value instead of panicking in `go.opentelemetry.io/contrib/bridges/otelzap`. (#6237)
- Transform nil attribute values to `log.Value` zero value instead of `log.StringValue("<nil>")` in `go.opentelemetry.io/contrib/bridges/otelslog`. (#6246)
- Fix `NewClientHandler` so that `rpc.client.request.*` metrics measure requests instead of responses and `rpc.client.responses.*` metrics measure responses instead of requests in `go.opentelemetry.io/contrib/instrumentation/google.golang.org/grpc/otelgrpc`. (#6250)
- Fix issue in `go.opentelemetry.io/contrib/config` causing `otelprom.WithResourceAsConstantLabels` configuration to not be respected. (#6260)
- `otel.Handle` is no longer called on a successful shutdown of the Prometheus exporter in `go.opentelemetry.io/contrib/config`. (#6299)

## [1.31.0/0.56.0/0.25.0/0.11.0/0.6.0/0.4.0/0.3.0] - 2024-10-14

### Added

- The `Severitier` and `SeverityVar` types are added to `go.opentelemetry.io/contrib/processors/minsev` allowing dynamic configuration of the severity used by the `LogProcessor`. (#6116)
- Move examples from `go.opentelemetry.io/otel` to this repository under `examples` directory. (#6158)
- Support yaml/json struct tags for generated code in `go.opentelemetry.io/contrib/config`. (#5433)
- Add support for parsing YAML configuration via `ParseYAML` in `go.opentelemetry.io/contrib/config`. (#5433)
- Add support for temporality preference configuration in `go.opentelemetry.io/contrib/config`. (#5860)

### Changed

- The function signature of `NewLogProcessor` in `go.opentelemetry.io/contrib/processors/minsev` has changed to accept the added `Severitier` interface instead of a `log.Severity`. (#6116)
- Updated `go.opentelemetry.io/contrib/config` to use the [v0.3.0](https://github.com/open-telemetry/opentelemetry-configuration/releases/tag/v0.3.0) release of schema which includes backwards incompatible changes. (#6126)
- `NewSDK` in `go.opentelemetry.io/contrib/config` now returns a no-op SDK if `disabled` is set to `true`. (#6185)
- The deprecated `go.opentelemetry.io/contrib/instrumentation/github.com/labstack/echo/otelecho` package has found a Code Owner.
  The package is no longer deprecated. (#6207)

### Fixed

- Possible nil dereference panic in `go.opentelemetry.io/contrib/instrumentation/net/http/httptrace/otelhttptrace`. (#5965)
- `logrus.Level` transformed to appropriate `log.Severity` in `go.opentelemetry.io/contrib/bridges/otellogrus`. (#6191)

### Removed

- The `Minimum` field of the `LogProcessor` in `go.opentelemetry.io/contrib/processors/minsev` is removed.
  Use `NewLogProcessor` to configure this setting. (#6116)
- The deprecated `go.opentelemetry.io/contrib/instrumentation/gopkg.in/macaron.v1/otelmacaron` package is removed. (#6186)
- The deprecated `go.opentelemetry.io/contrib/samplers/aws/xray` package is removed. (#6187)

## [1.30.0/0.55.0/0.24.0/0.10.0/0.5.0/0.3.0/0.2.0] - 2024-09-10

### Added

- Add `NewProducer` to `go.opentelemetry.io/contrib/instrumentation/runtime`, which allows collecting the `go.schedule.duration` histogram metric from the Go runtime. (#5991)
- Add gRPC protocol support for OTLP log exporter in `go.opentelemetry.io/contrib/exporters/autoexport`. (#6083)

### Removed

- Drop support for [Go 1.21]. (#6046, #6047)

### Fixed

- Superfluous call to `WriteHeader` when flushing after setting a status code in `go.opentelemetry.io/contrib/instrumentation/net/http/otelhttp`. (#6074)
- Superfluous call to `WriteHeader` when writing the response body after setting a status code in `go.opentelemetry.io/contrib/instrumentation/net/http/otelhttp`. (#6055)

## [1.29.0/0.54.0/0.23.0/0.9.0/0.4.0/0.2.0/0.1.0] - 2024-08-23

This release is the last to support [Go 1.21].
The next release will require at least [Go 1.22].

### Added

- Add the `WithSpanAttributes` and `WithMetricAttributes` methods to set custom attributes to the stats handler in `go.opentelemetry.io/contrib/instrumentation/google.golang.org/grpc/otelgrpc`. (#5133)
- The `go.opentelemetry.io/contrib/bridges/otelzap` module.
  This module provides an OpenTelemetry logging bridge for `go.uber.org/zap`. (#5191)
- Support for the `OTEL_SEMCONV_STABILITY_OPT_IN=http/dup` environment variable in `go.opentelemetry.io/contrib/instrumentation/net/http/otelhttp` to emit attributes for both the v1.20.0 and v1.26.0 semantic conventions. (#5401)
- The `go.opentelemetry.io/contrib/bridges/otelzerolog` module.
  This module provides an OpenTelemetry logging bridge for `github.com/rs/zerolog`. (#5405)
- Add `WithGinFilter` filter parameter in `go.opentelemetry.io/contrib/instrumentation/github.com/gin-gonic/gin/otelgin` to allow filtering requests with `*gin.Context`. (#5743)
- Support for stdoutlog exporter in `go.opentelemetry.io/contrib/config`. (#5850)
- Add macOS ARM64 platform to the compatibility testing suite. (#5868)
- Add new runtime metrics to `go.opentelemetry.io/contrib/instrumentation/runtime`, which are still disabled by default. (#5870)
- Add the `WithMetricsAttributesFn` option to allow setting dynamic, per-request metric attributes in `go.opentelemetry.io/contrib/instrumentation/net/http/otelhttp`. (#5876)
- The `go.opentelemetry.io/contrib/config` package supports configuring `with_resource_constant_labels` for the prometheus exporter. (#5890)
- Support [Go 1.23]. (#6017)

### Removed

- The deprecated `go.opentelemetry.io/contrib/processors/baggagecopy` package is removed. (#5853)

### Fixed

- Race condition when reading the HTTP body and writing the response in `go.opentelemetry.io/contrib/instrumentation/net/http/otelhttp`. (#5916)

## [1.28.0/0.53.0/0.22.0/0.8.0/0.3.0/0.1.0] - 2024-07-02

### Added

- Add the new `go.opentelemetry.io/contrib/detectors/azure/azurevm` package to provide a resource detector for Azure VMs. (#5422)
- Add support to configure views when creating MeterProvider using the config package. (#5654)
- The `go.opentelemetry.io/contrib/config` add support to configure periodic reader interval and timeout. (#5661)
- Add log support for the autoexport package. (#5733)
- Add support for disabling the old runtime metrics using the `OTEL_GO_X_DEPRECATED_RUNTIME_METRICS=false` environment variable. (#5747)
- Add support for signal-specific protocols environment variables (`OTEL_EXPORTER_OTLP_TRACES_PROTOCOL`, `OTEL_EXPORTER_OTLP_LOGS_PROTOCOL`, `OTEL_EXPORTER_OTLP_METRICS_PROTOCOL`) in `go.opentelemetry.io/contrib/exporters/autoexport`. (#5816)
- The `go.opentelemetry.io/contrib/processors/minsev` module is added.
  This module provides and experimental logging processor with a configurable threshold for the minimum severity records must have to be recorded. (#5817)
- The `go.opentelemetry.io/contrib/processors/baggagecopy` module.
  This module is a replacement of `go.opentelemetry.io/contrib/processors/baggage/baggagetrace`. (#5824)

### Changed

- Improve performance of `go.opentelemetry.io/contrib/instrumentation/google.golang.org/grpc/otelgrpc` with the usage of `WithAttributeSet()` instead of `WithAttribute()`. (#5664)
- Improve performance of `go.opentelemetry.io/contrib/instrumentation/net/http/otelhttp` with the usage of `WithAttributeSet()` instead of `WithAttribute()`. (#5664)
- Update `go.opentelemetry.io/contrib/config` to latest released configuration schema which introduces breaking changes where `Attributes` is now a `map[string]interface{}`. (#5758)
- Upgrade all dependencies of `go.opentelemetry.io/otel/semconv/v1.25.0` to `go.opentelemetry.io/otel/semconv/v1.26.0`. (#5847)

### Fixed

- Custom attributes targeting metrics recorded by the `go.opentelemetry.io/contrib/instrumentation/net/http/otelhttp` are not ignored anymore. (#5129)
- The double setup in `go.opentelemetry.io/contrib/instrumentation/net/http/httptrace/otelhttptrace/example` that caused duplicate traces. (#5564)
- The superfluous `response.WriteHeader` call in `go.opentelemetry.io/contrib/instrumentation/net/http/otelhttp` when the response writer is flushed. (#5634)
- Use `c.FullPath()` method to set `http.route` attribute in `go.opentelemetry.io/contrib/instrumentation/github.com/gin-gonic/gin/otelgin`. (#5734)
- Out-of-bounds panic in case of invalid span ID in `go.opentelemetry.io/contrib/propagators/b3`. (#5754)

### Deprecated

- The `go.opentelemetry.io/contrib/instrumentation/github.com/labstack/echo/otelecho` package is deprecated.
  If you would like to become a Code Owner of this module and prevent it from being removed, see [#5550]. (#5645)
- The `go.opentelemetry.io/contrib/instrumentation/gopkg.in/macaron.v1/otelmacaron` package is deprecated.
  If you would like to become a Code Owner of this module and prevent it from being removed, see [#5552]. (#5646)
- The `go.opentelemetry.io/contrib/samplers/aws/xray` package is deprecated.
  If you would like to become a Code Owner of this module and prevent it from being removed, see [#5554]. (#5647)
- The `go.opentelemetry.io/contrib/processors/baggage/baggagetrace` package is deprecated.
  Use the added `go.opentelemetry.io/contrib/processors/baggagecopy` package instead. (#5824)
  - Use `baggagecopy.NewSpanProcessor` as a replacement for `baggagetrace.New`.
    - `NewSpanProcessor` accepts a `Filter` function type that selects which baggage members are added to a span.
    - `NewSpanProcessor` returns a `*baggagecopy.SpanProcessor` instead of a `trace.SpanProcessor` interface.
      The returned type still implements the interface.

[#5550]: https://github.com/open-telemetry/opentelemetry-go-contrib/issues/5550
[#5552]: https://github.com/open-telemetry/opentelemetry-go-contrib/issues/5552
[#5554]: https://github.com/open-telemetry/opentelemetry-go-contrib/issues/5554

## [1.27.0/0.52.0/0.21.0/0.7.0/0.2.0] - 2024-05-21

### Added

- Add an experimental `OTEL_METRICS_PRODUCERS` environment variable to `go.opentelemetry.io/contrib/autoexport` to be set metrics producers. (#5281)
  - `prometheus` and `none` are supported values. You can specify multiple producers separated by a comma.
  - Add `WithFallbackMetricProducer` option that adds a fallback if the `OTEL_METRICS_PRODUCERS` is not set or empty.
- The `go.opentelemetry.io/contrib/processors/baggage/baggagetrace` module. This module provides a Baggage Span Processor. (#5404)
- Add gRPC trace `Filter` for stats handler to `go.opentelemetry.io/contrib/instrumentation/google.golang.org/grpc/otelgrpc`. (#5196)
- Add a repository Code Ownership Policy. (#5555)
- The `go.opentelemetry.io/contrib/bridges/otellogrus` module.
  This module provides an OpenTelemetry logging bridge for `github.com/sirupsen/logrus`. (#5355)
- The `WithVersion` option function in `go.opentelemetry.io/contrib/bridges/otelslog`.
  This option function is used as a replacement of `WithInstrumentationScope` to specify the logged package version. (#5588)
- The `WithSchemaURL` option function in `go.opentelemetry.io/contrib/bridges/otelslog`.
  This option function is used as a replacement of `WithInstrumentationScope` to specify the semantic convention schema URL for the logged records. (#5588)
- Add support for Cloud Run jobs in `go.opentelemetry.io/contrib/detectors/gcp`. (#5559)

### Changed

- The gRPC trace `Filter` for interceptor is renamed to `InterceptorFilter`. (#5196)
- The gRPC trace filter functions `Any`, `All`, `None`, `Not`, `MethodName`, `MethodPrefix`, `FullMethodName`, `ServiceName`, `ServicePrefix` and `HealthCheck` for interceptor are moved to `go.opentelemetry.io/contrib/instrumentation/google.golang.org/grpc/otelgrpc/filters/interceptor`.
  With this change, the filters in `go.opentelemetry.io/contrib/instrumentation/google.golang.org/grpc/otelgrpc` are now working for stats handler. (#5196)
- `NewSDK` in `go.opentelemetry.io/contrib/config` now returns a configured SDK with a valid `LoggerProvider`. (#5427)

- `NewLogger` now accepts a `name` `string` as the first argument.
  This parameter is used as a replacement of `WithInstrumentationScope` to specify the name of the logger backing the underlying `Handler`. (#5588)
- `NewHandler` now accepts a `name` `string` as the first argument.
  This parameter is used as a replacement of `WithInstrumentationScope` to specify the name of the logger backing the returned `Handler`. (#5588)
- Upgrade all dependencies of `go.opentelemetry.io/otel/semconv/v1.24.0` to `go.opentelemetry.io/otel/semconv/v1.25.0`. (#5605)

### Removed

- The `WithInstrumentationScope` option function in `go.opentelemetry.io/contrib/bridges/otelslog` is removed.
  Use the `name` parameter added to `NewHandler` and `NewLogger` as well as `WithVersion` and `WithSchema` as replacements. (#5588)

### Deprecated

- The `InterceptorFilter` type in `go.opentelemetry.io/contrib/instrumentation/google.golang.org/grpc/otelgrpc` is deprecated. (#5196)

## [1.26.0/0.51.0/0.20.0/0.6.0/0.1.0] - 2024-04-24

### Added

- `NewSDK` in `go.opentelemetry.io/contrib/config` now returns a configured SDK with a valid `MeterProvider`. (#4804)

### Changed

- Change the scope name for the prometheus bridge to `go.opentelemetry.io/contrib/bridges/prometheus` to match the package. (#5396)
- Add support for settings additional properties for resource configuration in `go.opentelemetry.io/contrib/config`. (#4832)

### Fixed

- Fix bug where an empty exemplar was added to counters in `go.opentelemetry.io/contrib/bridges/prometheus`. (#5395)
- Fix bug where the last histogram bucket was missing in `go.opentelemetry.io/contrib/bridges/prometheus`. (#5395)

## [1.25.0/0.50.0/0.19.0/0.5.0/0.0.1] - 2024-04-05

### Added

- Implemented setting the `cloud.resource_id` resource attribute in `go.opentelemetry.io/detectors/aws/ecs` based on the ECS Metadata v4 endpoint. (#5091)
- The `go.opentelemetry.io/contrib/bridges/otelslog` module.
  This module provides an OpenTelemetry logging bridge for "log/slog". (#5335)

### Fixed

- Update all dependencies to address [GO-2024-2687]. (#5359)

### Removed

- Drop support for [Go 1.20]. (#5163)

## [1.24.0/0.49.0/0.18.0/0.4.0] - 2024-02-23

This release is the last to support [Go 1.20].
The next release will require at least [Go 1.21].

### Added

- Support [Go 1.22]. (#5082)
- Add support for Summary metrics to `go.opentelemetry.io/contrib/bridges/prometheus`. (#5089)
- Add support for Exponential (native) Histograms in `go.opentelemetry.io/contrib/bridges/prometheus`. (#5093)

### Removed

- The deprecated `RequestCount` constant in `go.opentelemetry.io/contrib/instrumentation/net/http/otelhttp` is removed. (#4894)
- The deprecated `RequestContentLength` constant in `go.opentelemetry.io/contrib/instrumentation/net/http/otelhttp` is removed. (#4894)
- The deprecated `ResponseContentLength` constant in `go.opentelemetry.io/contrib/instrumentation/net/http/otelhttp` is removed. (#4894)
- The deprecated `ServerLatency` constant in `go.opentelemetry.io/contrib/instrumentation/net/http/otelhttp` is removed. (#4894)

### Fixed

- Retrieving the body bytes count in `go.opentelemetry.io/contrib/instrumentation/net/http/otelhttp` does not cause a data race anymore. (#5080)

## [1.23.0/0.48.0/0.17.0/0.3.0] - 2024-02-06

### Added

- Add client metric support to `go.opentelemetry.io/contrib/instrumentation/net/http/otelhttp`. (#4707)
- Add peer attributes to spans recorded by `NewClientHandler`, `NewServerHandler` in `go.opentelemetry.io/contrib/instrumentation/google.golang.org/grpc/otelgrpc`. (#4873)
- Add support for `cloud.account.id`, `cloud.availability_zone` and `cloud.region` in the AWS ECS detector. (#4860)

### Changed

- The fallback options in  `go.opentelemetry.io/contrib/exporters/autoexport` now accept factory functions. (#4891)
  - `WithFallbackMetricReader(metric.Reader) MetricOption` is replaced with `func WithFallbackMetricReader(func(context.Context) (metric.Reader, error)) MetricOption`.
  - `WithFallbackSpanExporter(trace.SpanExporter) SpanOption` is replaced with `WithFallbackSpanExporter(func(context.Context) (trace.SpanExporter, error)) SpanOption`.
- The `http.server.request_content_length` metric in `go.opentelemetry.io/contrib/instrumentation/net/http/otelhttp` is changed to `http.server.request.size`.(#4707)
- The `http.server.response_content_length` metric in `go.opentelemetry.io/contrib/instrumentation/net/http/otelhttp` is changed to `http.server.response.size`.(#4707)

### Deprecated

- The `RequestCount`, `RequestContentLength`, `ResponseContentLength`, `ServerLatency` constants in `go.opentelemetry.io/contrib/instrumentation/net/http/otelhttp` are deprecated. (#4707)

### Fixed

- Do not panic in `go.opentelemetry.io/contrib/instrumentation/google.golang.org/grpc/otelgrpc` if `MeterProvider` returns a `nil` instrument. (#4875)

## [1.22.0/0.47.0/0.16.0/0.2.0] - 2024-01-18

### Added

- Add `SDK.Shutdown` method in `"go.opentelemetry.io/contrib/config"`. (#4583)
- `NewSDK` in `go.opentelemetry.io/contrib/config` now returns a configured SDK with a valid `TracerProvider`. (#4741)

### Changed

- The semantic conventions used by `go.opentelemetry.io/contrib/instrumentation/github.com/emicklei/go-restful/otelrestful` are upgraded to v1.20.0. (#4320)
- The semantic conventions used by `go.opentelemetry.io/contrib/instrumentation/github.com/gin-gonic/gin/otelgin` are upgraded to v1.20.0. (#4320)
- The semantic conventions used by `go.opentelemetry.io/contrib/instrumentation/github.com/gorilla/mux/otelmux` are upgraded to v1.20.0. (#4320)
- The semantic conventions used by `go.opentelemetry.io/contrib/instrumentation/github.com/labstack/echo/otelecho` are upgraded to v1.20.0. (#4320)
- The semantic conventions used by `go.opentelemetry.io/contrib/instrumentation/gopkg.in/macaron.v1/otelmacaron` are upgraded to v1.20.0. (#4320)
- The semantic conventions used by `go.opentelemetry.io/contrib/instrumentation/net/http/httptrace/otelhttptrace` are upgraded to v1.20.0. (#4320)
- The semantic conventions used by `go.opentelemetry.io/contrib/instrumentation/net/http/httptrace/otelhttptrace/example` are upgraded to v1.20.0. (#4320)
- The semantic conventions used by `go.opentelemetry.io/contrib/instrumentation/net/http/otelhttp/example` are upgraded to v1.20.0. (#4320)
- The semantic conventions used by `go.opentelemetry.io/contrib/instrumentation/net/http/otelhttp`are upgraded to v1.20.0. (#4320)
- Updated configuration schema to include `schema_url` for resource definition and `without_type_suffix` and `without_units` for the Prometheus exporter. (#4727)
- The semantic conventions used by the `go.opentelemetry.io/contrib/detectors/aws/ecs` resource detector are upgraded to v1.24.0. (#4803)
- The semantic conventions used by the `go.opentelemetry.io/contrib/detectors/aws/lambda` resource detector are upgraded to v1.24.0. (#4803)
- The semantic conventions used by the `go.opentelemetry.io/contrib/detectors/aws/ec2` resource detector are upgraded to v1.24.0. (#4803)
- The semantic conventions used by the `go.opentelemetry.io/contrib/detectors/aws/eks` resource detector are upgraded to v1.24.0. (#4803)
- The semantic conventions used by the `go.opentelemetry.io/contrib/detectors/gcp` resource detector are upgraded to v1.24.0. (#4803)
- The semantic conventions used in `go.opentelemetry.io/contrib/instrumentation/github.com/aws/aws-lambda-go/otellambda/test` are upgraded to v1.24.0. (#4803)

### Fixed

- Fix `NewServerHandler` in `go.opentelemetry.io/contrib/instrumentation/google.golang.org/grpc/otelgrpc` to correctly set the span status depending on the gRPC status. (#4587)
- The `stats.Handler` from `go.opentelemetry.io/contrib/instrumentation/google.golang.org/grpc/otelgrpc` now does not crash when receiving an unexpected context. (#4825)
- Update `go.opentelemetry.io/contrib/detectors/aws/ecs` to fix the task ARN when it is not valid. (#3583)
- Do not panic in `go.opentelemetry.io/contrib/detectors/aws/ecs` when the container ARN is not valid. (#3583)

## [1.21.1/0.46.1/0.15.1/0.1.1] - 2023-11-16

### Changed

- Upgrade dependencies of OpenTelemetry Go to use the new [`v1.21.0`/`v0.44.0` release](https://github.com/open-telemetry/opentelemetry-go/releases/tag/v1.21.0). (#4582)

### Fixed

- Fix `StreamClientInterceptor` in `go.opentelemetry.io/contrib/instrumentation/google.golang.org/grpc/otelgrpc` to end the spans synchronously. (#4537)
- Fix data race in stats handlers when processing messages received and sent metrics in `go.opentelemetry.io/contrib/instrumentation/google.golang.org/grpc/otelgrpc`. (#4577)
- The stats handlers `NewClientHandler`, `NewServerHandler` in `go.opentelemetry.io/contrib/instrumentation/google.golang.org/grpc/otelgrpc` now record RPC durations in `ms` instead of `ns`. (#4548)

## [1.21.0/0.46.0/0.15.0/0.1.0] - 2023-11-10

### Added

- Add `"go.opentelemetry.io/contrib/samplers/jaegerremote".WithSamplingStrategyFetcher` which sets custom fetcher implementation. (#4045)
- Add `"go.opentelemetry.io/contrib/config"` package that includes configuration models generated via go-jsonschema. (#4376)
- Add `NewSDK` function to `"go.opentelemetry.io/contrib/config"`. The initial implementation only returns noop providers. (#4414)
- Add metrics support (No-op, OTLP and Prometheus) to `go.opentelemetry.io/contrib/exporters/autoexport`. (#4229, #4479)
- Add support for `console` span exporter and metrics exporter in `go.opentelemetry.io/contrib/exporters/autoexport`. (#4486)
- Set unit and description on all instruments in `go.opentelemetry.io/contrib/instrumentation/net/http/otelhttp`. (#4500)
- Add metric support for `grpc.StatsHandler` in `go.opentelemetry.io/contrib/instrumentation/google.golang.org/grpc/otelgrpc`. (#4356)
- Expose the name of the scopes in all instrumentation libraries as `ScopeName`. (#4448)

### Changed

- Dropped compatibility testing for [Go 1.19].
  The project no longer guarantees support for this version of Go. (#4352)
- Upgrade dependencies of OpenTelemetry Go to use the new [`v1.20.0`/`v0.43.0` release](https://github.com/open-telemetry/opentelemetry-go/releases/tag/v1.20.0). (#4546)
- In `go.opentelemetry.io/contrib/exporters/autoexport`, `Option` was renamed to `SpanOption`. The old name is deprecated but continues to be supported as an alias. (#4229)

### Deprecated

- The interceptors (`UnaryClientInterceptor`, `StreamClientInterceptor`, `UnaryServerInterceptor`, `StreamServerInterceptor`, `WithInterceptorFilter`) are deprecated. Use stats handlers (`NewClientHandler`, `NewServerHandler`) instead. (#4534)

### Fixed

- The `go.opentelemetry.io/contrib/samplers/jaegerremote` sampler does not panic when the default HTTP round-tripper (`http.DefaultTransport`) is not `*http.Transport`. (#4045)
- The `UnaryServerInterceptor` in `go.opentelemetry.io/contrib/instrumentation/google.golang.org/grpc/otelgrpc` now sets gRPC status code correctly for the `rpc.server.duration` metric. (#4481)
- The `NewClientHandler`, `NewServerHandler` in `go.opentelemetry.io/contrib/instrumentation/google.golang.org/grpc/otelgrpc` now honor `otelgrpc.WithMessageEvents` options. (#4536)
- The `net.sock.peer.*` and `net.peer.*` high cardinality attributes are removed from the metrics generated by `go.opentelemetry.io/contrib/instrumentation/google.golang.org/grpc/otelgrpc`. (#4322)

## [1.20.0/0.45.0/0.14.0] - 2023-09-28

### Added

- Set the description for the `rpc.server.duration` metric in `go.opentelemetry.io/contrib/instrumentation/google.golang.org/grpc/otelgrpc`. (#4302)
- Add `NewServerHandler` and `NewClientHandler` that return a `grpc.StatsHandler` used for gRPC instrumentation in `go.opentelemetry.io/contrib/instrumentation/google.golang.org/grpc/otelgrpc`. (#3002)
- Add new Prometheus bridge module in `go.opentelemetry.io/contrib/bridges/prometheus`. (#4227)

### Changed

- Upgrade dependencies of OpenTelemetry Go to use the new [`v1.19.0`/`v0.42.0`/`v0.0.7` release](https://github.com/open-telemetry/opentelemetry-go/releases/tag/v1.19.0).
- Use `grpc.StatsHandler` for gRPC instrumentation in `go.opentelemetry.io/contrib/instrumentation/google.golang.org/grpc/otelgrpc/example`. (#4325)

## [1.19.0/0.44.0/0.13.0] - 2023-09-12

### Added

- Add `gcp.gce.instance.name` and `gcp.gce.instance.hostname` resource attributes to `go.opentelemetry.io/contrib/detectors/gcp`. (#4263)

### Changed

- The semantic conventions used by `go.opentelemetry.io/contrib/detectors/aws/ec2` have been upgraded to v1.21.0. (#4265)
- The semantic conventions used by `go.opentelemetry.io/contrib/detectors/aws/ecs` have been upgraded to v1.21.0. (#4265)
- The semantic conventions used by `go.opentelemetry.io/contrib/detectors/aws/eks` have been upgraded to v1.21.0. (#4265)
- The semantic conventions used by `go.opentelemetry.io/contrib/detectors/aws/lambda` have been upgraded to v1.21.0. (#4265)
- The semantic conventions used by `go.opentelemetry.io/contrib/instrumentation/github.com/aws/aws-lambda-go/otellambda` have been upgraded to v1.21.0. (#4265)
  - The `faas.execution` attribute is now `faas.invocation_id`.
  - The `faas.id` attribute is now `aws.lambda.invoked_arn`.
- The semantic conventions used by `go.opentelemetry.io/contrib/instrumentation/github.com/aws/aws-sdk-go-v2/otelaws` have been upgraded to v1.21.0. (#4265)
- The `http.request.method` attribute will only allow known HTTP methods from the metrics generated by `go.opentelemetry.io/contrib/instrumentation/net/http/otelhttp`. (#4277)

### Removed

- The high cardinality attributes `net.sock.peer.addr`, `net.sock.peer.port`, `http.user_agent`, `enduser.id`, and `http.client_ip` were removed from the metrics generated by `go.opentelemetry.io/contrib/instrumentation/net/http/otelhttp`. (#4277)
- The deprecated `go.opentelemetry.io/contrib/instrumentation/github.com/astaxie/beego/otelbeego` module is removed. (#4295)
- The deprecated `go.opentelemetry.io/contrib/instrumentation/github.com/go-kit/kit/otelkit` module is removed. (#4295)
- The deprecated `go.opentelemetry.io/contrib/instrumentation/github.com/Shopify/sarama/otelsarama` module is removed. (#4295)
- The deprecated `go.opentelemetry.io/contrib/instrumentation/github.com/bradfitz/gomemcache/memcache/otelmemcache` module is removed. (#4295)
- The deprecated `go.opentelemetry.io/contrib/instrumentation/github.com/gocql/gocql/otelgocql` module is removed. (#4295)

## [1.18.0/0.43.0/0.12.0] - 2023-08-28

### Added

- Add `NewMiddleware` function in `go.opentelemetry.io/contrib/instrumentation/net/http/otelhttp`. (#2964)
- The `go.opentelemetry.io/contrib/exporters/autoexport` package to provide configuration of trace exporters with useful defaults and environment variable support. (#2753, #4100, #4130, #4132, #4134)
- `WithRouteTag` in `go.opentelemetry.io/contrib/instrumentation/net/http/otelhttp` adds HTTP route attribute to metrics. (#615)
- Add `WithSpanOptions` option in `go.opentelemetry.io/contrib/instrumentation/google.golang.org/grpc/otelgrpc`. (#3768)
- Add testing support for Go 1.21. (#4233)
- Add `WithFilter` option to `go.opentelemetry.io/contrib/instrumentation/github.com/gorilla/mux/otelmux`. (#4230)

### Changed

- Change interceptors in `go.opentelemetry.io/contrib/instrumentation/google.golang.org/grpc/otelgrpc` to disable `SENT`/`RECEIVED` events.
  Use `WithMessageEvents()` to turn back on. (#3964)

### Changed

- `go.opentelemetry.io/contrib/detectors/gcp`: Detect `faas.instance` instead of `faas.id`, since `faas.id` is being removed. (#4198)

### Fixed

- AWS XRay Remote Sampling to cap `quotaBalance` to 1x quota in `go.opentelemetry.io/contrib/samplers/aws/xray`. (#3651, #3652)
- Do not panic when the HTTP request has the "Expect: 100-continue" header in `go.opentelemetry.io/contrib/instrumentation/net/http/httptrace/otelhttptrace`. (#3892)
- Fix span status value set for non-standard HTTP status codes in modules listed below. (#3966)
  - `go.opentelemetry.io/contrib/instrumentation/github.com/emicklei/go-restful/otelrestful`
  - `go.opentelemetry.io/contrib/instrumentation/github.com/gin-gonic/gin/otelgin`
  - `go.opentelemetry.io/contrib/instrumentation/github.com/gorilla/mux/otelmux`
  - `go.opentelemetry.io/contrib/instrumentation/github.com/labstack/echo/otelecho`
  - `go.opentelemetry.io/contrib/instrumentation/gopkg.in/macaron.v1/otelmacaron`
  - `go.opentelemetry.io/contrib/instrumentation/net/http/httptrace/otelhttptrace`
  - `go.opentelemetry.io/contrib/instrumentation/net/http/otelhttp`
- Do not modify the origin request in `RoundTripper` in `go.opentelemetry.io/contrib/instrumentation/net/http/otelhttp`. (#4033)
- Handle empty value of `OTEL_PROPAGATORS` environment variable the same way as when the variable is unset in `go.opentelemetry.io/contrib/propagators/autoprop`. (#4101)
- Fix gRPC service/method URL path parsing discrepancies in `go.opentelemetry.io/contrib/instrumentation/google.golang.org/grpc/otelgrpc`. (#4135)

### Deprecated

- The `go.opentelemetry.io/contrib/instrumentation/github.com/astaxie/beego/otelbeego` module is deprecated. (#4092, #4104)
- The `go.opentelemetry.io/contrib/instrumentation/github.com/go-kit/kit/otelkit` module is deprecated. (#4093, #4104)
- The `go.opentelemetry.io/contrib/instrumentation/github.com/Shopify/sarama/otelsarama` module is deprecated. (#4099)
- The `go.opentelemetry.io/contrib/instrumentation/github.com/bradfitz/gomemcache/memcache/otelmemcache` module is deprecated. (#4164)
- The `go.opentelemetry.io/contrib/instrumentation/github.com/gocql/gocql/otelgocql` module is deprecated. (#4164)

### Removed

- Remove `Handler` type in `go.opentelemetry.io/contrib/instrumentation/net/http/otelhttp`. (#2964)

## [1.17.0/0.42.0/0.11.0] - 2023-05-23

### Changed

- Use `strings.Cut()` instead of `string.SplitN()` for better readability and memory use. (#3822)

## [1.17.0-rc.1/0.42.0-rc.1/0.11.0-rc.1] - 2023-05-17

### Changed

- Upgrade dependencies of OpenTelemetry Go to use the new [`v1.16.0-rc.1`/`v0.39.0-rc.1` release](https://github.com/open-telemetry/opentelemetry-go/releases/tag/v1.16.0-rc.1).
- Remove `semver:` prefix from instrumentation version. (#3681, #3798)

### Deprecated

- `SemVersion` functions in instrumentation packages are deprecated, use `Version` instead. (#3681, #3798)

## [1.16.1/0.41.1/0.10.1] - 2023-05-02

### Added

- The `WithPublicEndpoint` and `WithPublicEndpointFn` options in `go.opentelemetry.io/contrib/instrumentation/github.com/gorilla/mux/otelmux`. (#3661)

### Changed

- Upgrade dependencies of OpenTelemetry Go to use the new [`v1.15.1`/`v0.38.1` release](https://github.com/open-telemetry/opentelemetry-go/releases/tag/v1.15.1)

### Fixed

- AWS XRay Remote Sampling to preserve previous rule if updated rule property has not changed in `go.opentelemetry.io/contrib/samplers/aws/xray`. (#3619, #3620)

## [1.16.0/0.41.0/0.10.0] - 2023-04-28

### Added

- AWS SDK add `rpc.system` attribute in `go.opentelemetry.io/contrib/instrumentation/github.com/aws/aws-sdk-go-v2/otelaws`. (#3582, #3617)

### Changed

- Update `go.opentelemetry.io/contrib/instrumentation/google.golang.org/grpc/otelgrpc` to align gRPC server span status with the changes in the OpenTelemetry specification. (#3685)
- Adding the `db.statement` tag to spans in `go.opentelemetry.io/contrib/instrumentation/go.mongodb.org/mongo-driver/mongo/otelmongo` is now disabled by default. (#3519)

### Fixed

- The error received by `otelecho` middleware is then passed back to upstream middleware instead of being swallowed. (#3656)
- Prevent taking from reservoir in AWS XRay Remote Sampler when there is zero capacity in `go.opentelemetry.io/contrib/samplers/aws/xray`. (#3684)
- Fix `otelhttp.Handler` in `go.opentelemetry.io/contrib/instrumentation/net/http/otelhttp` to propagate multiple `WriteHeader` calls while persisting the initial `statusCode`. (#3580)

## [1.16.0-rc.2/0.41.0-rc.2/0.10.0-rc.2] - 2023-03-23

### Added

- The `WithPublicEndpoint` and `WithPublicEndpointFn` options in `go.opentelemetry.io/contrib/instrumentation/github.com/emicklei/go-restful/otelrestful`. (#3563)

### Fixed

- AWS SDK rename attributes `aws.operation`, `aws.service` to `rpc.method`,`rpc.service` in `go.opentelemetry.io/contrib/instrumentation/github.com/aws/aws-sdk-go-v2/otelaws`. (#3582, #3617)
- AWS SDK span name to be of the format `Service.Operation` in `go.opentelemetry.io/contrib/instrumentation/github.com/aws/aws-sdk-go-v2/otelaws`. (#3582, #3521)
- Prevent sampler configuration reset from erroneously sampling first span in `go.opentelemetry.io/contrib/samplers/jaegerremote`. (#3603, #3604)

## [1.16.0-rc.1/0.41.0-rc.1/0.10.0-rc.1] - 2023-03-02

### Changed

- Dropped compatibility testing for [Go 1.18].
  The project no longer guarantees support for this version of Go. (#3516)

## [1.15.0/0.40.0/0.9.0] - 2023-02-27

This release is the last to support [Go 1.18].
The next release will require at least [Go 1.19].

### Added

- Support [Go 1.20]. (#3372)
- Add `SpanNameFormatter` option to package `go.opentelemetry.io/contrib/instrumentation/github.com/gin-gonic/gin/otelgin`. (#3343)

### Changed

- Change to use protobuf parser instead of encoding/json to accept enums as strings in `go.opentelemetry.io/contrib/samplers/jaegerremote`. (#3183)

### Fixed

- Remove use of deprecated `"math/rand".Seed` in `go.opentelemetry.io/contrib/instrumentation/github.com/Shopify/sarama/otelsarama/example/producer`. (#3396)
- Do not assume "aws" partition in ecs detector to prevent panic in `go.opentelemetry.io/contrib/detectors/aws/ecs`. (#3167)
- The span name of producer spans from `go.opentelemetry.io/contrib/instrumentation/github.com/Shopify/sarama/otelsarama` is corrected to use `publish` instead of `send`. (#3369)
- Attribute types are corrected in `go.opentelemetry.io/contrib/instrumentation/github.com/aws/aws-sdk-go-v2/otelaws`. (#3369)
  - `aws.dynamodb.table_names` is now a string slice value.
  - `aws.dynamodb.global_secondary_indexes` is now a string slice value.
  - `aws.dynamodb.local_secondary_indexes` is now a string slice value.
  - `aws.dynamodb.attribute_definitions` is now a string slice value.
  - `aws.dynamodb.global_secondary_index_updates` is now a string slice value.
  - `aws.dynamodb.provisioned_read_capacity` is now a `float64` value.
  - `aws.dynamodb.provisioned_write_capacity` is now a `float64` value.

## [1.14.0/0.39.0/0.8.0] - 2023-02-07

### Changed

- Change `runtime.uptime` instrument in `go.opentelemetry.io/contrib/instrumentation/runtime` from `Int64ObservableUpDownCounter` to `Int64ObservableCounter`,
 since the value is monotonic. (#3347)
- `samplers/jaegerremote`: change to use protobuf parser instead of encoding/json to accept enums as strings. (#3183)

### Fixed

- The GCE detector in `go.opentelemetry.io/contrib/detectors/gcp` includes the "cloud.region" attribute when appropriate. (#3367)

## [1.13.0/0.38.0/0.7.0] - 2023-01-30

### Added

- Add `WithSpanNameFormatter` to `go.opentelemetry.io/contrib/instrumentation/github.com/gorilla/mux/otelmux` to allow customizing span names. (#3041)
- Add missing recommended AWS Lambda resource attributes `faas.instance` and `faas.max_memory` in `go.opentelemetry.io/contrib/detectors/aws/lambda`. (#3148)
- Improve documentation for `go.opentelemetry.io/contrib/samplers/jaegerremote` by providing examples of sampling endpoints. (#3147)
- Add `WithServerName` to `go.opentelemetry.io/contrib/instrumentation/net/http/otelhttp` to set the primary server name of a `Handler`. (#3182)

### Changed

- Remove expensive calculation of uncompressed message size attribute in `go.opentelemetry.io/contrib/instrumentation/google.golang.org/grpc/otelgrpc`. (#3168)
- Upgrade all `semconv` packages to use `v1.17.0`. (#3182)
- Upgrade dependencies of OpenTelemetry Go to use the new [`v1.12.0`/`v0.35.0` release](https://github.com/open-telemetry/opentelemetry-go/releases/tag/v1.12.0). (#3190, #3170)

## [1.12.0/0.37.0/0.6.0]

### Added

- Implemented retrieving the [`aws.ecs.*` resource attributes](https://opentelemetry.io/docs/reference/specification/resource/semantic_conventions/cloud_provider/aws/ecs/) in `go.opentelemetry.io/detectors/aws/ecs` based on the ECS Metadata v4 endpoint. (#2626)
- The `WithLogger` option to `go.opentelemetry.io/contrib/samplers/jaegerremote` to allow users to pass a `logr.Logger` and have operations logged. (#2566)
- Add the `messaging.url` & `messaging.system` attributes to all appropriate SQS operations in the `go.opentelemetry.io/contrib/instrumentation/github.com/aws/aws-sdk-go-v2/otelaws` package. (#2879)
- Add example use of the metrics signal to `go.opentelemetry.io/contrib/instrumentation/net/http/otelhttp/example`. (#2610)
- [otelgin] Add support for filters to the `go.opentelemetry.io/contrib/instrumentation/github.com/gin-gonic/gin/otelgin` package to provide the way to control which inbound requests are traced. (#2965, #2963)

### Fixed

- Set the status_code span attribute even if the HTTP handler hasn't written anything. (#2822)
- Do not wrap http.NoBody in `go.opentelemetry.io/contrib/instrumentation/net/http/otelhttp`, which fixes handling of that special request body. (#2983)

## [1.11.1/0.36.4/0.5.2]

### Added

- Add trace context propagation support to `instrumentation/github.com/aws/aws-sdk-go-v2/otelaws` (#2856).
- [otelgrpc] Add `WithMeterProvider` function to enable metric and add metric `rpc.server.duration` to otelgrpc instrumentation library. (#2700)

### Changed

- Upgrade dependencies of OpenTelemetry Go to use the new [`v1.11.1`/`v0.33.0` release](https://github.com/open-telemetry/opentelemetry-go/releases/tag/v1.11.1)

## [1.11.0/0.36.3/0.5.1]

### Changed

- Upgrade dependencies of the OpenTelemetry Go Metric SDK to use the new [`v1.11.0`/`v0.32.3` release](https://github.com/open-telemetry/opentelemetry-go/releases/tag/v1.11.0)

## [0.36.2]

### Changed

- Upgrade dependencies of the OpenTelemetry Go Metric SDK to use the new [`v0.32.2` release](https://github.com/open-telemetry/opentelemetry-go/releases/tag/sdk%2Fmetric%2Fv0.32.2)
- Avoid getting a new Tracer for every RPC in `go.opentelemetry.io/contrib/instrumentation/google.golang.org/grpc/otelgrpc`. (#2835)
- Conditionally compute message size for tracing events using proto v2 API rather than legacy v1 API in `go.opentelemetry.io/contrib/instrumentation/google.golang.org/grpc/otelgrpc`. (#2647)

### Deprecated

- The `Inject` function in `go.opentelemetry.io/contrib/instrumentation/google.golang.org/grpc/otelgrpc` is deprecated. (#2838)
- The `Extract` function in `go.opentelemetry.io/contrib/instrumentation/google.golang.org/grpc/otelgrpc` is deprecated. (#2838)

## [0.36.1]

### Changed

- Upgrade dependencies of the OpenTelemetry Go Metric SDK to use the new [`v0.32.1` release](https://github.com/open-telemetry/opentelemetry-go/releases/tag/sdk%2Fmetric%2Fv0.32.1)

### Removed

- Drop support for Go 1.17.
  The project currently only supports Go 1.18 and above. (#2785)

## [0.36.0]

### Changed

- Upgrade dependencies of the OpenTelemetry Go Metric SDK to use the new [`v0.32.0` release](https://github.com/open-telemetry/opentelemetry-go/releases/tag/sdk%2Fmetric%2Fv0.32.0). (#2781, #2756, #2758, #2760, #2762)

## [1.10.0/0.35.0/0.5.0]

### Changed

- Rename the `Typ` field of `"go.opentelemetry.io/contrib/instrumentation/google.golang.org/grpc/otelgrpc".InterceptorInfo` to `Type`. (#2688)
- Use Go 1.19 as the default version for CI testing/linting. (#2675)

### Fixed

- Fix the Jaeger propagator rejecting trace IDs that are both shorter than 128 bits and not exactly 64 bits long (while not being 0).
  Also fix the propagator rejecting span IDs shorter than 64 bits.
  This fixes compatibility with Jaeger clients encoding trace and span IDs as variable-length hex strings, [as required by the Jaeger propagation format](https://www.jaegertracing.io/docs/1.37/client-libraries/#value). (#2731)

## [1.9.0/0.34.0/0.4.0] - 2022-08-02

### Added

- Add gRPC trace `Filter` to the `go.opentelemetry.io/contrib/instrumentation/google.golang.org/grpc/otelgrpc` package to provide the way to filter the traces automatically generated in interceptors. (#2572)
- The `TextMapPropagator` function to `go.opentelemetry.io/contrib/propagators/autoprop`.
  This function is used to return a composite `TextMapPropagator` from registered names (instead of having to specify with an environment variable). (#2593)

### Changed

- Upgraded all `semconv` package use to `v1.12.0`. (#2589)

## [1.8.0/0.33.0] - 2022-07-08

### Added

- The `go.opentelemetry.io/contrib/propagators/autoprop` package to provide configuration of propagators with useful defaults and envar support. (#2258)
- `WithPublicEndpointFn` hook to dynamically detect public HTTP requests and set their trace parent as a link. (#2342)

### Fixed

- Fix the `otelhttp`, `otelgin`, `otelmacaron`, `otelrestful` middlewares
  by using `SpanKindServer` when deciding the `SpanStatus`.
  This makes `4xx` response codes to not be an error anymore. (#2427)

## [1.7.0/0.32.0] - 2022-04-28

### Added

- Consistent probability sampler implementation. (#1379)

### Changed

- Upgraded all `semconv` package use to `v1.10.0`.
  This includes a backwards incompatible change for the `otelgocql` package to conform with the specification [change](https://github.com/open-telemetry/opentelemetry-specification/pull/1973).
  The `db.cassandra.keyspace` attribute is now transmitted as the `db.name` attribute. (#2222)

### Fixed

- Fix the `otelmux` middleware by using `SpanKindServer` when deciding the `SpanStatus`.
  This makes `4xx` response codes to not be an error anymore. (#1973)
- Fixed jaegerremote sampler not behaving properly with per operation strategy set. (#2137)
- Stopped injecting propagation context into response headers in otelhttp. (#2180)
- Fix issue where attributes for DynamoDB were not added because of a string miss match. (#2272)

### Removed

- Drop support for Go 1.16.
  The project currently only supports Go 1.17 and above. (#2314)

## [1.6.0/0.31.0] - 2022-03-28

### Added

- The project is now tested against Go 1.18 (in addition to the existing 1.16 and 1.17) (#1976)

### Changed

- Upgraded all dependencies on stable modules from `go.opentelemetry.io/otel` from v1.5.0 to v1.6.1. (#2134)
- Upgraded all dependencies on metric modules from `go.opentelemetry.io/otel` from v0.27.0 to v0.28.0. (#1977)

### Fixed

- otelhttp: Avoid panic by adding nil check to `wrappedBody.Close` (#2164)

## [1.5.0/0.30.0/0.1.0] - 2022-03-16

### Added

- Added the `go.opentelemetry.io/contrib/samplers/jaegerremote` package.
  This package implements the Jaeger remote sampler for OpenTelemetry Go. (#936)
- DynamoDB spans created with the `go.opentelemetry.io/contrib/instrumentation/github.com/aws/aws-sdk-go-v2/otelaws` package now have the appropriate database attributes added for the operation being performed.
  These attributes are detected automatically, but it is also now possible to provide a custom function to set attributes using `WithAttributeSetter`. (#1582)
- Add resource detector for GCP cloud function. (#1584)
- Add OpenTracing baggage extraction to the OpenTracing propagator in `go.opentelemetry.io/contrib/propagators/ot`. (#1880)

### Fixed

- Fix the `echo` middleware by using `SpanKind.SERVER` when deciding the `SpanStatus`.
  This makes `4xx` response codes to not be an error anymore. (#1848)

### Removed

- The deprecated `go.opentelemetry.io/contrib/exporters/metric/datadog` module is removed. (#1920)
- The deprecated `go.opentelemetry.io/contrib/exporters/metric/dogstatsd` module is removed. (#1920)
- The deprecated `go.opentelemetry.io/contrib/exporters/metric/cortex` module is removed.
  Use the `go.opentelemetry.io/otel/exporters/otlp/otlpmetric` exporter as a replacement to send data to a collector which can then export with its PRW exporter. (#1920)

## [1.4.0/0.29.0] - 2022-02-14

### Added

- Add `WithClientTrace` option to `go.opentelemetry.io/contrib/instrumentation/net/http/otelhttp`. (#875)

### Changed

- All metric instruments from the `go.opentelemetry.io/contrib/instrumentation/runtime` package have been renamed from `runtime.go.*` to `process.runtime.go.*` so as to comply with OpenTelemetry semantic conventions. (#1549)

### Fixed

- Change the `http-server-duration` instrument in `go.opentelemetry.io/contrib/instrumentation/net/http/otelhttp` to record milliseconds instead of microseconds.
  This changes fixes the code to comply with the OpenTelemetry specification. (#1414, #1537)
- Fixed the region reported by the `"go.opentelemetry.io/contrib/detectors/gcp".CloudRun` detector to comply with the OpenTelemetry specification.
  It no longer includes the project scoped region path, instead just the region. (#1546)
- The `"go.opentelemetry.io/contrib/instrumentation/net/http/otelhttp".Transport` type now correctly handles protocol switching responses.
  The returned response body implements the `io.ReadWriteCloser` interface if the underlying one does.
  This ensures that protocol switching requests receive a response body that they can write to. (#1329, #1628)

### Deprecated

- The `go.opentelemetry.io/contrib/exporters/metric/datadog` module is deprecated. (#1639)
- The `go.opentelemetry.io/contrib/exporters/metric/dogstatsd` module is deprecated. (#1639)
- The `go.opentelemetry.io/contrib/exporters/metric/cortex` module is deprecated.
  Use the go.opentelemetry.io/otel/exporters/otlp/otlpmetric exporter as a replacement to send data to a collector which can then export with its PRW exporter. (#1639)

### Removed

- Remove the `MinMaxSumCount` from cortex and datadog exporter. (#1554)
- The `go.opentelemetry.io/contrib/exporters/metric/dogstatsd` exporter no longer support exporting histogram or exact data points. (#1639)
- The `go.opentelemetry.io/contrib/exporters/metric/datadog` exporter no longer support exporting exact data points. (#1639)

## [1.3.0/0.28.0] - 2021-12-10

### ⚠️ Notice ⚠️

We have updated the project minimum supported Go version to 1.16

### Changed

- `otelhttptrace.NewClientTrace` now uses `TracerProvider` from the parent context if one exists and none was set with `WithTracerProvider` (#874)

### Fixed

- The `"go.opentelemetry.io/contrib/detector/aws/ecs".Detector` no longer errors if not running in ECS. (#1428)
- `go.opentelemetry.io/contrib/instrumentation/github.com/gorilla/mux/otelmux`
  does not require instrumented HTTP handlers to call `Write` nor
  `WriteHeader` anymore. (#1443)

## [1.2.0/0.27.0] - 2021-11-15

### Changed

- Update dependency on the `go.opentelemetry.io/otel` project to `v1.2.0`.
- `go.opentelemetry.io/contrib/instrumentation/github.com/aws/aws-lambda-go/otellambda/xrayconfig`
  updated to ensure access to the `TracerProvider`.
  - A `NewTracerProvider()` function is available to construct a recommended
    `TracerProvider` configuration.
  - `AllRecommendedOptions()` has been renamed to `WithRecommendedOptions()`
    and takes a `TracerProvider` as an argument.
  - `EventToCarrier()` and `Propagator()` are now `WithEventToCarrier()` and
    `WithPropagator()` to reflect that they return `Option` implementations.

## [1.1.1/0.26.1] - 2021-11-04

### Changed

- The `Transport`, `Handler`, and HTTP client convenience wrappers in the `go.opentelemetry.io/contrib/instrumentation/net/http/otelhttp` package now use the `TracerProvider` from the parent context if one exists and none was explicitly set when configuring the instrumentation. (#873)
- Semantic conventions now use `go.opentelemetry.io/otel/semconv/v1.7.0"`. (#1385)

## [1.1.0/0.26.0] - 2021-10-28

Update dependency on the `go.opentelemetry.io/otel` project to `v1.1.0`.

### Added

- Add instrumentation for the `github.com/aws/aws-lambda-go` package. (#983)
- Add resource detector for AWS Lambda. (#983)
- Add `WithTracerProvider` option for `otelhttptrace.NewClientTrace`. (#1128)
- Add optional AWS X-Ray configuration module for AWS Lambda Instrumentation. (#984)

### Fixed

- The `go.opentelemetry.io/contrib/propagators/ot` propagator returns the words `true` or `false` for the `ot-tracer-sampled` header instead of numerical `0` and `1`. (#1358)

## [1.0.0/0.25.0] - 2021-10-06

- Resource detectors and propagators (with the exception of `go.
  opentelemetry.io/contrib/propagators/opencensus`) are now stable and
  released at v1.0.0.
- Update dependency on the `go.opentelemetry.io/otel` project to `v1.0.1`.
- Update dependency on `go.opentelemetry.io/otel/metric` to `v0.24.0`.

## [0.24.0] - 2021-09-21

- Update dependency on the `go.opentelemetry.io/otel` project to `v1.0.0`.

## [0.23.0] - 2021-09-08

### Added

- Add `WithoutSubSpans`, `WithRedactedHeaders`, `WithoutHeaders`, and `WithInsecureHeaders` options for `otelhttptrace.NewClientTrace`. (#879)

### Changed

- Split `go.opentelemetry.io/contrib/propagators` module into `b3`, `jaeger`, `ot` modules. (#985)
- `otelmongodb` span attributes, name and span status now conform to specification. (#769)
- Migrated EC2 resource detector support from root module `go.opentelemetry.io/contrib/detectors/aws` to a separate EC2 resource detector module `go.opentelemetry.io/contrib/detectors/aws/ec2` (#1017)
- Add `cloud.provider` and `cloud.platform` to AWS detectors. (#1043)
- `otelhttptrace.NewClientTrace` now redacts known sensitive headers by default. (#879)

### Fixed

- Fix span not marked as error in `otelhttp.Transport` when `RoundTrip` fails with an error. (#950)

## [0.22.0] - 2021-07-26

### Added

- Add the `zpages` span processor. (#894)

### Changed

- The `b3.B3` type has been removed.
  `b3.New()` and `b3.WithInjectEncoding(encoding)` are added to replace it. (#868)

### Fixed

- Fix deadlocks and race conditions in `otelsarama.WrapAsyncProducer`.
  The `messaging.message_id` and `messaging.kafka.partition` attributes are now not set if a message was not processed. (#754) (#755) (#881)
- Fix `otelsarama.WrapAsyncProducer` so that the messages from the `Errors` channel contain the original `Metadata`. (#754)

## [0.21.0] - 2021-06-18

### Fixed

- Dockerfile based examples for `otelgin` and `otelmacaron`. (#767)

### Changed

- Supported minimum version of Go bumped from 1.14 to 1.15. (#787)
- EKS Resource Detector now use the Kubernetes Go client to obtain the ConfigMap. (#813)

### Removed

- Remove service name from `otelmongodb` configuration and span attributes. (#763)

## [0.20.0] - 2021-04-23

### Changed

- The `go.opentelemetry.io/contrib/instrumentation/go.mongodb.org/mongo-driver/mongo/otelmongo` instrumentation now accepts a `WithCommandAttributeDisabled`,
   so the caller can specify whether to opt-out of tracing the mongo command. (#712)
- Upgrade to v0.20.0 of `go.opentelemetry.io/otel`. (#758)
- The B3 and Jaeger propagators now store their debug or deferred state in the context.Context instead of the SpanContext. (#758)

## [0.19.0] - 2021-03-19

### Changed

- Upgrade to v0.19.0 of `go.opentelemetry.io/otel`.
- Fix Span names created in HTTP Instrumentation package to conform with guidelines. (#757)

## [0.18.0] - 2021-03-04

### Fixed

- `otelmemcache` no longer sets span status to OK instead of leaving it unset. (#477)
- Fix goroutine leak in gRPC `StreamClientInterceptor`. (#581)

### Removed

- Remove service name from `otelmemcache` configuration and span attributes. (#477)

## [0.17.0] - 2021-02-15

### Added

- Add `ot-tracer` propagator (#562)

### Changed

- Rename project default branch from `master` to `main`.

### Fixed

- Added failure message for AWS ECS resource detector for better debugging (#568)
- Goroutine leak in gRPC StreamClientInterceptor while streamer returns an error. (#581)

## [0.16.0] - 2021-01-13

### Fixed

- Fix module path for AWS ECS resource detector (#517)

## [0.15.1] - 2020-12-14

### Added

- Add registry link check to `Makefile` and pre-release script. (#446)
- A new AWS X-Ray ID Generator (#459)
- Migrate CircleCI jobs to GitHub Actions (#476)
- Add CodeQL GitHub Action (#506)
- Add gosec workflow to GitHub Actions (#507)

### Fixed

- Fixes the body replacement in otelhttp to not to mutate a nil body. (#484)

## [0.15.0] - 2020-12-11

### Added

- A new Amazon EKS resource detector. (#465)
- A new `gcp.CloudRun` detector for detecting resource from a Cloud Run instance. (#455)

## [0.14.0] - 2020-11-20

### Added

- `otelhttp.{Get,Head,Post,PostForm}` convenience wrappers for their `http` counterparts. (#390)
- The AWS detector now adds the cloud zone, host image ID, host type, and host name to the returned `Resource`. (#410)
- Add Amazon ECS Resource Detector for AWS X-Ray. (#466)
- Add propagator for AWS X-Ray (#462)

### Changed

- Add semantic version to `Tracer` / `Meter` created by instrumentation packages `otelsaram`, `otelrestful`, `otelmongo`, `otelhttp` and `otelhttptrace`. (#412)
- Update instrumentation guidelines about tracer / meter semantic version. (#412)
- Replace internal tracer and meter helpers by helpers from `go.opentelemetry.io/otel`. (#414)
- gRPC instrumentation sets span attribute `rpc.grpc.status_code`. (#453)

## Fixed

- `/detectors/aws` no longer fails if instance metadata is not available (e.g. not running in AWS) (#401)
- The AWS detector now returns a partial resource and an appropriate error if it encounters an error part way through determining a `Resource` identity. (#410)
- The `host` instrumentation unit test has been updated to not depend on the system it runs on. (#426)

## [0.13.0] - 2020-10-09

## Added

- A Jaeger propagator. (#375)

## Changed

- The `go.opentelemetry.io/contrib/instrumentation/google.golang.org/grpc/otelgrpc` package instrumentation no longer accepts a `Tracer` as an argument to the interceptor function.
   Instead, a new `WithTracerProvider` option is added to configure the `TracerProvider` used when creating the `Tracer` for the instrumentation. (#373)
- The `go.opentelemetry.io/contrib/instrumentation/gopkg.in/macaron.v1/otelmacaron` instrumentation now accepts a `TracerProvider` rather than a `Tracer`. (#374)
- Remove `go.opentelemetry.io/otel/sdk` dependency from instrumentation. (#381)
- Use `httpsnoop` in `go.opentelemetry.io/contrib/instrumentation/github.com/gorilla/mux/otelmux` to ensure `http.ResponseWriter` additional interfaces are preserved. (#388)

### Fixed

- The `go.opentelemetry.io/contrib/instrumentation/github.com/labstack/echo/otelecho.Middleware` no longer sends duplicate errors to the global `ErrorHandler`. (#377, #364)
- The import comment in `go.opentelemetry.io/contrib/instrumentation/net/http/otelhttp` is now correctly quoted. (#379)
- The B3 propagator sets the sample bitmask when the sampling decision is `debug`. (#369)

## [0.12.0] - 2020-09-25

### Added

- Benchmark tests for the gRPC instrumentation. (#296)
- Integration testing for the gRPC instrumentation. (#297)
- Allow custom labels to be added to net/http metrics. (#306)
- Added B3 propagator, moving it out of open.telemetry.io/otel repo. (#344)

### Changed

- Unify instrumentation about provider options for `go.mongodb.org/mongo-driver`, `gin-gonic/gin`, `gorilla/mux`,
  `labstack/echo`, `emicklei/go-restful`, `bradfitz/gomemcache`, `Shopify/sarama`, `net/http` and `beego`. (#303)
- Update instrumentation guidelines about uniform provider options. Also, update style guide. (#303)
- Make config struct of instrumentation unexported. (#303)
- Instrumentations have been updated to adhere to the [configuration style guide's](https://github.com/open-telemetry/opentelemetry-go/blob/master/CONTRIBUTING.md#config)
   updated recommendation to use `newConfig()` instead of `configure()`. (#336)
- A new instrumentation naming scheme is implemented to avoid package name conflicts for instrumented packages while still remaining discoverable. (#359)
  - `google.golang.org/grpc` -> `google.golang.org/grpc/otelgrpc`
  - `go.mongodb.org/mongo-driver` -> `go.mongodb.org/mongo-driver/mongo/otelmongo`
  - `net/http` -> `net/http/otelhttp`
  - `net/http/httptrace` -> `net/http/httptrace/otelhttptrace`
  - `github.com/labstack/echo` -> `github.com/labstack/echo/otelecho`
  - `github.com/bradfitz/gomemcache` -> `github.com/bradfitz/gomemcache/memcache/otelmemcache`
  - `github.com/gin-gonic/gin` -> `github.com/gin-gonic/gin/otelgin`
  - `github.com/gocql/gocql` -> `github.com/gocql/gocql/otelgocql`
  - `github.com/emicklei/go-restful` -> `github.com/emicklei/go-restful/otelrestful`
  - `github.com/Shopify/sarama` -> `github.com/Shopify/sarama/otelsarama`
  - `github.com/gorilla/mux` -> `github.com/gorilla/mux/otelmux`
  - `github.com/astaxie/beego` -> `github.com/astaxie/beego/otelbeego`
  - `gopkg.in/macaron.v1` -> `gopkg.in/macaron.v1/otelmacaron`
- Rename `OTelBeegoHandler` to `Handler` in the `go.opentelemetry.io/contrib/instrumentation/github.com/astaxie/beego/otelbeego` package. (#359)
- Replace `WithTracer` with `WithTracerProvider` in the `go.opentelemetry.io/contrib/instrumentation/gopkg.in/macaron.v1/otelmacaron` instrumentation. (#374)

## [0.11.0] - 2020-08-25

### Added

- Top-level `Version()` and `SemVersion()` functions defining the current version of the contrib package. (#225)
- Instrumentation for the `github.com/astaxie/beego` package. (#200)
- Instrumentation for the `github.com/bradfitz/gomemcache` package. (#204)
- Host metrics instrumentation. (#231)
- Cortex histogram and distribution support. (#237)
- Cortex example project. (#238)
- Cortex HTTP authentication. (#246)

### Changed

- Remove service name as a parameter of Sarama instrumentation. (#221)
- Replace `WithTracer` with `WithTracerProvider` in Sarama instrumentation. (#221)
- Switch to use common top-level module `SemVersion()` when creating versioned tracer in `bradfitz/gomemcache`. (#226)
- Use `IntegrationShouldRun` in `gomemcache_test`. (#254)
- Use Go 1.15 for CI builds. (#236)
- Improved configuration for `runtime` instrumentation. (#224)

### Fixed

- Update dependabot configuration to include newly added `bradfitz/gomemcache` package. (#226)
- Correct `runtime` instrumentation name. (#241)

## [0.10.1] - 2020-08-13

### Added

- The `go.opentelemetry.io/contrib/instrumentation/google.golang.org/grpc` module has been added to replace the instrumentation that had previoiusly existed in the `go.opentelemetry.io/otel/instrumentation/grpctrace` package. (#189)
- Instrumentation for the stdlib `net/http` and `net/http/httptrace` packages. (#190)
- Initial Cortex exporter. (#202, #205, #210, #211, #215)

### Fixed

- Bump google.golang.org/grpc from 1.30.0 to 1.31.0. (#166)
- Bump go.mongodb.org/mongo-driver from 1.3.5 to 1.4.0 in /instrumentation/go.mongodb.org/mongo-driver. (#170)
- Bump google.golang.org/grpc in /instrumentation/github.com/gin-gonic/gin. (#173)
- Bump google.golang.org/grpc in /instrumentation/github.com/labstack/echo. (#176)
- Bump google.golang.org/grpc from 1.30.0 to 1.31.0 in /instrumentation/github.com/Shopify/sarama. (#179)
- Bump cloud.google.com/go from 0.61.0 to 0.63.0 in /detectors/gcp. (#181, #199)
- Bump github.com/aws/aws-sdk-go from 1.33.15 to 1.34.1 in /detectors/aws. (#184, #192, #193, #198, #201, #203)
- Bump github.com/golangci/golangci-lint from 1.29.0 to 1.30.0 in /tools. (#186)
- Setup CI to run tests that require external resources (Cassandra and MongoDB). (#191)
- Bump github.com/Shopify/sarama from 1.26.4 to 1.27.0 in /instrumentation/github.com/Shopify/sarama. (#206)

## [0.10.0] - 2020-07-31

This release upgrades its [go.opentelemetry.io/otel](https://github.com/open-telemetry/opentelemetry-go/releases/tag/v0.10.0) dependency to v0.10.0 and includes new instrumentation for popular Kafka and Cassandra clients.

### Added

- A detector that generate resources from GCE instance. (#132)
- A detector that generate resources from AWS instances. (#139)
- Instrumentation for the Kafka client github.com/Shopify/sarama. (#134, #153)
- Links and status message for mock span in the internal testing library. (#134)
- Instrumentation for the Cassandra client github.com/gocql/gocql. (#137)
- A detector that generate resources from GKE clusters. (#154)

### Fixed

- Bump github.com/aws/aws-sdk-go from 1.33.8 to 1.33.15 in /detectors/aws. (#155, #157, #159, #162)
- Bump github.com/golangci/golangci-lint from 1.28.3 to 1.29.0 in /tools. (#146)

## [0.9.0] - 2020-07-20

This release upgrades its [go.opentelemetry.io/otel](https://github.com/open-telemetry/opentelemetry-go/releases/tag/v0.9.0) dependency to v0.9.0.

### Fixed

- Bump github.com/emicklei/go-restful/v3 from 3.0.0 to 3.2.0 in /instrumentation/github.com/emicklei/go-restful. (#133)
- Update dependabot configuration to correctly check all included packages. (#131)
- Update `RELEASING.md` with correct `tag.sh` command. (#130)

## [0.8.0] - 2020-07-10

This release upgrades its [go.opentelemetry.io/otel](https://github.com/open-telemetry/opentelemetry-go/releases/tag/v0.8.0) dependency to v0.8.0, includes minor fixes, and new instrumentation.

### Added

- Create this `CHANGELOG.md`. (#114)
- Add `emicklei/go-restful/v3` trace instrumentation. (#115)

### Changed

- Update `CONTRIBUTING.md` to ask for updates to `CHANGELOG.md` with each pull request. (#114)
- Move all `github.com` package instrumentation under a `github.com` directory. (#118)

### Fixed

- Update README to include information about external instrumentation.
   To start, this includes native instrumentation found in the `go-redis/redis` package. (#117)
- Bump github.com/golangci/golangci-lint from 1.27.0 to 1.28.2 in /tools. (#122, #123, #125)
- Bump go.mongodb.org/mongo-driver from 1.3.4 to 1.3.5 in /instrumentation/go.mongodb.org/mongo-driver. (#124)

## [0.7.0] - 2020-06-29

This release upgrades its [go.opentelemetry.io/otel](https://github.com/open-telemetry/opentelemetry-go/releases/tag/v0.7.0) dependency to v0.7.0.

### Added

- Create `RELEASING.md` instructions. (#101)
- Apply transitive dependabot go.mod updates as part of a new automatic Github workflow. (#94)
- New dependabot integration to automate package upgrades. (#61)
- Add automatic tag generation script for release. (#60)

### Changed

- Upgrade Datadog metrics exporter to include Resource tags. (#46)
- Added output validation to Datadog example. (#96)
- Move Macaron package to match layout guidelines. (#92)
- Update top-level README and instrumentation README. (#92)
- Bump google.golang.org/grpc from 1.29.1 to 1.30.0. (#99)
- Bump github.com/golangci/golangci-lint from 1.21.0 to 1.27.0 in /tools. (#77)
- Bump go.mongodb.org/mongo-driver from 1.3.2 to 1.3.4 in /instrumentation/go.mongodb.org/mongo-driver. (#76)
- Bump github.com/stretchr/testify from 1.5.1 to 1.6.1. (#74)
- Bump gopkg.in/macaron.v1 from 1.3.5 to 1.3.9 in /instrumentation/macaron. (#68)
- Bump github.com/gin-gonic/gin from 1.6.2 to 1.6.3 in /instrumentation/gin-gonic/gin. (#73)
- Bump github.com/DataDog/datadog-go from 3.5.0+incompatible to 3.7.2+incompatible in /exporters/metric/datadog. (#78)
- Replaced `internal/trace/http.go` helpers with `api/standard` helpers from otel-go repo. (#112)

## [0.6.1] - 2020-06-08

First official tagged release of `contrib` repository.

### Added

- `labstack/echo` trace instrumentation (#42)
- `mongodb` trace instrumentation (#26)
- Go Runtime metrics (#9)
- `gorilla/mux` trace instrumentation (#19)
- `gin-gonic` trace instrumentation (#15)
- `macaron` trace instrumentation (#20)
- `dogstatsd` metrics exporter (#10)
- `datadog` metrics exporter (#22)
- Tags to all modules in repository
- Repository folder structure and automated build (#3)

### Changes

- Prefix support for dogstatsd (#34)
- Update Go Runtime package to use batch observer (#44)

[Unreleased]: https://github.com/open-telemetry/opentelemetry-go-contrib/compare/v1.35.0...HEAD
[1.35.0/0.60.0/0.29.0/0.15.0/0.10.0/0.8.0/0.7.0]: https://github.com/open-telemetry/opentelemetry-go-contrib/releases/tag/v1.35.0
[1.34.0/0.59.0/0.28.0/0.14.0/0.9.0/0.7.0/0.6.0]: https://github.com/open-telemetry/opentelemetry-go-contrib/releases/tag/v1.34.0
[1.33.0/0.58.0/0.27.0/0.13.0/0.8.0/0.6.0/0.5.0]: https://github.com/open-telemetry/opentelemetry-go-contrib/releases/tag/v1.33.0
[1.32.0/0.57.0/0.26.0/0.12.0/0.7.0/0.5.0/0.4.0]: https://github.com/open-telemetry/opentelemetry-go-contrib/releases/tag/v1.32.0
[1.31.0/0.56.0/0.25.0/0.11.0/0.6.0/0.4.0/0.3.0]: https://github.com/open-telemetry/opentelemetry-go-contrib/releases/tag/v1.31.0
[1.30.0/0.55.0/0.24.0/0.10.0/0.5.0/0.3.0/0.2.0]: https://github.com/open-telemetry/opentelemetry-go-contrib/releases/tag/v1.30.0
[1.29.0/0.54.0/0.23.0/0.9.0/0.4.0/0.2.0/0.1.0]: https://github.com/open-telemetry/opentelemetry-go-contrib/releases/tag/v1.29.0
[1.28.0/0.53.0/0.22.0/0.8.0/0.3.0/0.1.0]: https://github.com/open-telemetry/opentelemetry-go-contrib/releases/tag/v1.28.0
[1.27.0/0.52.0/0.21.0/0.7.0/0.2.0]: https://github.com/open-telemetry/opentelemetry-go-contrib/releases/tag/v1.27.0
[1.26.0/0.51.0/0.20.0/0.6.0/0.1.0]: https://github.com/open-telemetry/opentelemetry-go-contrib/releases/tag/v1.26.0
[1.25.0/0.50.0/0.19.0/0.5.0/0.0.1]: https://github.com/open-telemetry/opentelemetry-go-contrib/releases/tag/v1.25.0
[1.24.0/0.49.0/0.18.0/0.4.0]: https://github.com/open-telemetry/opentelemetry-go-contrib/releases/tag/v1.24.0
[1.23.0/0.48.0/0.17.0/0.3.0]: https://github.com/open-telemetry/opentelemetry-go-contrib/releases/tag/v1.23.0
[1.22.0/0.47.0/0.16.0/0.2.0]: https://github.com/open-telemetry/opentelemetry-go-contrib/releases/tag/v1.22.0
[1.21.1/0.46.1/0.15.1/0.1.1]: https://github.com/open-telemetry/opentelemetry-go-contrib/releases/tag/v1.21.1
[1.21.0/0.46.0/0.15.0/0.1.0]: https://github.com/open-telemetry/opentelemetry-go-contrib/releases/tag/v1.21.0
[1.20.0/0.45.0/0.14.0]: https://github.com/open-telemetry/opentelemetry-go-contrib/releases/tag/v1.20.0
[1.19.0/0.44.0/0.13.0]: https://github.com/open-telemetry/opentelemetry-go-contrib/releases/tag/v1.19.0
[1.18.0/0.43.0/0.12.0]: https://github.com/open-telemetry/opentelemetry-go-contrib/releases/tag/v1.18.0
[1.17.0/0.42.0/0.11.0]: https://github.com/open-telemetry/opentelemetry-go-contrib/releases/tag/v1.17.0
[1.17.0-rc.1/0.42.0-rc.1/0.11.0-rc.1]: https://github.com/open-telemetry/opentelemetry-go-contrib/releases/tag/v1.17.0-rc.1
[1.16.1/0.41.1/0.10.1]: https://github.com/open-telemetry/opentelemetry-go-contrib/releases/tag/v1.16.1
[1.16.0/0.41.0/0.10.0]: https://github.com/open-telemetry/opentelemetry-go-contrib/releases/tag/v1.16.0
[1.16.0-rc.2/0.41.0-rc.2/0.10.0-rc.2]: https://github.com/open-telemetry/opentelemetry-go-contrib/releases/tag/v1.16.0-rc.2
[1.16.0-rc.1/0.41.0-rc.1/0.10.0-rc.1]: https://github.com/open-telemetry/opentelemetry-go-contrib/releases/tag/v1.16.0-rc.1
[1.15.0/0.40.0/0.9.0]: https://github.com/open-telemetry/opentelemetry-go-contrib/releases/tag/v1.15.0
[1.14.0/0.39.0/0.8.0]: https://github.com/open-telemetry/opentelemetry-go-contrib/releases/tag/v1.14.0
[1.13.0/0.38.0/0.7.0]: https://github.com/open-telemetry/opentelemetry-go-contrib/releases/tag/v1.13.0
[1.12.0/0.37.0/0.6.0]: https://github.com/open-telemetry/opentelemetry-go-contrib/releases/tag/v1.12.0
[1.11.1/0.36.4/0.5.2]: https://github.com/open-telemetry/opentelemetry-go-contrib/releases/tag/v1.11.1
[1.11.0/0.36.3/0.5.1]: https://github.com/open-telemetry/opentelemetry-go-contrib/releases/tag/v1.11.0
[0.36.2]: https://github.com/open-telemetry/opentelemetry-go-contrib/releases/tag/zpages/v0.36.2
[0.36.1]: https://github.com/open-telemetry/opentelemetry-go-contrib/releases/tag/zpages/v0.36.1
[0.36.0]: https://github.com/open-telemetry/opentelemetry-go-contrib/releases/tag/zpages/v0.36.0
[1.10.0/0.35.0/0.5.0]: https://github.com/open-telemetry/opentelemetry-go-contrib/releases/tag/v1.10.0
[1.9.0/0.34.0/0.4.0]: https://github.com/open-telemetry/opentelemetry-go-contrib/releases/tag/v1.9.0
[1.8.0/0.33.0]: https://github.com/open-telemetry/opentelemetry-go-contrib/releases/tag/v1.8.0
[1.7.0/0.32.0]: https://github.com/open-telemetry/opentelemetry-go-contrib/releases/tag/v1.7.0
[1.6.0/0.31.0]: https://github.com/open-telemetry/opentelemetry-go-contrib/releases/tag/v1.6.0
[1.5.0/0.30.0/0.1.0]: https://github.com/open-telemetry/opentelemetry-go-contrib/releases/tag/v1.5.0
[1.4.0/0.29.0]: https://github.com/open-telemetry/opentelemetry-go-contrib/releases/tag/v1.4.0
[1.3.0/0.28.0]: https://github.com/open-telemetry/opentelemetry-go-contrib/releases/tag/v1.3.0
[1.2.0/0.27.0]: https://github.com/open-telemetry/opentelemetry-go-contrib/releases/tag/v1.2.0
[1.1.1/0.26.1]: https://github.com/open-telemetry/opentelemetry-go-contrib/releases/tag/v1.1.1
[1.1.0/0.26.0]: https://github.com/open-telemetry/opentelemetry-go-contrib/releases/tag/v1.1.0
[1.0.0/0.25.0]: https://github.com/open-telemetry/opentelemetry-go-contrib/releases/tag/v1.0.0
[0.24.0]: https://github.com/open-telemetry/opentelemetry-go-contrib/releases/tag/v0.24.0
[0.23.0]: https://github.com/open-telemetry/opentelemetry-go-contrib/releases/tag/v0.23.0
[0.22.0]: https://github.com/open-telemetry/opentelemetry-go-contrib/releases/tag/v0.22.0
[0.21.0]: https://github.com/open-telemetry/opentelemetry-go-contrib/releases/tag/v0.21.0
[0.20.0]: https://github.com/open-telemetry/opentelemetry-go-contrib/releases/tag/v0.20.0
[0.19.0]: https://github.com/open-telemetry/opentelemetry-go-contrib/releases/tag/v0.19.0
[0.18.0]: https://github.com/open-telemetry/opentelemetry-go-contrib/releases/tag/v0.18.0
[0.17.0]: https://github.com/open-telemetry/opentelemetry-go-contrib/releases/tag/v0.17.0
[0.16.0]: https://github.com/open-telemetry/opentelemetry-go-contrib/releases/tag/v0.16.0
[0.15.1]: https://github.com/open-telemetry/opentelemetry-go-contrib/releases/tag/v0.15.1
[0.15.0]: https://github.com/open-telemetry/opentelemetry-go-contrib/releases/tag/v0.15.0
[0.14.0]: https://github.com/open-telemetry/opentelemetry-go-contrib/releases/tag/v0.14.0
[0.13.0]: https://github.com/open-telemetry/opentelemetry-go-contrib/releases/tag/v0.13.0
[0.12.0]: https://github.com/open-telemetry/opentelemetry-go-contrib/releases/tag/v0.12.0
[0.11.0]: https://github.com/open-telemetry/opentelemetry-go-contrib/releases/tag/v0.11.0
[0.10.1]: https://github.com/open-telemetry/opentelemetry-go-contrib/releases/tag/v0.10.1
[0.10.0]: https://github.com/open-telemetry/opentelemetry-go-contrib/releases/tag/v0.10.0
[0.9.0]: https://github.com/open-telemetry/opentelemetry-go-contrib/releases/tag/v0.9.0
[0.8.0]: https://github.com/open-telemetry/opentelemetry-go-contrib/releases/tag/v0.8.0
[0.7.0]: https://github.com/open-telemetry/opentelemetry-go-contrib/releases/tag/v0.7.0
[0.6.1]: https://github.com/open-telemetry/opentelemetry-go-contrib/releases/tag/v0.6.1

<!-- Released section ended -->

[Go 1.24]: https://go.dev/doc/go1.24
[Go 1.23]: https://go.dev/doc/go1.23
[Go 1.22]: https://go.dev/doc/go1.22
[Go 1.21]: https://go.dev/doc/go1.21
[Go 1.20]: https://go.dev/doc/go1.20
[Go 1.19]: https://go.dev/doc/go1.19
[Go 1.18]: https://go.dev/doc/go1.18

[GO-2024-2687]: https://pkg.go.dev/vuln/GO-2024-2687<|MERGE_RESOLUTION|>--- conflicted
+++ resolved
@@ -10,7 +10,7 @@
 
 ### Changed
 
-<<<<<<< HEAD
+- Jaeger remote sampler's probabilistic strategy now uses the same sampling algorithm as `trace.TraceIDRatioBased` in `go.opentelemetry.io/contrib/samplers/jaegerremote`. (#6892)
 - Switched the default for `OTEL_SEMCONV_STABILITY_OPT_IN` to emit the v1.26.0 semantic conventions by default in the following modules. (#6899)
   - `go.opentelemetry.io/contrib/instrumentation/github.com/emicklei/go-restful/otelrestful`
   - `go.opentelemetry.io/contrib/instrumentation/github.com/gin-gonic/gin/otelgin`
@@ -20,9 +20,6 @@
   - `go.opentelemetry.io/contrib/instrumentation/net/http/otelhttp`
   The `OTEL_SEMCONV_STABILITY_OPT_IN=http/dup` environment variable can be still used to emit both the v1.20.0 and v1.26.0 semantic conventions.
   The next release will drop support for that environment variable.
-=======
-- Jaeger remote sampler's probabilistic strategy now uses the same sampling algorithm as `trace.TraceIDRatioBased` in `go.opentelemetry.io/contrib/samplers/jaegerremote`. (#6892)
->>>>>>> 9fae37d5
 
 ### Removed
 

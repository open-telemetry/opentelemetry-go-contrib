--- conflicted
+++ resolved
@@ -11,6 +11,8 @@
 ### Added
 
 - Add the new `go.opentelemetry.io/contrib/instrgen` package to provide auto-generated source code instrumentation. (#3068, #3108)
+- Add support for Semantic Convention v1.24.0 in the server instrumentation of `go.opentelemetry.io/contrib/instrumentation/net/http/otelhttp`. (#5092)
+  - To enable the new semantic conventions set the environment variable `OTEL_HTTP_CLIENT_COMPATIBILITY_MODE` to `http/dup` or `http`.
 
 ### Removed
 
@@ -24,14 +26,9 @@
 ### Added
 
 - Support [Go 1.22]. (#5082)
-<<<<<<< HEAD
-- Add support for Semantic Convention v1.24.0 in the server instrumentation of `go.opentelemetry.io/contrib/instrumentation/net/http/otelhttp`. (#5092)
-  - To enable the new semantic conventions set the environment variable `OTEL_HTTP_CLIENT_COMPATIBILITY_MODE` to `http/dup` or `http`.
-=======
 - Add support for Summary metrics to `go.opentelemetry.io/contrib/bridges/prometheus`. (#5089)
 - Add support for Exponential (native) Histograms in `go.opentelemetry.io/contrib/bridges/prometheus`. (#5093)
 - Implemented setting the `cloud.resource_id` resource attribute in `go.opentelemetry.io/detectors/aws/ecs` based on the ECS Metadata v4 endpoint. (#5091)
->>>>>>> 45226f83
 
 ### Removed
 

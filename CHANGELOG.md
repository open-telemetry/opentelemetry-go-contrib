# Changelog

All notable changes to this project will be documented in this file.

The format is based on [Keep a Changelog](https://keepachangelog.com/en/1.0.0/).

This project adheres to [Semantic Versioning](https://semver.org/spec/v2.0.0.html).

## [Unreleased]

### Added

- `http.route` attribute to otelhttp server request spans, when `net/http.Request.Pattern` is set in `go.opentelemetry.io/contrib/instrumentation/github.com/emicklei/go-restful/otelrestful`, `go.opentelemetry.io/contrib/instrumentation/github.com/gin-gonic/gin/otelgin`, `go.opentelemetry.io/contrib/instrumentation/github.com/gorilla/mux/otelmux`, `go.opentelemetry.io/contrib/instrumentation/github.com/labstack/echo/otelecho` and `go.opentelemetry.io/contrib/instrumentation/net/http/otelhttp`. (#6905, #6937)
- Add `WithAttributes` option to set instrumentation scope attributes on the created `log.Logger` in `go.opentelemetry.io/contrib/bridges/otelzap`. (#6962)
- Add `WithAttributes` option to set instrumentation scope attributes on the created `log.Logger` in `go.opentelemetry.io/contrib/bridges/otelslog`. (#6965)
- Add `WithAttributes` option to set instrumentation scope attributes on the created `log.Logger` in `go.opentelemetry.io/contrib/bridges/otellogrus`. (#6966)
- Add `WithAttributes` option to set instrumentation scope attributes on the created `log.Logger` in `go.opentelemetry.io/contrib/bridges/otellogr`. (#6967)
- Add the `WithGinMetricAttributes` option to allow setting dynamic, per-request metric attributes based on `*gin.Context` in `go.opentelemetry.io/contrib/instrumentation/github.com/gin-gonic/gin/otelgin`. (#6932)
- Use Gin's own `ClientIP` method to detect the client's IP, which supports custom proxy headers in `go.opentelemetry.io/contrib/instrumentation/github.com/gin-gonic/gin/otelgin`. (#6095)
- Added test for Fields in `go.opentelemetry.io/contrib/propagators/jaeger`. (#7119)
- Allow configuring samplers in `go.opentelemetry.io/contrib/otelconf`. (#7148)

### Changed

- Jaeger remote sampler's probabilistic strategy now uses the same sampling algorithm as `trace.TraceIDRatioBased` in `go.opentelemetry.io/contrib/samplers/jaegerremote`. (#6892)
- Switched the default for `OTEL_SEMCONV_STABILITY_OPT_IN` to emit the v1.26.0 semantic conventions by default in the following modules.
  - `go.opentelemetry.io/contrib/instrumentation/github.com/emicklei/go-restful/otelrestful`
  - `go.opentelemetry.io/contrib/instrumentation/github.com/gin-gonic/gin/otelgin`
  - `go.opentelemetry.io/contrib/instrumentation/github.com/gorilla/mux/otelmux`
  - `go.opentelemetry.io/contrib/instrumentation/github.com/labstack/echo/otelecho`
  - `go.opentelemetry.io/contrib/instrumentation/net/http/httptrace/otelhttptrace`
  - `go.opentelemetry.io/contrib/instrumentation/net/http/otelhttp`
- Improve performance by reducing allocations for http request when using `OTEL_SEMCONV_STABILITY_OPT_IN=http/dup` in the modules below. (#7180)
  - `go.opentelemetry.io/contrib/instrumentation/github.com/emicklei/go-restful/otelrestful`
  - `go.opentelemetry.io/contrib/instrumentation/github.com/gin-gonic/gin/otelgin`
  - `go.opentelemetry.io/contrib/instrumentation/github.com/gorilla/mux/otelmux`
  - `go.opentelemetry.io/contrib/instrumentation/github.com/labstack/echo/otelecho`
  - `go.opentelemetry.io/contrib/instrumentation/net/http/httptrace/otelhttptrace`
  - `go.opentelemetry.io/contrib/instrumentation/net/http/otelhttp`

  The `OTEL_SEMCONV_STABILITY_OPT_IN=http/dup` environment variable can be still used to emit both the v1.20.0 and v1.26.0 semantic conventions.
  It is however impossible to emit only the 1.20.0 semantic conventions, as the next release will drop support for that environment variable. (#6899)
- Update the Jaeger remote sampler to use "github.com/jaegertracing/jaeger-idl/proto-gen/api_v2" in  `go.opentelemetry.io/contrib/samplers/jaegerremote`. (#7061)
- Improve performance by reducing allocations in the gRPC stats handler in `go.opentelemetry.io/contrib/instrumentation/google.golang.org/grpc/otelgrpc`. (#7186)

### Fixed

- Record request duration in seconds rather than milliseconds for semconv v1.26.0, per [the specifications](https://github.com/open-telemetry/semantic-conventions/blob/6533b8a39e03e6925e080d5ca39234035cf87e70/docs/non-normative/http-migration.md#http-client-duration-metric) in the following packages. (#6942)
  - `go.opentelemetry.io/contrib/instrumentation/github.com/emicklei/go-restful/otelrestful`
  - `go.opentelemetry.io/contrib/instrumentation/github.com/gin-gonic/gin/otelgin`
  - `go.opentelemetry.io/contrib/instrumentation/github.com/gorilla/mux/otelmux`
  - `go.opentelemetry.io/contrib/instrumentation/github.com/labstack/echo/otelecho`
  - `go.opentelemetry.io/contrib/instrumentation/net/http/httptrace/otelhttptrace`
  - `go.opentelemetry.io/contrib/instrumentation/net/http/otelhttp`
- Cleaned up indentations under `Unreleased/Fixed` of `./CHANGELOG.md`. (#7163)
- Removed a duplicate instance of the `Changed` subheader under `1.18.0/0.43.0/0.12.0` in `./CHANGELOG.md`. (#7163)
<<<<<<< HEAD
- Fixed handling of the `OTEL_SEMCONV_STABILITY_OPT_IN` environment variable in `go.opentelemetry.io/contrib/instrumentation/github.com/gin-gonic/gin/otelgin`. (#7215)
=======
- Check for TLS related options to be set before creating TLS config `go.opentelemetry.io/contrib/otelconf`. (#6984)
>>>>>>> ac946caa

### Removed

- Drop support for [Go 1.22]. (#6853)
- The deprecated `go.opentelemetry.io/contrib/config` package is removed, use `go.opentelemetry.io/contrib/otelconf` instead. (#6894)
- The deprecated `SemVersion` function is removed in `go.opentelemetry.io/contrib/instrumentation/github.com/aws/aws-lambda-go/otellambda`, use `Version` function instead. (#7058)
- The deprecated `SemVersion` function in `go.opentelemetry.io/contrib/samplers/probability/consistent` is removed, use `Version` instead. (#7072)
- The deprecated `SemVersion` function is removed in `go.opentelemetry.io/contrib/instrumentation/github.com/aws/aws-sdk-go-v2/otelaws/test` package, use `Version` instead. (#7077)
- The deprecated `SemVersion` function is removed in `go.opentelemetry.io/contrib/instrumentation/github.com/gorilla/mux/otelmux`, use `Version` function instead. (#7084)
- The deprecated `SemVersion` function is removed in `go.opentelemetry.io/contrib/instrumentation/github.com/gin-gonic/gin/otelgin`, use `Version` function instead. (#7085)
- The deprecated `SemVersion` function is removed in `go.opentelemetry.io/contrib/instrumentation/go.mongodb.org/mongo-driver/mongo/otelmongo/test`, use `Version` function instead. (#7142)
- The deprecated `SemVersion` function is removed in `go.opentelemetry.io/contrib/instrumentation/github.com/gorilla/mux/otelmux/test`, use `Version` function instead. (#7086)
- The deprecated `SemVersion` function is removed in `go.opentelemetry.io/contrib/instrumentation/go.mongodb.org/mongo-driver/mongo/otelmongo`, use `Version` function instead. (#7140)
- The deprecated `SemVersion` function is removed in `go.opentelemetry.io/contrib/instrumentation/github.com/gin-gonic/gin/otelgin/test`, use `Version` function instead. (#7087)
- The deprecated `SemVersion` function is removed in `go.opentelemetry.io/contrib/instrumentation/github.com/labstack/echo/otelecho`, use `Version` function instead. (#7089)
- The deprecated `SemVersion` function is removed in `go.opentelemetry.io/contrib/instrumentation/github.com/labstack/echo/otelecho/test`, use `Version` function instead. (#7090)
- The deprecated `SemVersion` function is removed in `go.opentelemetry.io/contrib/instrumentation/github.com/emicklei/go-restful/otelrestful`, use `Version` function instead. (#7091)
- The deprecated `SemVersion` function is removed in `go.opentelemetry.io/contrib/instrumentation/github.com/emicklei/go-restful/otelrestful/test`, use `Version` function instead. (#7092)
- The deprecated `UnaryServerInterceptor` in `go.opentelemetry.io/contrib/instrumentation/google.golang.org/grpc/otelgrpc` is removed, use `NewServerHandler` instead. (#7115)
- The deprecated `DynamoDBAttributeSetter` function is removed `opentelemetry-go-contrib/instrumentation/github.com/aws/aws-sdk-go-v2/otelaws/dynamodbattributes.go` , use `Version` function instead.(#7128)
- The deprecated `SNSAttributeSetter` function is removed in `go.opentelemetry.io/contrib/instrumentation/github.com/aws/aws-sdk-go-v2/otelaws`, use `SNSAttributeBuilder` function instead. (#7136)
- The deprecated `AttributeSetter` function is removed in `go.opentelemetry.io/contrib/instrumentation/github.com/aws/aws-sdk-go-v2/otelaws`, use the `AttributeBuilder` function instead. (#7137)
- The deprecated `SemVersion` function is removed in `go.opentelemetry.io/contrib/zpages`, use `Version` function instead. (#7147)
- The deprecated `SemVersion` function is removed in `go.opentelemetry.io/contrib/samplers/jaegerremote`, use `Version` function instead. (#7147)
- The deprecated `SemVersion` function is removed in `go.opentelemetry.io/contrib/propagators/opencensus`, use `Version` function instead. (#7147)
- The deprecated `SemVersion` function is removed in `go.opentelemetry.io/contrib/instrumentation/runtime`, use `Version` function instead. (#7147)
- The deprecated `SemVersion` function is removed in `go.opentelemetry.io/contrib/instrumentation/github.com/aws/aws-sdk-go-v2/otelaws`, use `Version` function instead. (#7154)
- The deprecated `DefaultAttributeSetter` in `go.opentelemetry.io/contrib/instrumentation/github.com/aws/aws-sdk-go-v2/otelaws` is removed, use the `DefaultAttributeBuilder` function instead. (#7127)
- The deprecated `UnaryClientInterceptor` function is removed in `go.opentelemetry.io/contrib/instrumentation/google.golang.org/grpc/otelgrpc` use `NewClientHandler` function instead. (#7125)
- The deprecated `SemVersion` function is removed in `go.opentelemetry.io/contrib/instrumentation/net/http/otelhttp`, use `Version` function instead. (#7167)
- The deprecated `SemVersion` function is removed in `go.opentelemetry.io/contrib/instrumentation/net/http/httptrace/otelhttptrace`, use `Version` function instead. (#7144)
- The deprecated `SemVersion` function is removed in `go.opentelemetry.io/contrib/instrumentation/net/http/httptrace/otelhttptrace/test`, use `Version` function instead. (#7144)
- The deprecated `go.opentelemetry.io/contrib/instrumentation/google.golang.org/grpc/otelgrpc/filters/interceptor` package is removed, use `go.opentelemetry.io/contrib/instrumentation/google.golang.org/grpc/otelgrpc/filters` instead. (#7110)
- The deprecated `SemVersion` function is removed in `go.opentelemetry.io/contrib/instrumentation/google.golang.org/grpc/otelgrpc`, use `Version` function instead. (#7143)
- The deprecated `SemVersion` function is removed in `go.opentelemetry.io/contrib/instrumentation/google.golang.org/grpc/otelgrpc/test`, use `Version` function instead. (#7143)
- The deprecated `SQSAttributeSetter` function is removed in `go.opentelemetry.io/contrib/instrumentation/github.com/aws/aws-sdk-go-v2/otelaws` package, use `SQSAttributeBuilder` instead. (#7145)
- The deprecated `SemVersion` function is removed in `go.opentelemetry.io/contrib/instrumentation/host` package, use `Version` instead. (#7203)

<!-- Released section -->
<!-- Don't change this section unless doing release -->

## [1.35.0/0.60.0/0.29.0/0.15.0/0.10.0/0.8.0/0.7.0] - 2025-03-05

This release is the last to support [Go 1.22].
The next release will require at least [Go 1.23].

> [!WARNING]
> This is the last version to use Semantic Conventions v1.20.0 for HTTP libraries
by default. The next version (0.61.0) will default to v1.26.0, and the
following one (0.62.0) will drop support for Semantic Conventions v1.20.0
>
> You can switch to the new Semantic Conventions right now by setting the
`OTEL_SEMCONV_STABILITY_OPT_IN=http/dup` environment variable in your
application.
>
> See also the [HTTP semantic conventions stability
migration](https://github.com/open-telemetry/semantic-conventions/blob/main/docs/non-normative/http-migration.md)

### Added

- Add support for configuring `ClientCertificate` and `ClientKey` field for OTLP exporters in `go.opentelemetry.io/contrib/config`. (#6378)
- Add `WithAttributeBuilder`, `AttributeBuilder`, `DefaultAttributeBuilder`, `DynamoDBAttributeBuilder`, `SNSAttributeBuilder` to support adding attributes based on SDK input and output in `go.opentelemetry.io/contrib/instrumentation/github.com/aws/aws-sdk-go-v2/otelaws`. (#6543)
- Support for the `OTEL_SEMCONV_STABILITY_OPT_IN=http/dup` environment variable in `go.opentelemetry.io/contrib/instrumentation/github.com/gorilla/mux/otelmux` to emit attributes for both the v1.20.0 and v1.26.0 semantic conventions. (#6652)
- Added the `WithMeterProvider` option to allow passing a custom meter provider to `go.opentelemetry.io/contrib/instrumentation/github.com/gorilla/mux/otelmux`. (#6648)
- Added the `WithMetricAttributesFn` option to allow setting dynamic, per-request metric attributes in `go.opentelemetry.io/contrib/instrumentation/github.com/gorilla/mux/otelmux`. (#6648)
- Added metrics support, and emit all stable metrics from the [Semantic Conventions](https://github.com/open-telemetry/semantic-conventions/blob/main/docs/http/http-metrics.md) in `go.opentelemetry.io/contrib/instrumentation/github.com/gorilla/mux/otelmux`. (#6648)
- Add support for configuring `Insecure` field for OTLP exporters in `go.opentelemetry.io/contrib/config`. (#6658)
- Support for the `OTEL_SEMCONV_STABILITY_OPT_IN=http/dup` environment variable in `instrumentation/net/http/httptrace/otelhttptrace` to emit attributes for both the v1.20.0 and v1.26.0 semantic conventions. (#6720)
- Support for the `OTEL_SEMCONV_STABILITY_OPT_IN=http/dup` environment variable in `instrumentation/github.com/emicklei/go-restful/otelrestful` to emit attributes for both the v1.20.0 and v1.26.0 semantic conventions. (#6710)
- Added metrics support, and emit all stable metrics from the [Semantic Conventions](https://github.com/open-telemetry/semantic-conventions/blob/main/docs/http/http-metrics.md) in `go.opentelemetry.io/contrib/instrumentation/github.com/gin-gonic/gin/otelgin`. (#6747)
- Support for the `OTEL_SEMCONV_STABILITY_OPT_IN=http/dup` environment variable in `go.opentelemetry.io/contrib/instrumentation/github.com/gin-gonic/gin/otelgin` to emit attributes for both the v1.20.0 and v1.26.0 semantic conventions. (#6778)
- Support `OTEL_SEMCONV_STABILITY_OPT_IN` to emit telemetry following both `go.opentelemetry.io/otel/semconv/v1.21.0` (default) and `go.opentelemetry.io/otel/semconv/v1.26.0` (opt-in) in `go.opentelemetry.io/contrib/instrumentation/go.mongodb.org/mongo-driver/mongo/otelmongo` per the [Database semantic convention stability migration guide](https://github.com/open-telemetry/semantic-conventions/blob/cb11bb9bac24f4b0e95ad0f61ce01813d8ceada8/docs/non-normative/db-migration.md#database-semantic-convention-stability-migration-guide). (#6172)
- Support [Go 1.24]. (#6765)
- Add support for configuring `HeadersList` field for OTLP exporters in `go.opentelemetry.io/contrib/config`. (#6657)
- Add `go.opentelemetry.io/contrib/otelconf` module which is a replacement for `go.opentelemetry.io/contrib/config`. (#6796)
- Added `WithFallbackLogExporter` to allow setting a fallback log exporter when `OTEL_LOGS_EXPORTER` is unset in `go.opentelemetry.io/contrib/exporters/autoexport`. (#6844)

### Changed

- Add custom attribute to the span after execution of the SDK rather than before in `go.opentelemetry.io/contrib/instrumentation/github.com/aws/aws-sdk-go-v2/otelaws`. (#6543)
- The `code.function` attribute emitted by `go.opentelemetry.io/contrib/bridges/otelslog` now stores the package path-qualified function name instead of just the function name.
  The `code.namespace` attribute is no longer added. (#6870)
- The `code.function` attribute emitted by `go.opentelemetry.io/contrib/bridges/otelzap` now stores the package path-qualified function name instead of just the function name.
  The `code.namespace` attribute is no longer added. (#6870)
- Improve performance by reducing allocations for common request protocols in the modules below. (#6845)
  - `go.opentelemetry.io/contrib/instrumentation/github.com/emicklei/go-restful/otelrestful`
  - `go.opentelemetry.io/contrib/instrumentation/github.com/gin-gonic/gin/otelgin`
  - `go.opentelemetry.io/contrib/instrumentation/github.com/gorilla/mux/otelmux`
  - `go.opentelemetry.io/contrib/instrumentation/github.com/labstack/echo/otelecho`
  - `go.opentelemetry.io/contrib/instrumentation/net/http/httptrace/otelhttptrace`
  - `go.opentelemetry.io/contrib/instrumentation/net/http/otelhttp`

### Deprecated

- Deprecate `WithAttributeSetter`, `AttributeSetter`, `DefaultAttributeSetter`, `DynamoDBAttributeSetter`, `SNSAttributeSetter` in favor of `WithAttributeBuilder`, `AttributeBuilder`, `DefaultAttributeBuilder`, `DynamoDBAttributeBuilder`, `SNSAttributeBuilder` in `go.opentelemetry.io/contrib/instrumentation/github.com/aws/aws-sdk-go-v2/otelaws`. (#6543)
- Deprecate `go.opentelemetry.io/contrib/config` module in favor of `go.opentelemetry.io/contrib/otelconf`. This is the last release of this module. (#6796)

### Fixed

- Use `context.Background()` as default context instead of nil in `go.opentelemetry.io/contrib/bridges/otellogr`. (#6527)
- Convert Prometheus histogram buckets to non-cumulative otel histogram buckets in `go.opentelemetry.io/contrib/bridges/prometheus`. (#6685)
- Don't start spans that never end for filtered out gRPC stats handler in `go.opentelemetry.io/contrib/instrumentation/google.golang.org/grpc/otelgrpc`. (#6695)
- Fix a possible nil dereference panic in `NewSDK` of `go.opentelemetry.io/contrib/config/v0.3.0`. (#6752)
- Fix prometheus endpoint with an IPv6 address in `go.opentelemetry.io/contrib/config`. (#6815)

## [1.34.0/0.59.0/0.28.0/0.14.0/0.9.0/0.7.0/0.6.0] - 2025-01-17

### Added

- Generate server metrics with semantic conventions `v1.26.0` in `go.opentelemetry.io/contrib/instrumentation/net/http/otelhttp` when `OTEL_SEMCONV_STABILITY_OPT_IN` is set to `http/dup`. (#6411)
- Generate client metrics with semantic conventions `v1.26.0` in `go.opentelemetry.io/contrib/instrumentation/net/http/otelhttp` when `OTEL_SEMCONV_STABILITY_OPT_IN` is set to `http/dup`. (#6607)

### Fixed

- Fix error logged by Jaeger remote sampler on empty or unset `OTEL_TRACES_SAMPLER_ARG` environment variable (#6511)
- Relax minimum Go version to 1.22.0 in various modules. (#6595)
- `NewSDK` handles empty `OpenTelemetryConfiguration.Resource` properly in `go.opentelemetry.io/contrib/config/v0.3.0`. (#6606)
- Fix a possible nil dereference panic in `NewSDK` of `go.opentelemetry.io/contrib/config/v0.3.0`. (#6606)

## [1.33.0/0.58.0/0.27.0/0.13.0/0.8.0/0.6.0/0.5.0] - 2024-12-12

### Added

- Added support for providing `endpoint`, `pollingIntervalMs` and `initialSamplingRate` using environment variable `OTEL_TRACES_SAMPLER_ARG` in `go.opentelemetry.io/contrib/samples/jaegerremote`. (#6310)
- Added support exporting logs via OTLP over gRPC in `go.opentelemetry.io/contrib/config`. (#6340)
- The `go.opentelemetry.io/contrib/bridges/otellogr` module.
  This module provides an OpenTelemetry logging bridge for `github.com/go-logr/logr`. (#6386)
- Added SNS instrumentation in `go.opentelemetry.io/contrib/instrumentation/github.com/aws/aws-sdk-go-v2/otelaws`. (#6388)
- Use a `sync.Pool` for metric options in `go.opentelemetry.io/contrib/instrumentation/net/http/otelhttp`. (#6394)
- Added support for configuring `Certificate` field when configuring OTLP exporters in `go.opentelemetry.io/contrib/config`. (#6376)
- Added support for the `WithMetricAttributesFn` option to middlewares in `go.opentelemetry.io/contrib/instrumentation/net/http/otelhttp`. (#6542)

### Changed

- Change the span name to be `GET /path` so it complies with the OTel HTTP semantic conventions in `go.opentelemetry.io/contrib/instrumentation/github.com/labstack/echo/otelecho`. (#6365)
- Record errors instead of setting the `gin.errors` attribute in `go.opentelemetry.io/contrib/instrumentation/github.com/gin-gonic/gin/otelgin`. (#6346)
- The `go.opentelemetry.io/contrib/config` now supports multiple schemas in subdirectories (i.e. `go.opentelemetry.io/contrib/config/v0.3.0`) for easier migration. (#6412)

### Fixed

- Fix broken AWS presigned URLs when using instrumentation in `go.opentelemetry.io/contrib/instrumentation/github.com/aws/aws-sdk-go-v2/otelaws`. (#5975)
- Fixed the value for configuring the OTLP exporter to use `grpc` instead of `grpc/protobuf` in `go.opentelemetry.io/contrib/config`. (#6338)
- Allow marshaling types in `go.opentelemetry.io/contrib/config`. (#6347)
- Removed the redundant handling of panic from the `HTML` function in `go.opentelemetry.io/contrib/instrumentation/github.com/gin-gonic/gin/otelgin`. (#6373)
- The `code.function` attribute emitted by `go.opentelemetry.io/contrib/bridges/otelslog` now stores just the function name instead the package path-qualified function name.
  The `code.namespace` attribute now stores the package path. (#6415)
- The `code.function` attribute emitted by `go.opentelemetry.io/contrib/bridges/otelzap` now stores just the function name instead the package path-qualified function name.
  The `code.namespace` attribute now stores the package path. (#6423)
- Return an error for `nil` values when unmarshaling `NameStringValuePair` in `go.opentelemetry.io/contrib/config`. (#6425)

## [1.32.0/0.57.0/0.26.0/0.12.0/0.7.0/0.5.0/0.4.0] - 2024-11-08

### Added

- Add the `WithSource` option to the `go.opentelemetry.io/contrib/bridges/otelslog` log bridge to set the `code.*` attributes in the log record that includes the source location where the record was emitted. (#6253)
- Add `ContextWithStartTime` and `StartTimeFromContext` to `go.opentelemetry.io/contrib/instrumentation/net/http/otelhttp`, which allows setting the start time using go context. (#6137)
- Set the `code.*` attributes in `go.opentelemetry.io/contrib/bridges/otelzap` if the `zap.Logger` was created with the `AddCaller` or `AddStacktrace` option. (#6268)
- Add a `LogProcessor` to `go.opentelemetry.io/contrib/processors/baggagecopy` to copy baggage members to log records. (#6277)
  - Use `baggagecopy.NewLogProcessor` when configuring a Log Provider.
    - `NewLogProcessor` accepts a `Filter` function type that selects which baggage members are added to the log record.

### Changed

- Transform raw (`slog.KindAny`) attribute values to matching `log.Value` types.
  For example, `[]string{"foo", "bar"}` attribute value is now transformed to `log.SliceValue(log.StringValue("foo"), log.StringValue("bar"))` instead of `log.String("[foo bar"])`. (#6254)
- Upgrade `go.opentelemetry.io/otel/semconv/v1.17.0` to `go.opentelemetry.io/otel/semconv/v1.21.0` in `go.opentelemetry.io/contrib/instrumentation/go.mongodb.org/mongo-driver/mongo/otelmongo`. (#6272)
- Resource doesn't merge with defaults if a valid resource is configured in `go.opentelemetry.io/contrib/config`. (#6289)

### Fixed

- Transform nil attribute values to `log.Value` zero value instead of panicking in `go.opentelemetry.io/contrib/bridges/otellogrus`. (#6237)
- Transform nil attribute values to `log.Value` zero value instead of panicking in `go.opentelemetry.io/contrib/bridges/otelzap`. (#6237)
- Transform nil attribute values to `log.Value` zero value instead of `log.StringValue("<nil>")` in `go.opentelemetry.io/contrib/bridges/otelslog`. (#6246)
- Fix `NewClientHandler` so that `rpc.client.request.*` metrics measure requests instead of responses and `rpc.client.responses.*` metrics measure responses instead of requests in `go.opentelemetry.io/contrib/instrumentation/google.golang.org/grpc/otelgrpc`. (#6250)
- Fix issue in `go.opentelemetry.io/contrib/config` causing `otelprom.WithResourceAsConstantLabels` configuration to not be respected. (#6260)
- `otel.Handle` is no longer called on a successful shutdown of the Prometheus exporter in `go.opentelemetry.io/contrib/config`. (#6299)

## [1.31.0/0.56.0/0.25.0/0.11.0/0.6.0/0.4.0/0.3.0] - 2024-10-14

### Added

- The `Severitier` and `SeverityVar` types are added to `go.opentelemetry.io/contrib/processors/minsev` allowing dynamic configuration of the severity used by the `LogProcessor`. (#6116)
- Move examples from `go.opentelemetry.io/otel` to this repository under `examples` directory. (#6158)
- Support yaml/json struct tags for generated code in `go.opentelemetry.io/contrib/config`. (#5433)
- Add support for parsing YAML configuration via `ParseYAML` in `go.opentelemetry.io/contrib/config`. (#5433)
- Add support for temporality preference configuration in `go.opentelemetry.io/contrib/config`. (#5860)

### Changed

- The function signature of `NewLogProcessor` in `go.opentelemetry.io/contrib/processors/minsev` has changed to accept the added `Severitier` interface instead of a `log.Severity`. (#6116)
- Updated `go.opentelemetry.io/contrib/config` to use the [v0.3.0](https://github.com/open-telemetry/opentelemetry-configuration/releases/tag/v0.3.0) release of schema which includes backwards incompatible changes. (#6126)
- `NewSDK` in `go.opentelemetry.io/contrib/config` now returns a no-op SDK if `disabled` is set to `true`. (#6185)
- The deprecated `go.opentelemetry.io/contrib/instrumentation/github.com/labstack/echo/otelecho` package has found a Code Owner.
  The package is no longer deprecated. (#6207)

### Fixed

- Possible nil dereference panic in `go.opentelemetry.io/contrib/instrumentation/net/http/httptrace/otelhttptrace`. (#5965)
- `logrus.Level` transformed to appropriate `log.Severity` in `go.opentelemetry.io/contrib/bridges/otellogrus`. (#6191)

### Removed

- The `Minimum` field of the `LogProcessor` in `go.opentelemetry.io/contrib/processors/minsev` is removed.
  Use `NewLogProcessor` to configure this setting. (#6116)
- The deprecated `go.opentelemetry.io/contrib/instrumentation/gopkg.in/macaron.v1/otelmacaron` package is removed. (#6186)
- The deprecated `go.opentelemetry.io/contrib/samplers/aws/xray` package is removed. (#6187)

## [1.30.0/0.55.0/0.24.0/0.10.0/0.5.0/0.3.0/0.2.0] - 2024-09-10

### Added

- Add `NewProducer` to `go.opentelemetry.io/contrib/instrumentation/runtime`, which allows collecting the `go.schedule.duration` histogram metric from the Go runtime. (#5991)
- Add gRPC protocol support for OTLP log exporter in `go.opentelemetry.io/contrib/exporters/autoexport`. (#6083)

### Removed

- Drop support for [Go 1.21]. (#6046, #6047)

### Fixed

- Superfluous call to `WriteHeader` when flushing after setting a status code in `go.opentelemetry.io/contrib/instrumentation/net/http/otelhttp`. (#6074)
- Superfluous call to `WriteHeader` when writing the response body after setting a status code in `go.opentelemetry.io/contrib/instrumentation/net/http/otelhttp`. (#6055)

## [1.29.0/0.54.0/0.23.0/0.9.0/0.4.0/0.2.0/0.1.0] - 2024-08-23

This release is the last to support [Go 1.21].
The next release will require at least [Go 1.22].

### Added

- Add the `WithSpanAttributes` and `WithMetricAttributes` methods to set custom attributes to the stats handler in `go.opentelemetry.io/contrib/instrumentation/google.golang.org/grpc/otelgrpc`. (#5133)
- The `go.opentelemetry.io/contrib/bridges/otelzap` module.
  This module provides an OpenTelemetry logging bridge for `go.uber.org/zap`. (#5191)
- Support for the `OTEL_SEMCONV_STABILITY_OPT_IN=http/dup` environment variable in `go.opentelemetry.io/contrib/instrumentation/net/http/otelhttp` to emit attributes for both the v1.20.0 and v1.26.0 semantic conventions. (#5401)
- The `go.opentelemetry.io/contrib/bridges/otelzerolog` module.
  This module provides an OpenTelemetry logging bridge for `github.com/rs/zerolog`. (#5405)
- Add `WithGinFilter` filter parameter in `go.opentelemetry.io/contrib/instrumentation/github.com/gin-gonic/gin/otelgin` to allow filtering requests with `*gin.Context`. (#5743)
- Support for stdoutlog exporter in `go.opentelemetry.io/contrib/config`. (#5850)
- Add macOS ARM64 platform to the compatibility testing suite. (#5868)
- Add new runtime metrics to `go.opentelemetry.io/contrib/instrumentation/runtime`, which are still disabled by default. (#5870)
- Add the `WithMetricsAttributesFn` option to allow setting dynamic, per-request metric attributes in `go.opentelemetry.io/contrib/instrumentation/net/http/otelhttp`. (#5876)
- The `go.opentelemetry.io/contrib/config` package supports configuring `with_resource_constant_labels` for the prometheus exporter. (#5890)
- Support [Go 1.23]. (#6017)

### Removed

- The deprecated `go.opentelemetry.io/contrib/processors/baggagecopy` package is removed. (#5853)

### Fixed

- Race condition when reading the HTTP body and writing the response in `go.opentelemetry.io/contrib/instrumentation/net/http/otelhttp`. (#5916)

## [1.28.0/0.53.0/0.22.0/0.8.0/0.3.0/0.1.0] - 2024-07-02

### Added

- Add the new `go.opentelemetry.io/contrib/detectors/azure/azurevm` package to provide a resource detector for Azure VMs. (#5422)
- Add support to configure views when creating MeterProvider using the config package. (#5654)
- The `go.opentelemetry.io/contrib/config` add support to configure periodic reader interval and timeout. (#5661)
- Add log support for the autoexport package. (#5733)
- Add support for disabling the old runtime metrics using the `OTEL_GO_X_DEPRECATED_RUNTIME_METRICS=false` environment variable. (#5747)
- Add support for signal-specific protocols environment variables (`OTEL_EXPORTER_OTLP_TRACES_PROTOCOL`, `OTEL_EXPORTER_OTLP_LOGS_PROTOCOL`, `OTEL_EXPORTER_OTLP_METRICS_PROTOCOL`) in `go.opentelemetry.io/contrib/exporters/autoexport`. (#5816)
- The `go.opentelemetry.io/contrib/processors/minsev` module is added.
  This module provides and experimental logging processor with a configurable threshold for the minimum severity records must have to be recorded. (#5817)
- The `go.opentelemetry.io/contrib/processors/baggagecopy` module.
  This module is a replacement of `go.opentelemetry.io/contrib/processors/baggage/baggagetrace`. (#5824)

### Changed

- Improve performance of `go.opentelemetry.io/contrib/instrumentation/google.golang.org/grpc/otelgrpc` with the usage of `WithAttributeSet()` instead of `WithAttribute()`. (#5664)
- Improve performance of `go.opentelemetry.io/contrib/instrumentation/net/http/otelhttp` with the usage of `WithAttributeSet()` instead of `WithAttribute()`. (#5664)
- Update `go.opentelemetry.io/contrib/config` to latest released configuration schema which introduces breaking changes where `Attributes` is now a `map[string]interface{}`. (#5758)
- Upgrade all dependencies of `go.opentelemetry.io/otel/semconv/v1.25.0` to `go.opentelemetry.io/otel/semconv/v1.26.0`. (#5847)

### Fixed

- Custom attributes targeting metrics recorded by the `go.opentelemetry.io/contrib/instrumentation/net/http/otelhttp` are not ignored anymore. (#5129)
- The double setup in `go.opentelemetry.io/contrib/instrumentation/net/http/httptrace/otelhttptrace/example` that caused duplicate traces. (#5564)
- The superfluous `response.WriteHeader` call in `go.opentelemetry.io/contrib/instrumentation/net/http/otelhttp` when the response writer is flushed. (#5634)
- Use `c.FullPath()` method to set `http.route` attribute in `go.opentelemetry.io/contrib/instrumentation/github.com/gin-gonic/gin/otelgin`. (#5734)
- Out-of-bounds panic in case of invalid span ID in `go.opentelemetry.io/contrib/propagators/b3`. (#5754)

### Deprecated

- The `go.opentelemetry.io/contrib/instrumentation/github.com/labstack/echo/otelecho` package is deprecated.
  If you would like to become a Code Owner of this module and prevent it from being removed, see [#5550]. (#5645)
- The `go.opentelemetry.io/contrib/instrumentation/gopkg.in/macaron.v1/otelmacaron` package is deprecated.
  If you would like to become a Code Owner of this module and prevent it from being removed, see [#5552]. (#5646)
- The `go.opentelemetry.io/contrib/samplers/aws/xray` package is deprecated.
  If you would like to become a Code Owner of this module and prevent it from being removed, see [#5554]. (#5647)
- The `go.opentelemetry.io/contrib/processors/baggage/baggagetrace` package is deprecated.
  Use the added `go.opentelemetry.io/contrib/processors/baggagecopy` package instead. (#5824)
  - Use `baggagecopy.NewSpanProcessor` as a replacement for `baggagetrace.New`.
    - `NewSpanProcessor` accepts a `Filter` function type that selects which baggage members are added to a span.
    - `NewSpanProcessor` returns a `*baggagecopy.SpanProcessor` instead of a `trace.SpanProcessor` interface.
      The returned type still implements the interface.

[#5550]: https://github.com/open-telemetry/opentelemetry-go-contrib/issues/5550
[#5552]: https://github.com/open-telemetry/opentelemetry-go-contrib/issues/5552
[#5554]: https://github.com/open-telemetry/opentelemetry-go-contrib/issues/5554

## [1.27.0/0.52.0/0.21.0/0.7.0/0.2.0] - 2024-05-21

### Added

- Add an experimental `OTEL_METRICS_PRODUCERS` environment variable to `go.opentelemetry.io/contrib/autoexport` to be set metrics producers. (#5281)
  - `prometheus` and `none` are supported values. You can specify multiple producers separated by a comma.
  - Add `WithFallbackMetricProducer` option that adds a fallback if the `OTEL_METRICS_PRODUCERS` is not set or empty.
- The `go.opentelemetry.io/contrib/processors/baggage/baggagetrace` module. This module provides a Baggage Span Processor. (#5404)
- Add gRPC trace `Filter` for stats handler to `go.opentelemetry.io/contrib/instrumentation/google.golang.org/grpc/otelgrpc`. (#5196)
- Add a repository Code Ownership Policy. (#5555)
- The `go.opentelemetry.io/contrib/bridges/otellogrus` module.
  This module provides an OpenTelemetry logging bridge for `github.com/sirupsen/logrus`. (#5355)
- The `WithVersion` option function in `go.opentelemetry.io/contrib/bridges/otelslog`.
  This option function is used as a replacement of `WithInstrumentationScope` to specify the logged package version. (#5588)
- The `WithSchemaURL` option function in `go.opentelemetry.io/contrib/bridges/otelslog`.
  This option function is used as a replacement of `WithInstrumentationScope` to specify the semantic convention schema URL for the logged records. (#5588)
- Add support for Cloud Run jobs in `go.opentelemetry.io/contrib/detectors/gcp`. (#5559)

### Changed

- The gRPC trace `Filter` for interceptor is renamed to `InterceptorFilter`. (#5196)
- The gRPC trace filter functions `Any`, `All`, `None`, `Not`, `MethodName`, `MethodPrefix`, `FullMethodName`, `ServiceName`, `ServicePrefix` and `HealthCheck` for interceptor are moved to `go.opentelemetry.io/contrib/instrumentation/google.golang.org/grpc/otelgrpc/filters/interceptor`.
  With this change, the filters in `go.opentelemetry.io/contrib/instrumentation/google.golang.org/grpc/otelgrpc` are now working for stats handler. (#5196)
- `NewSDK` in `go.opentelemetry.io/contrib/config` now returns a configured SDK with a valid `LoggerProvider`. (#5427)

- `NewLogger` now accepts a `name` `string` as the first argument.
  This parameter is used as a replacement of `WithInstrumentationScope` to specify the name of the logger backing the underlying `Handler`. (#5588)
- `NewHandler` now accepts a `name` `string` as the first argument.
  This parameter is used as a replacement of `WithInstrumentationScope` to specify the name of the logger backing the returned `Handler`. (#5588)
- Upgrade all dependencies of `go.opentelemetry.io/otel/semconv/v1.24.0` to `go.opentelemetry.io/otel/semconv/v1.25.0`. (#5605)

### Removed

- The `WithInstrumentationScope` option function in `go.opentelemetry.io/contrib/bridges/otelslog` is removed.
  Use the `name` parameter added to `NewHandler` and `NewLogger` as well as `WithVersion` and `WithSchema` as replacements. (#5588)

### Deprecated

- The `InterceptorFilter` type in `go.opentelemetry.io/contrib/instrumentation/google.golang.org/grpc/otelgrpc` is deprecated. (#5196)

## [1.26.0/0.51.0/0.20.0/0.6.0/0.1.0] - 2024-04-24

### Added

- `NewSDK` in `go.opentelemetry.io/contrib/config` now returns a configured SDK with a valid `MeterProvider`. (#4804)

### Changed

- Change the scope name for the prometheus bridge to `go.opentelemetry.io/contrib/bridges/prometheus` to match the package. (#5396)
- Add support for settings additional properties for resource configuration in `go.opentelemetry.io/contrib/config`. (#4832)

### Fixed

- Fix bug where an empty exemplar was added to counters in `go.opentelemetry.io/contrib/bridges/prometheus`. (#5395)
- Fix bug where the last histogram bucket was missing in `go.opentelemetry.io/contrib/bridges/prometheus`. (#5395)

## [1.25.0/0.50.0/0.19.0/0.5.0/0.0.1] - 2024-04-05

### Added

- Implemented setting the `cloud.resource_id` resource attribute in `go.opentelemetry.io/detectors/aws/ecs` based on the ECS Metadata v4 endpoint. (#5091)
- The `go.opentelemetry.io/contrib/bridges/otelslog` module.
  This module provides an OpenTelemetry logging bridge for "log/slog". (#5335)

### Fixed

- Update all dependencies to address [GO-2024-2687]. (#5359)

### Removed

- Drop support for [Go 1.20]. (#5163)

## [1.24.0/0.49.0/0.18.0/0.4.0] - 2024-02-23

This release is the last to support [Go 1.20].
The next release will require at least [Go 1.21].

### Added

- Support [Go 1.22]. (#5082)
- Add support for Summary metrics to `go.opentelemetry.io/contrib/bridges/prometheus`. (#5089)
- Add support for Exponential (native) Histograms in `go.opentelemetry.io/contrib/bridges/prometheus`. (#5093)

### Removed

- The deprecated `RequestCount` constant in `go.opentelemetry.io/contrib/instrumentation/net/http/otelhttp` is removed. (#4894)
- The deprecated `RequestContentLength` constant in `go.opentelemetry.io/contrib/instrumentation/net/http/otelhttp` is removed. (#4894)
- The deprecated `ResponseContentLength` constant in `go.opentelemetry.io/contrib/instrumentation/net/http/otelhttp` is removed. (#4894)
- The deprecated `ServerLatency` constant in `go.opentelemetry.io/contrib/instrumentation/net/http/otelhttp` is removed. (#4894)

### Fixed

- Retrieving the body bytes count in `go.opentelemetry.io/contrib/instrumentation/net/http/otelhttp` does not cause a data race anymore. (#5080)

## [1.23.0/0.48.0/0.17.0/0.3.0] - 2024-02-06

### Added

- Add client metric support to `go.opentelemetry.io/contrib/instrumentation/net/http/otelhttp`. (#4707)
- Add peer attributes to spans recorded by `NewClientHandler`, `NewServerHandler` in `go.opentelemetry.io/contrib/instrumentation/google.golang.org/grpc/otelgrpc`. (#4873)
- Add support for `cloud.account.id`, `cloud.availability_zone` and `cloud.region` in the AWS ECS detector. (#4860)

### Changed

- The fallback options in  `go.opentelemetry.io/contrib/exporters/autoexport` now accept factory functions. (#4891)
  - `WithFallbackMetricReader(metric.Reader) MetricOption` is replaced with `func WithFallbackMetricReader(func(context.Context) (metric.Reader, error)) MetricOption`.
  - `WithFallbackSpanExporter(trace.SpanExporter) SpanOption` is replaced with `WithFallbackSpanExporter(func(context.Context) (trace.SpanExporter, error)) SpanOption`.
- The `http.server.request_content_length` metric in `go.opentelemetry.io/contrib/instrumentation/net/http/otelhttp` is changed to `http.server.request.size`.(#4707)
- The `http.server.response_content_length` metric in `go.opentelemetry.io/contrib/instrumentation/net/http/otelhttp` is changed to `http.server.response.size`.(#4707)

### Deprecated

- The `RequestCount`, `RequestContentLength`, `ResponseContentLength`, `ServerLatency` constants in `go.opentelemetry.io/contrib/instrumentation/net/http/otelhttp` are deprecated. (#4707)

### Fixed

- Do not panic in `go.opentelemetry.io/contrib/instrumentation/google.golang.org/grpc/otelgrpc` if `MeterProvider` returns a `nil` instrument. (#4875)

## [1.22.0/0.47.0/0.16.0/0.2.0] - 2024-01-18

### Added

- Add `SDK.Shutdown` method in `"go.opentelemetry.io/contrib/config"`. (#4583)
- `NewSDK` in `go.opentelemetry.io/contrib/config` now returns a configured SDK with a valid `TracerProvider`. (#4741)

### Changed

- The semantic conventions used by `go.opentelemetry.io/contrib/instrumentation/github.com/emicklei/go-restful/otelrestful` are upgraded to v1.20.0. (#4320)
- The semantic conventions used by `go.opentelemetry.io/contrib/instrumentation/github.com/gin-gonic/gin/otelgin` are upgraded to v1.20.0. (#4320)
- The semantic conventions used by `go.opentelemetry.io/contrib/instrumentation/github.com/gorilla/mux/otelmux` are upgraded to v1.20.0. (#4320)
- The semantic conventions used by `go.opentelemetry.io/contrib/instrumentation/github.com/labstack/echo/otelecho` are upgraded to v1.20.0. (#4320)
- The semantic conventions used by `go.opentelemetry.io/contrib/instrumentation/gopkg.in/macaron.v1/otelmacaron` are upgraded to v1.20.0. (#4320)
- The semantic conventions used by `go.opentelemetry.io/contrib/instrumentation/net/http/httptrace/otelhttptrace` are upgraded to v1.20.0. (#4320)
- The semantic conventions used by `go.opentelemetry.io/contrib/instrumentation/net/http/httptrace/otelhttptrace/example` are upgraded to v1.20.0. (#4320)
- The semantic conventions used by `go.opentelemetry.io/contrib/instrumentation/net/http/otelhttp/example` are upgraded to v1.20.0. (#4320)
- The semantic conventions used by `go.opentelemetry.io/contrib/instrumentation/net/http/otelhttp`are upgraded to v1.20.0. (#4320)
- Updated configuration schema to include `schema_url` for resource definition and `without_type_suffix` and `without_units` for the Prometheus exporter. (#4727)
- The semantic conventions used by the `go.opentelemetry.io/contrib/detectors/aws/ecs` resource detector are upgraded to v1.24.0. (#4803)
- The semantic conventions used by the `go.opentelemetry.io/contrib/detectors/aws/lambda` resource detector are upgraded to v1.24.0. (#4803)
- The semantic conventions used by the `go.opentelemetry.io/contrib/detectors/aws/ec2` resource detector are upgraded to v1.24.0. (#4803)
- The semantic conventions used by the `go.opentelemetry.io/contrib/detectors/aws/eks` resource detector are upgraded to v1.24.0. (#4803)
- The semantic conventions used by the `go.opentelemetry.io/contrib/detectors/gcp` resource detector are upgraded to v1.24.0. (#4803)
- The semantic conventions used in `go.opentelemetry.io/contrib/instrumentation/github.com/aws/aws-lambda-go/otellambda/test` are upgraded to v1.24.0. (#4803)

### Fixed

- Fix `NewServerHandler` in `go.opentelemetry.io/contrib/instrumentation/google.golang.org/grpc/otelgrpc` to correctly set the span status depending on the gRPC status. (#4587)
- The `stats.Handler` from `go.opentelemetry.io/contrib/instrumentation/google.golang.org/grpc/otelgrpc` now does not crash when receiving an unexpected context. (#4825)
- Update `go.opentelemetry.io/contrib/detectors/aws/ecs` to fix the task ARN when it is not valid. (#3583)
- Do not panic in `go.opentelemetry.io/contrib/detectors/aws/ecs` when the container ARN is not valid. (#3583)

## [1.21.1/0.46.1/0.15.1/0.1.1] - 2023-11-16

### Changed

- Upgrade dependencies of OpenTelemetry Go to use the new [`v1.21.0`/`v0.44.0` release](https://github.com/open-telemetry/opentelemetry-go/releases/tag/v1.21.0). (#4582)

### Fixed

- Fix `StreamClientInterceptor` in `go.opentelemetry.io/contrib/instrumentation/google.golang.org/grpc/otelgrpc` to end the spans synchronously. (#4537)
- Fix data race in stats handlers when processing messages received and sent metrics in `go.opentelemetry.io/contrib/instrumentation/google.golang.org/grpc/otelgrpc`. (#4577)
- The stats handlers `NewClientHandler`, `NewServerHandler` in `go.opentelemetry.io/contrib/instrumentation/google.golang.org/grpc/otelgrpc` now record RPC durations in `ms` instead of `ns`. (#4548)

## [1.21.0/0.46.0/0.15.0/0.1.0] - 2023-11-10

### Added

- Add `"go.opentelemetry.io/contrib/samplers/jaegerremote".WithSamplingStrategyFetcher` which sets custom fetcher implementation. (#4045)
- Add `"go.opentelemetry.io/contrib/config"` package that includes configuration models generated via go-jsonschema. (#4376)
- Add `NewSDK` function to `"go.opentelemetry.io/contrib/config"`. The initial implementation only returns noop providers. (#4414)
- Add metrics support (No-op, OTLP and Prometheus) to `go.opentelemetry.io/contrib/exporters/autoexport`. (#4229, #4479)
- Add support for `console` span exporter and metrics exporter in `go.opentelemetry.io/contrib/exporters/autoexport`. (#4486)
- Set unit and description on all instruments in `go.opentelemetry.io/contrib/instrumentation/net/http/otelhttp`. (#4500)
- Add metric support for `grpc.StatsHandler` in `go.opentelemetry.io/contrib/instrumentation/google.golang.org/grpc/otelgrpc`. (#4356)
- Expose the name of the scopes in all instrumentation libraries as `ScopeName`. (#4448)

### Changed

- Dropped compatibility testing for [Go 1.19].
  The project no longer guarantees support for this version of Go. (#4352)
- Upgrade dependencies of OpenTelemetry Go to use the new [`v1.20.0`/`v0.43.0` release](https://github.com/open-telemetry/opentelemetry-go/releases/tag/v1.20.0). (#4546)
- In `go.opentelemetry.io/contrib/exporters/autoexport`, `Option` was renamed to `SpanOption`. The old name is deprecated but continues to be supported as an alias. (#4229)

### Deprecated

- The interceptors (`UnaryClientInterceptor`, `StreamClientInterceptor`, `UnaryServerInterceptor`, `StreamServerInterceptor`, `WithInterceptorFilter`) are deprecated. Use stats handlers (`NewClientHandler`, `NewServerHandler`) instead. (#4534)

### Fixed

- The `go.opentelemetry.io/contrib/samplers/jaegerremote` sampler does not panic when the default HTTP round-tripper (`http.DefaultTransport`) is not `*http.Transport`. (#4045)
- The `UnaryServerInterceptor` in `go.opentelemetry.io/contrib/instrumentation/google.golang.org/grpc/otelgrpc` now sets gRPC status code correctly for the `rpc.server.duration` metric. (#4481)
- The `NewClientHandler`, `NewServerHandler` in `go.opentelemetry.io/contrib/instrumentation/google.golang.org/grpc/otelgrpc` now honor `otelgrpc.WithMessageEvents` options. (#4536)
- The `net.sock.peer.*` and `net.peer.*` high cardinality attributes are removed from the metrics generated by `go.opentelemetry.io/contrib/instrumentation/google.golang.org/grpc/otelgrpc`. (#4322)

## [1.20.0/0.45.0/0.14.0] - 2023-09-28

### Added

- Set the description for the `rpc.server.duration` metric in `go.opentelemetry.io/contrib/instrumentation/google.golang.org/grpc/otelgrpc`. (#4302)
- Add `NewServerHandler` and `NewClientHandler` that return a `grpc.StatsHandler` used for gRPC instrumentation in `go.opentelemetry.io/contrib/instrumentation/google.golang.org/grpc/otelgrpc`. (#3002)
- Add new Prometheus bridge module in `go.opentelemetry.io/contrib/bridges/prometheus`. (#4227)

### Changed

- Upgrade dependencies of OpenTelemetry Go to use the new [`v1.19.0`/`v0.42.0`/`v0.0.7` release](https://github.com/open-telemetry/opentelemetry-go/releases/tag/v1.19.0).
- Use `grpc.StatsHandler` for gRPC instrumentation in `go.opentelemetry.io/contrib/instrumentation/google.golang.org/grpc/otelgrpc/example`. (#4325)

## [1.19.0/0.44.0/0.13.0] - 2023-09-12

### Added

- Add `gcp.gce.instance.name` and `gcp.gce.instance.hostname` resource attributes to `go.opentelemetry.io/contrib/detectors/gcp`. (#4263)

### Changed

- The semantic conventions used by `go.opentelemetry.io/contrib/detectors/aws/ec2` have been upgraded to v1.21.0. (#4265)
- The semantic conventions used by `go.opentelemetry.io/contrib/detectors/aws/ecs` have been upgraded to v1.21.0. (#4265)
- The semantic conventions used by `go.opentelemetry.io/contrib/detectors/aws/eks` have been upgraded to v1.21.0. (#4265)
- The semantic conventions used by `go.opentelemetry.io/contrib/detectors/aws/lambda` have been upgraded to v1.21.0. (#4265)
- The semantic conventions used by `go.opentelemetry.io/contrib/instrumentation/github.com/aws/aws-lambda-go/otellambda` have been upgraded to v1.21.0. (#4265)
  - The `faas.execution` attribute is now `faas.invocation_id`.
  - The `faas.id` attribute is now `aws.lambda.invoked_arn`.
- The semantic conventions used by `go.opentelemetry.io/contrib/instrumentation/github.com/aws/aws-sdk-go-v2/otelaws` have been upgraded to v1.21.0. (#4265)
- The `http.request.method` attribute will only allow known HTTP methods from the metrics generated by `go.opentelemetry.io/contrib/instrumentation/net/http/otelhttp`. (#4277)

### Removed

- The high cardinality attributes `net.sock.peer.addr`, `net.sock.peer.port`, `http.user_agent`, `enduser.id`, and `http.client_ip` were removed from the metrics generated by `go.opentelemetry.io/contrib/instrumentation/net/http/otelhttp`. (#4277)
- The deprecated `go.opentelemetry.io/contrib/instrumentation/github.com/astaxie/beego/otelbeego` module is removed. (#4295)
- The deprecated `go.opentelemetry.io/contrib/instrumentation/github.com/go-kit/kit/otelkit` module is removed. (#4295)
- The deprecated `go.opentelemetry.io/contrib/instrumentation/github.com/Shopify/sarama/otelsarama` module is removed. (#4295)
- The deprecated `go.opentelemetry.io/contrib/instrumentation/github.com/bradfitz/gomemcache/memcache/otelmemcache` module is removed. (#4295)
- The deprecated `go.opentelemetry.io/contrib/instrumentation/github.com/gocql/gocql/otelgocql` module is removed. (#4295)

## [1.18.0/0.43.0/0.12.0] - 2023-08-28

### Added

- Add `NewMiddleware` function in `go.opentelemetry.io/contrib/instrumentation/net/http/otelhttp`. (#2964)
- The `go.opentelemetry.io/contrib/exporters/autoexport` package to provide configuration of trace exporters with useful defaults and environment variable support. (#2753, #4100, #4130, #4132, #4134)
- `WithRouteTag` in `go.opentelemetry.io/contrib/instrumentation/net/http/otelhttp` adds HTTP route attribute to metrics. (#615)
- Add `WithSpanOptions` option in `go.opentelemetry.io/contrib/instrumentation/google.golang.org/grpc/otelgrpc`. (#3768)
- Add testing support for Go 1.21. (#4233)
- Add `WithFilter` option to `go.opentelemetry.io/contrib/instrumentation/github.com/gorilla/mux/otelmux`. (#4230)

### Changed

- Change interceptors in `go.opentelemetry.io/contrib/instrumentation/google.golang.org/grpc/otelgrpc` to disable `SENT`/`RECEIVED` events.
  Use `WithMessageEvents()` to turn back on. (#3964)
- `go.opentelemetry.io/contrib/detectors/gcp`: Detect `faas.instance` instead of `faas.id`, since `faas.id` is being removed. (#4198)

### Fixed

- AWS XRay Remote Sampling to cap `quotaBalance` to 1x quota in `go.opentelemetry.io/contrib/samplers/aws/xray`. (#3651, #3652)
- Do not panic when the HTTP request has the "Expect: 100-continue" header in `go.opentelemetry.io/contrib/instrumentation/net/http/httptrace/otelhttptrace`. (#3892)
- Fix span status value set for non-standard HTTP status codes in modules listed below. (#3966)
  - `go.opentelemetry.io/contrib/instrumentation/github.com/emicklei/go-restful/otelrestful`
  - `go.opentelemetry.io/contrib/instrumentation/github.com/gin-gonic/gin/otelgin`
  - `go.opentelemetry.io/contrib/instrumentation/github.com/gorilla/mux/otelmux`
  - `go.opentelemetry.io/contrib/instrumentation/github.com/labstack/echo/otelecho`
  - `go.opentelemetry.io/contrib/instrumentation/gopkg.in/macaron.v1/otelmacaron`
  - `go.opentelemetry.io/contrib/instrumentation/net/http/httptrace/otelhttptrace`
  - `go.opentelemetry.io/contrib/instrumentation/net/http/otelhttp`
- Do not modify the origin request in `RoundTripper` in `go.opentelemetry.io/contrib/instrumentation/net/http/otelhttp`. (#4033)
- Handle empty value of `OTEL_PROPAGATORS` environment variable the same way as when the variable is unset in `go.opentelemetry.io/contrib/propagators/autoprop`. (#4101)
- Fix gRPC service/method URL path parsing discrepancies in `go.opentelemetry.io/contrib/instrumentation/google.golang.org/grpc/otelgrpc`. (#4135)

### Deprecated

- The `go.opentelemetry.io/contrib/instrumentation/github.com/astaxie/beego/otelbeego` module is deprecated. (#4092, #4104)
- The `go.opentelemetry.io/contrib/instrumentation/github.com/go-kit/kit/otelkit` module is deprecated. (#4093, #4104)
- The `go.opentelemetry.io/contrib/instrumentation/github.com/Shopify/sarama/otelsarama` module is deprecated. (#4099)
- The `go.opentelemetry.io/contrib/instrumentation/github.com/bradfitz/gomemcache/memcache/otelmemcache` module is deprecated. (#4164)
- The `go.opentelemetry.io/contrib/instrumentation/github.com/gocql/gocql/otelgocql` module is deprecated. (#4164)

### Removed

- Remove `Handler` type in `go.opentelemetry.io/contrib/instrumentation/net/http/otelhttp`. (#2964)

## [1.17.0/0.42.0/0.11.0] - 2023-05-23

### Changed

- Use `strings.Cut()` instead of `string.SplitN()` for better readability and memory use. (#3822)

## [1.17.0-rc.1/0.42.0-rc.1/0.11.0-rc.1] - 2023-05-17

### Changed

- Upgrade dependencies of OpenTelemetry Go to use the new [`v1.16.0-rc.1`/`v0.39.0-rc.1` release](https://github.com/open-telemetry/opentelemetry-go/releases/tag/v1.16.0-rc.1).
- Remove `semver:` prefix from instrumentation version. (#3681, #3798)

### Deprecated

- `SemVersion` functions in instrumentation packages are deprecated, use `Version` instead. (#3681, #3798)

## [1.16.1/0.41.1/0.10.1] - 2023-05-02

### Added

- The `WithPublicEndpoint` and `WithPublicEndpointFn` options in `go.opentelemetry.io/contrib/instrumentation/github.com/gorilla/mux/otelmux`. (#3661)

### Changed

- Upgrade dependencies of OpenTelemetry Go to use the new [`v1.15.1`/`v0.38.1` release](https://github.com/open-telemetry/opentelemetry-go/releases/tag/v1.15.1)

### Fixed

- AWS XRay Remote Sampling to preserve previous rule if updated rule property has not changed in `go.opentelemetry.io/contrib/samplers/aws/xray`. (#3619, #3620)

## [1.16.0/0.41.0/0.10.0] - 2023-04-28

### Added

- AWS SDK add `rpc.system` attribute in `go.opentelemetry.io/contrib/instrumentation/github.com/aws/aws-sdk-go-v2/otelaws`. (#3582, #3617)

### Changed

- Update `go.opentelemetry.io/contrib/instrumentation/google.golang.org/grpc/otelgrpc` to align gRPC server span status with the changes in the OpenTelemetry specification. (#3685)
- Adding the `db.statement` tag to spans in `go.opentelemetry.io/contrib/instrumentation/go.mongodb.org/mongo-driver/mongo/otelmongo` is now disabled by default. (#3519)

### Fixed

- The error received by `otelecho` middleware is then passed back to upstream middleware instead of being swallowed. (#3656)
- Prevent taking from reservoir in AWS XRay Remote Sampler when there is zero capacity in `go.opentelemetry.io/contrib/samplers/aws/xray`. (#3684)
- Fix `otelhttp.Handler` in `go.opentelemetry.io/contrib/instrumentation/net/http/otelhttp` to propagate multiple `WriteHeader` calls while persisting the initial `statusCode`. (#3580)

## [1.16.0-rc.2/0.41.0-rc.2/0.10.0-rc.2] - 2023-03-23

### Added

- The `WithPublicEndpoint` and `WithPublicEndpointFn` options in `go.opentelemetry.io/contrib/instrumentation/github.com/emicklei/go-restful/otelrestful`. (#3563)

### Fixed

- AWS SDK rename attributes `aws.operation`, `aws.service` to `rpc.method`,`rpc.service` in `go.opentelemetry.io/contrib/instrumentation/github.com/aws/aws-sdk-go-v2/otelaws`. (#3582, #3617)
- AWS SDK span name to be of the format `Service.Operation` in `go.opentelemetry.io/contrib/instrumentation/github.com/aws/aws-sdk-go-v2/otelaws`. (#3582, #3521)
- Prevent sampler configuration reset from erroneously sampling first span in `go.opentelemetry.io/contrib/samplers/jaegerremote`. (#3603, #3604)

## [1.16.0-rc.1/0.41.0-rc.1/0.10.0-rc.1] - 2023-03-02

### Changed

- Dropped compatibility testing for [Go 1.18].
  The project no longer guarantees support for this version of Go. (#3516)

## [1.15.0/0.40.0/0.9.0] - 2023-02-27

This release is the last to support [Go 1.18].
The next release will require at least [Go 1.19].

### Added

- Support [Go 1.20]. (#3372)
- Add `SpanNameFormatter` option to package `go.opentelemetry.io/contrib/instrumentation/github.com/gin-gonic/gin/otelgin`. (#3343)

### Changed

- Change to use protobuf parser instead of encoding/json to accept enums as strings in `go.opentelemetry.io/contrib/samplers/jaegerremote`. (#3183)

### Fixed

- Remove use of deprecated `"math/rand".Seed` in `go.opentelemetry.io/contrib/instrumentation/github.com/Shopify/sarama/otelsarama/example/producer`. (#3396)
- Do not assume "aws" partition in ecs detector to prevent panic in `go.opentelemetry.io/contrib/detectors/aws/ecs`. (#3167)
- The span name of producer spans from `go.opentelemetry.io/contrib/instrumentation/github.com/Shopify/sarama/otelsarama` is corrected to use `publish` instead of `send`. (#3369)
- Attribute types are corrected in `go.opentelemetry.io/contrib/instrumentation/github.com/aws/aws-sdk-go-v2/otelaws`. (#3369)
  - `aws.dynamodb.table_names` is now a string slice value.
  - `aws.dynamodb.global_secondary_indexes` is now a string slice value.
  - `aws.dynamodb.local_secondary_indexes` is now a string slice value.
  - `aws.dynamodb.attribute_definitions` is now a string slice value.
  - `aws.dynamodb.global_secondary_index_updates` is now a string slice value.
  - `aws.dynamodb.provisioned_read_capacity` is now a `float64` value.
  - `aws.dynamodb.provisioned_write_capacity` is now a `float64` value.

## [1.14.0/0.39.0/0.8.0] - 2023-02-07

### Changed

- Change `runtime.uptime` instrument in `go.opentelemetry.io/contrib/instrumentation/runtime` from `Int64ObservableUpDownCounter` to `Int64ObservableCounter`,
 since the value is monotonic. (#3347)
- `samplers/jaegerremote`: change to use protobuf parser instead of encoding/json to accept enums as strings. (#3183)

### Fixed

- The GCE detector in `go.opentelemetry.io/contrib/detectors/gcp` includes the "cloud.region" attribute when appropriate. (#3367)

## [1.13.0/0.38.0/0.7.0] - 2023-01-30

### Added

- Add `WithSpanNameFormatter` to `go.opentelemetry.io/contrib/instrumentation/github.com/gorilla/mux/otelmux` to allow customizing span names. (#3041)
- Add missing recommended AWS Lambda resource attributes `faas.instance` and `faas.max_memory` in `go.opentelemetry.io/contrib/detectors/aws/lambda`. (#3148)
- Improve documentation for `go.opentelemetry.io/contrib/samplers/jaegerremote` by providing examples of sampling endpoints. (#3147)
- Add `WithServerName` to `go.opentelemetry.io/contrib/instrumentation/net/http/otelhttp` to set the primary server name of a `Handler`. (#3182)

### Changed

- Remove expensive calculation of uncompressed message size attribute in `go.opentelemetry.io/contrib/instrumentation/google.golang.org/grpc/otelgrpc`. (#3168)
- Upgrade all `semconv` packages to use `v1.17.0`. (#3182)
- Upgrade dependencies of OpenTelemetry Go to use the new [`v1.12.0`/`v0.35.0` release](https://github.com/open-telemetry/opentelemetry-go/releases/tag/v1.12.0). (#3190, #3170)

## [1.12.0/0.37.0/0.6.0]

### Added

- Implemented retrieving the [`aws.ecs.*` resource attributes](https://opentelemetry.io/docs/reference/specification/resource/semantic_conventions/cloud_provider/aws/ecs/) in `go.opentelemetry.io/detectors/aws/ecs` based on the ECS Metadata v4 endpoint. (#2626)
- The `WithLogger` option to `go.opentelemetry.io/contrib/samplers/jaegerremote` to allow users to pass a `logr.Logger` and have operations logged. (#2566)
- Add the `messaging.url` & `messaging.system` attributes to all appropriate SQS operations in the `go.opentelemetry.io/contrib/instrumentation/github.com/aws/aws-sdk-go-v2/otelaws` package. (#2879)
- Add example use of the metrics signal to `go.opentelemetry.io/contrib/instrumentation/net/http/otelhttp/example`. (#2610)
- [otelgin] Add support for filters to the `go.opentelemetry.io/contrib/instrumentation/github.com/gin-gonic/gin/otelgin` package to provide the way to control which inbound requests are traced. (#2965, #2963)

### Fixed

- Set the status_code span attribute even if the HTTP handler hasn't written anything. (#2822)
- Do not wrap http.NoBody in `go.opentelemetry.io/contrib/instrumentation/net/http/otelhttp`, which fixes handling of that special request body. (#2983)

## [1.11.1/0.36.4/0.5.2]

### Added

- Add trace context propagation support to `instrumentation/github.com/aws/aws-sdk-go-v2/otelaws` (#2856).
- [otelgrpc] Add `WithMeterProvider` function to enable metric and add metric `rpc.server.duration` to otelgrpc instrumentation library. (#2700)

### Changed

- Upgrade dependencies of OpenTelemetry Go to use the new [`v1.11.1`/`v0.33.0` release](https://github.com/open-telemetry/opentelemetry-go/releases/tag/v1.11.1)

## [1.11.0/0.36.3/0.5.1]

### Changed

- Upgrade dependencies of the OpenTelemetry Go Metric SDK to use the new [`v1.11.0`/`v0.32.3` release](https://github.com/open-telemetry/opentelemetry-go/releases/tag/v1.11.0)

## [0.36.2]

### Changed

- Upgrade dependencies of the OpenTelemetry Go Metric SDK to use the new [`v0.32.2` release](https://github.com/open-telemetry/opentelemetry-go/releases/tag/sdk%2Fmetric%2Fv0.32.2)
- Avoid getting a new Tracer for every RPC in `go.opentelemetry.io/contrib/instrumentation/google.golang.org/grpc/otelgrpc`. (#2835)
- Conditionally compute message size for tracing events using proto v2 API rather than legacy v1 API in `go.opentelemetry.io/contrib/instrumentation/google.golang.org/grpc/otelgrpc`. (#2647)

### Deprecated

- The `Inject` function in `go.opentelemetry.io/contrib/instrumentation/google.golang.org/grpc/otelgrpc` is deprecated. (#2838)
- The `Extract` function in `go.opentelemetry.io/contrib/instrumentation/google.golang.org/grpc/otelgrpc` is deprecated. (#2838)

## [0.36.1]

### Changed

- Upgrade dependencies of the OpenTelemetry Go Metric SDK to use the new [`v0.32.1` release](https://github.com/open-telemetry/opentelemetry-go/releases/tag/sdk%2Fmetric%2Fv0.32.1)

### Removed

- Drop support for Go 1.17.
  The project currently only supports Go 1.18 and above. (#2785)

## [0.36.0]

### Changed

- Upgrade dependencies of the OpenTelemetry Go Metric SDK to use the new [`v0.32.0` release](https://github.com/open-telemetry/opentelemetry-go/releases/tag/sdk%2Fmetric%2Fv0.32.0). (#2781, #2756, #2758, #2760, #2762)

## [1.10.0/0.35.0/0.5.0]

### Changed

- Rename the `Typ` field of `"go.opentelemetry.io/contrib/instrumentation/google.golang.org/grpc/otelgrpc".InterceptorInfo` to `Type`. (#2688)
- Use Go 1.19 as the default version for CI testing/linting. (#2675)

### Fixed

- Fix the Jaeger propagator rejecting trace IDs that are both shorter than 128 bits and not exactly 64 bits long (while not being 0).
  Also fix the propagator rejecting span IDs shorter than 64 bits.
  This fixes compatibility with Jaeger clients encoding trace and span IDs as variable-length hex strings, [as required by the Jaeger propagation format](https://www.jaegertracing.io/docs/1.37/client-libraries/#value). (#2731)

## [1.9.0/0.34.0/0.4.0] - 2022-08-02

### Added

- Add gRPC trace `Filter` to the `go.opentelemetry.io/contrib/instrumentation/google.golang.org/grpc/otelgrpc` package to provide the way to filter the traces automatically generated in interceptors. (#2572)
- The `TextMapPropagator` function to `go.opentelemetry.io/contrib/propagators/autoprop`.
  This function is used to return a composite `TextMapPropagator` from registered names (instead of having to specify with an environment variable). (#2593)

### Changed

- Upgraded all `semconv` package use to `v1.12.0`. (#2589)

## [1.8.0/0.33.0] - 2022-07-08

### Added

- The `go.opentelemetry.io/contrib/propagators/autoprop` package to provide configuration of propagators with useful defaults and envar support. (#2258)
- `WithPublicEndpointFn` hook to dynamically detect public HTTP requests and set their trace parent as a link. (#2342)

### Fixed

- Fix the `otelhttp`, `otelgin`, `otelmacaron`, `otelrestful` middlewares
  by using `SpanKindServer` when deciding the `SpanStatus`.
  This makes `4xx` response codes to not be an error anymore. (#2427)

## [1.7.0/0.32.0] - 2022-04-28

### Added

- Consistent probability sampler implementation. (#1379)

### Changed

- Upgraded all `semconv` package use to `v1.10.0`.
  This includes a backwards incompatible change for the `otelgocql` package to conform with the specification [change](https://github.com/open-telemetry/opentelemetry-specification/pull/1973).
  The `db.cassandra.keyspace` attribute is now transmitted as the `db.name` attribute. (#2222)

### Fixed

- Fix the `otelmux` middleware by using `SpanKindServer` when deciding the `SpanStatus`.
  This makes `4xx` response codes to not be an error anymore. (#1973)
- Fixed jaegerremote sampler not behaving properly with per operation strategy set. (#2137)
- Stopped injecting propagation context into response headers in otelhttp. (#2180)
- Fix issue where attributes for DynamoDB were not added because of a string miss match. (#2272)

### Removed

- Drop support for Go 1.16.
  The project currently only supports Go 1.17 and above. (#2314)

## [1.6.0/0.31.0] - 2022-03-28

### Added

- The project is now tested against Go 1.18 (in addition to the existing 1.16 and 1.17) (#1976)

### Changed

- Upgraded all dependencies on stable modules from `go.opentelemetry.io/otel` from v1.5.0 to v1.6.1. (#2134)
- Upgraded all dependencies on metric modules from `go.opentelemetry.io/otel` from v0.27.0 to v0.28.0. (#1977)

### Fixed

- otelhttp: Avoid panic by adding nil check to `wrappedBody.Close` (#2164)

## [1.5.0/0.30.0/0.1.0] - 2022-03-16

### Added

- Added the `go.opentelemetry.io/contrib/samplers/jaegerremote` package.
  This package implements the Jaeger remote sampler for OpenTelemetry Go. (#936)
- DynamoDB spans created with the `go.opentelemetry.io/contrib/instrumentation/github.com/aws/aws-sdk-go-v2/otelaws` package now have the appropriate database attributes added for the operation being performed.
  These attributes are detected automatically, but it is also now possible to provide a custom function to set attributes using `WithAttributeSetter`. (#1582)
- Add resource detector for GCP cloud function. (#1584)
- Add OpenTracing baggage extraction to the OpenTracing propagator in `go.opentelemetry.io/contrib/propagators/ot`. (#1880)

### Fixed

- Fix the `echo` middleware by using `SpanKind.SERVER` when deciding the `SpanStatus`.
  This makes `4xx` response codes to not be an error anymore. (#1848)

### Removed

- The deprecated `go.opentelemetry.io/contrib/exporters/metric/datadog` module is removed. (#1920)
- The deprecated `go.opentelemetry.io/contrib/exporters/metric/dogstatsd` module is removed. (#1920)
- The deprecated `go.opentelemetry.io/contrib/exporters/metric/cortex` module is removed.
  Use the `go.opentelemetry.io/otel/exporters/otlp/otlpmetric` exporter as a replacement to send data to a collector which can then export with its PRW exporter. (#1920)

## [1.4.0/0.29.0] - 2022-02-14

### Added

- Add `WithClientTrace` option to `go.opentelemetry.io/contrib/instrumentation/net/http/otelhttp`. (#875)

### Changed

- All metric instruments from the `go.opentelemetry.io/contrib/instrumentation/runtime` package have been renamed from `runtime.go.*` to `process.runtime.go.*` so as to comply with OpenTelemetry semantic conventions. (#1549)

### Fixed

- Change the `http-server-duration` instrument in `go.opentelemetry.io/contrib/instrumentation/net/http/otelhttp` to record milliseconds instead of microseconds.
  This changes fixes the code to comply with the OpenTelemetry specification. (#1414, #1537)
- Fixed the region reported by the `"go.opentelemetry.io/contrib/detectors/gcp".CloudRun` detector to comply with the OpenTelemetry specification.
  It no longer includes the project scoped region path, instead just the region. (#1546)
- The `"go.opentelemetry.io/contrib/instrumentation/net/http/otelhttp".Transport` type now correctly handles protocol switching responses.
  The returned response body implements the `io.ReadWriteCloser` interface if the underlying one does.
  This ensures that protocol switching requests receive a response body that they can write to. (#1329, #1628)

### Deprecated

- The `go.opentelemetry.io/contrib/exporters/metric/datadog` module is deprecated. (#1639)
- The `go.opentelemetry.io/contrib/exporters/metric/dogstatsd` module is deprecated. (#1639)
- The `go.opentelemetry.io/contrib/exporters/metric/cortex` module is deprecated.
  Use the go.opentelemetry.io/otel/exporters/otlp/otlpmetric exporter as a replacement to send data to a collector which can then export with its PRW exporter. (#1639)

### Removed

- Remove the `MinMaxSumCount` from cortex and datadog exporter. (#1554)
- The `go.opentelemetry.io/contrib/exporters/metric/dogstatsd` exporter no longer support exporting histogram or exact data points. (#1639)
- The `go.opentelemetry.io/contrib/exporters/metric/datadog` exporter no longer support exporting exact data points. (#1639)

## [1.3.0/0.28.0] - 2021-12-10

### ⚠️ Notice ⚠️

We have updated the project minimum supported Go version to 1.16

### Changed

- `otelhttptrace.NewClientTrace` now uses `TracerProvider` from the parent context if one exists and none was set with `WithTracerProvider` (#874)

### Fixed

- The `"go.opentelemetry.io/contrib/detector/aws/ecs".Detector` no longer errors if not running in ECS. (#1428)
- `go.opentelemetry.io/contrib/instrumentation/github.com/gorilla/mux/otelmux`
  does not require instrumented HTTP handlers to call `Write` nor
  `WriteHeader` anymore. (#1443)

## [1.2.0/0.27.0] - 2021-11-15

### Changed

- Update dependency on the `go.opentelemetry.io/otel` project to `v1.2.0`.
- `go.opentelemetry.io/contrib/instrumentation/github.com/aws/aws-lambda-go/otellambda/xrayconfig`
  updated to ensure access to the `TracerProvider`.
  - A `NewTracerProvider()` function is available to construct a recommended
    `TracerProvider` configuration.
  - `AllRecommendedOptions()` has been renamed to `WithRecommendedOptions()`
    and takes a `TracerProvider` as an argument.
  - `EventToCarrier()` and `Propagator()` are now `WithEventToCarrier()` and
    `WithPropagator()` to reflect that they return `Option` implementations.

## [1.1.1/0.26.1] - 2021-11-04

### Changed

- The `Transport`, `Handler`, and HTTP client convenience wrappers in the `go.opentelemetry.io/contrib/instrumentation/net/http/otelhttp` package now use the `TracerProvider` from the parent context if one exists and none was explicitly set when configuring the instrumentation. (#873)
- Semantic conventions now use `go.opentelemetry.io/otel/semconv/v1.7.0"`. (#1385)

## [1.1.0/0.26.0] - 2021-10-28

Update dependency on the `go.opentelemetry.io/otel` project to `v1.1.0`.

### Added

- Add instrumentation for the `github.com/aws/aws-lambda-go` package. (#983)
- Add resource detector for AWS Lambda. (#983)
- Add `WithTracerProvider` option for `otelhttptrace.NewClientTrace`. (#1128)
- Add optional AWS X-Ray configuration module for AWS Lambda Instrumentation. (#984)

### Fixed

- The `go.opentelemetry.io/contrib/propagators/ot` propagator returns the words `true` or `false` for the `ot-tracer-sampled` header instead of numerical `0` and `1`. (#1358)

## [1.0.0/0.25.0] - 2021-10-06

- Resource detectors and propagators (with the exception of `go.
  opentelemetry.io/contrib/propagators/opencensus`) are now stable and
  released at v1.0.0.
- Update dependency on the `go.opentelemetry.io/otel` project to `v1.0.1`.
- Update dependency on `go.opentelemetry.io/otel/metric` to `v0.24.0`.

## [0.24.0] - 2021-09-21

- Update dependency on the `go.opentelemetry.io/otel` project to `v1.0.0`.

## [0.23.0] - 2021-09-08

### Added

- Add `WithoutSubSpans`, `WithRedactedHeaders`, `WithoutHeaders`, and `WithInsecureHeaders` options for `otelhttptrace.NewClientTrace`. (#879)

### Changed

- Split `go.opentelemetry.io/contrib/propagators` module into `b3`, `jaeger`, `ot` modules. (#985)
- `otelmongodb` span attributes, name and span status now conform to specification. (#769)
- Migrated EC2 resource detector support from root module `go.opentelemetry.io/contrib/detectors/aws` to a separate EC2 resource detector module `go.opentelemetry.io/contrib/detectors/aws/ec2` (#1017)
- Add `cloud.provider` and `cloud.platform` to AWS detectors. (#1043)
- `otelhttptrace.NewClientTrace` now redacts known sensitive headers by default. (#879)

### Fixed

- Fix span not marked as error in `otelhttp.Transport` when `RoundTrip` fails with an error. (#950)

## [0.22.0] - 2021-07-26

### Added

- Add the `zpages` span processor. (#894)

### Changed

- The `b3.B3` type has been removed.
  `b3.New()` and `b3.WithInjectEncoding(encoding)` are added to replace it. (#868)

### Fixed

- Fix deadlocks and race conditions in `otelsarama.WrapAsyncProducer`.
  The `messaging.message_id` and `messaging.kafka.partition` attributes are now not set if a message was not processed. (#754) (#755) (#881)
- Fix `otelsarama.WrapAsyncProducer` so that the messages from the `Errors` channel contain the original `Metadata`. (#754)

## [0.21.0] - 2021-06-18

### Fixed

- Dockerfile based examples for `otelgin` and `otelmacaron`. (#767)

### Changed

- Supported minimum version of Go bumped from 1.14 to 1.15. (#787)
- EKS Resource Detector now use the Kubernetes Go client to obtain the ConfigMap. (#813)

### Removed

- Remove service name from `otelmongodb` configuration and span attributes. (#763)

## [0.20.0] - 2021-04-23

### Changed

- The `go.opentelemetry.io/contrib/instrumentation/go.mongodb.org/mongo-driver/mongo/otelmongo` instrumentation now accepts a `WithCommandAttributeDisabled`,
   so the caller can specify whether to opt-out of tracing the mongo command. (#712)
- Upgrade to v0.20.0 of `go.opentelemetry.io/otel`. (#758)
- The B3 and Jaeger propagators now store their debug or deferred state in the context.Context instead of the SpanContext. (#758)

## [0.19.0] - 2021-03-19

### Changed

- Upgrade to v0.19.0 of `go.opentelemetry.io/otel`.
- Fix Span names created in HTTP Instrumentation package to conform with guidelines. (#757)

## [0.18.0] - 2021-03-04

### Fixed

- `otelmemcache` no longer sets span status to OK instead of leaving it unset. (#477)
- Fix goroutine leak in gRPC `StreamClientInterceptor`. (#581)

### Removed

- Remove service name from `otelmemcache` configuration and span attributes. (#477)

## [0.17.0] - 2021-02-15

### Added

- Add `ot-tracer` propagator (#562)

### Changed

- Rename project default branch from `master` to `main`.

### Fixed

- Added failure message for AWS ECS resource detector for better debugging (#568)
- Goroutine leak in gRPC StreamClientInterceptor while streamer returns an error. (#581)

## [0.16.0] - 2021-01-13

### Fixed

- Fix module path for AWS ECS resource detector (#517)

## [0.15.1] - 2020-12-14

### Added

- Add registry link check to `Makefile` and pre-release script. (#446)
- A new AWS X-Ray ID Generator (#459)
- Migrate CircleCI jobs to GitHub Actions (#476)
- Add CodeQL GitHub Action (#506)
- Add gosec workflow to GitHub Actions (#507)

### Fixed

- Fixes the body replacement in otelhttp to not to mutate a nil body. (#484)

## [0.15.0] - 2020-12-11

### Added

- A new Amazon EKS resource detector. (#465)
- A new `gcp.CloudRun` detector for detecting resource from a Cloud Run instance. (#455)

## [0.14.0] - 2020-11-20

### Added

- `otelhttp.{Get,Head,Post,PostForm}` convenience wrappers for their `http` counterparts. (#390)
- The AWS detector now adds the cloud zone, host image ID, host type, and host name to the returned `Resource`. (#410)
- Add Amazon ECS Resource Detector for AWS X-Ray. (#466)
- Add propagator for AWS X-Ray (#462)

### Changed

- Add semantic version to `Tracer` / `Meter` created by instrumentation packages `otelsaram`, `otelrestful`, `otelmongo`, `otelhttp` and `otelhttptrace`. (#412)
- Update instrumentation guidelines about tracer / meter semantic version. (#412)
- Replace internal tracer and meter helpers by helpers from `go.opentelemetry.io/otel`. (#414)
- gRPC instrumentation sets span attribute `rpc.grpc.status_code`. (#453)

## Fixed

- `/detectors/aws` no longer fails if instance metadata is not available (e.g. not running in AWS) (#401)
- The AWS detector now returns a partial resource and an appropriate error if it encounters an error part way through determining a `Resource` identity. (#410)
- The `host` instrumentation unit test has been updated to not depend on the system it runs on. (#426)

## [0.13.0] - 2020-10-09

## Added

- A Jaeger propagator. (#375)

## Changed

- The `go.opentelemetry.io/contrib/instrumentation/google.golang.org/grpc/otelgrpc` package instrumentation no longer accepts a `Tracer` as an argument to the interceptor function.
   Instead, a new `WithTracerProvider` option is added to configure the `TracerProvider` used when creating the `Tracer` for the instrumentation. (#373)
- The `go.opentelemetry.io/contrib/instrumentation/gopkg.in/macaron.v1/otelmacaron` instrumentation now accepts a `TracerProvider` rather than a `Tracer`. (#374)
- Remove `go.opentelemetry.io/otel/sdk` dependency from instrumentation. (#381)
- Use `httpsnoop` in `go.opentelemetry.io/contrib/instrumentation/github.com/gorilla/mux/otelmux` to ensure `http.ResponseWriter` additional interfaces are preserved. (#388)

### Fixed

- The `go.opentelemetry.io/contrib/instrumentation/github.com/labstack/echo/otelecho.Middleware` no longer sends duplicate errors to the global `ErrorHandler`. (#377, #364)
- The import comment in `go.opentelemetry.io/contrib/instrumentation/net/http/otelhttp` is now correctly quoted. (#379)
- The B3 propagator sets the sample bitmask when the sampling decision is `debug`. (#369)

## [0.12.0] - 2020-09-25

### Added

- Benchmark tests for the gRPC instrumentation. (#296)
- Integration testing for the gRPC instrumentation. (#297)
- Allow custom labels to be added to net/http metrics. (#306)
- Added B3 propagator, moving it out of open.telemetry.io/otel repo. (#344)

### Changed

- Unify instrumentation about provider options for `go.mongodb.org/mongo-driver`, `gin-gonic/gin`, `gorilla/mux`,
  `labstack/echo`, `emicklei/go-restful`, `bradfitz/gomemcache`, `Shopify/sarama`, `net/http` and `beego`. (#303)
- Update instrumentation guidelines about uniform provider options. Also, update style guide. (#303)
- Make config struct of instrumentation unexported. (#303)
- Instrumentations have been updated to adhere to the [configuration style guide's](https://github.com/open-telemetry/opentelemetry-go/blob/master/CONTRIBUTING.md#config)
   updated recommendation to use `newConfig()` instead of `configure()`. (#336)
- A new instrumentation naming scheme is implemented to avoid package name conflicts for instrumented packages while still remaining discoverable. (#359)
  - `google.golang.org/grpc` -> `google.golang.org/grpc/otelgrpc`
  - `go.mongodb.org/mongo-driver` -> `go.mongodb.org/mongo-driver/mongo/otelmongo`
  - `net/http` -> `net/http/otelhttp`
  - `net/http/httptrace` -> `net/http/httptrace/otelhttptrace`
  - `github.com/labstack/echo` -> `github.com/labstack/echo/otelecho`
  - `github.com/bradfitz/gomemcache` -> `github.com/bradfitz/gomemcache/memcache/otelmemcache`
  - `github.com/gin-gonic/gin` -> `github.com/gin-gonic/gin/otelgin`
  - `github.com/gocql/gocql` -> `github.com/gocql/gocql/otelgocql`
  - `github.com/emicklei/go-restful` -> `github.com/emicklei/go-restful/otelrestful`
  - `github.com/Shopify/sarama` -> `github.com/Shopify/sarama/otelsarama`
  - `github.com/gorilla/mux` -> `github.com/gorilla/mux/otelmux`
  - `github.com/astaxie/beego` -> `github.com/astaxie/beego/otelbeego`
  - `gopkg.in/macaron.v1` -> `gopkg.in/macaron.v1/otelmacaron`
- Rename `OTelBeegoHandler` to `Handler` in the `go.opentelemetry.io/contrib/instrumentation/github.com/astaxie/beego/otelbeego` package. (#359)
- Replace `WithTracer` with `WithTracerProvider` in the `go.opentelemetry.io/contrib/instrumentation/gopkg.in/macaron.v1/otelmacaron` instrumentation. (#374)

## [0.11.0] - 2020-08-25

### Added

- Top-level `Version()` and `SemVersion()` functions defining the current version of the contrib package. (#225)
- Instrumentation for the `github.com/astaxie/beego` package. (#200)
- Instrumentation for the `github.com/bradfitz/gomemcache` package. (#204)
- Host metrics instrumentation. (#231)
- Cortex histogram and distribution support. (#237)
- Cortex example project. (#238)
- Cortex HTTP authentication. (#246)

### Changed

- Remove service name as a parameter of Sarama instrumentation. (#221)
- Replace `WithTracer` with `WithTracerProvider` in Sarama instrumentation. (#221)
- Switch to use common top-level module `SemVersion()` when creating versioned tracer in `bradfitz/gomemcache`. (#226)
- Use `IntegrationShouldRun` in `gomemcache_test`. (#254)
- Use Go 1.15 for CI builds. (#236)
- Improved configuration for `runtime` instrumentation. (#224)

### Fixed

- Update dependabot configuration to include newly added `bradfitz/gomemcache` package. (#226)
- Correct `runtime` instrumentation name. (#241)

## [0.10.1] - 2020-08-13

### Added

- The `go.opentelemetry.io/contrib/instrumentation/google.golang.org/grpc` module has been added to replace the instrumentation that had previoiusly existed in the `go.opentelemetry.io/otel/instrumentation/grpctrace` package. (#189)
- Instrumentation for the stdlib `net/http` and `net/http/httptrace` packages. (#190)
- Initial Cortex exporter. (#202, #205, #210, #211, #215)

### Fixed

- Bump google.golang.org/grpc from 1.30.0 to 1.31.0. (#166)
- Bump go.mongodb.org/mongo-driver from 1.3.5 to 1.4.0 in /instrumentation/go.mongodb.org/mongo-driver. (#170)
- Bump google.golang.org/grpc in /instrumentation/github.com/gin-gonic/gin. (#173)
- Bump google.golang.org/grpc in /instrumentation/github.com/labstack/echo. (#176)
- Bump google.golang.org/grpc from 1.30.0 to 1.31.0 in /instrumentation/github.com/Shopify/sarama. (#179)
- Bump cloud.google.com/go from 0.61.0 to 0.63.0 in /detectors/gcp. (#181, #199)
- Bump github.com/aws/aws-sdk-go from 1.33.15 to 1.34.1 in /detectors/aws. (#184, #192, #193, #198, #201, #203)
- Bump github.com/golangci/golangci-lint from 1.29.0 to 1.30.0 in /tools. (#186)
- Setup CI to run tests that require external resources (Cassandra and MongoDB). (#191)
- Bump github.com/Shopify/sarama from 1.26.4 to 1.27.0 in /instrumentation/github.com/Shopify/sarama. (#206)

## [0.10.0] - 2020-07-31

This release upgrades its [go.opentelemetry.io/otel](https://github.com/open-telemetry/opentelemetry-go/releases/tag/v0.10.0) dependency to v0.10.0 and includes new instrumentation for popular Kafka and Cassandra clients.

### Added

- A detector that generate resources from GCE instance. (#132)
- A detector that generate resources from AWS instances. (#139)
- Instrumentation for the Kafka client github.com/Shopify/sarama. (#134, #153)
- Links and status message for mock span in the internal testing library. (#134)
- Instrumentation for the Cassandra client github.com/gocql/gocql. (#137)
- A detector that generate resources from GKE clusters. (#154)

### Fixed

- Bump github.com/aws/aws-sdk-go from 1.33.8 to 1.33.15 in /detectors/aws. (#155, #157, #159, #162)
- Bump github.com/golangci/golangci-lint from 1.28.3 to 1.29.0 in /tools. (#146)

## [0.9.0] - 2020-07-20

This release upgrades its [go.opentelemetry.io/otel](https://github.com/open-telemetry/opentelemetry-go/releases/tag/v0.9.0) dependency to v0.9.0.

### Fixed

- Bump github.com/emicklei/go-restful/v3 from 3.0.0 to 3.2.0 in /instrumentation/github.com/emicklei/go-restful. (#133)
- Update dependabot configuration to correctly check all included packages. (#131)
- Update `RELEASING.md` with correct `tag.sh` command. (#130)

## [0.8.0] - 2020-07-10

This release upgrades its [go.opentelemetry.io/otel](https://github.com/open-telemetry/opentelemetry-go/releases/tag/v0.8.0) dependency to v0.8.0, includes minor fixes, and new instrumentation.

### Added

- Create this `CHANGELOG.md`. (#114)
- Add `emicklei/go-restful/v3` trace instrumentation. (#115)

### Changed

- Update `CONTRIBUTING.md` to ask for updates to `CHANGELOG.md` with each pull request. (#114)
- Move all `github.com` package instrumentation under a `github.com` directory. (#118)

### Fixed

- Update README to include information about external instrumentation.
   To start, this includes native instrumentation found in the `go-redis/redis` package. (#117)
- Bump github.com/golangci/golangci-lint from 1.27.0 to 1.28.2 in /tools. (#122, #123, #125)
- Bump go.mongodb.org/mongo-driver from 1.3.4 to 1.3.5 in /instrumentation/go.mongodb.org/mongo-driver. (#124)

## [0.7.0] - 2020-06-29

This release upgrades its [go.opentelemetry.io/otel](https://github.com/open-telemetry/opentelemetry-go/releases/tag/v0.7.0) dependency to v0.7.0.

### Added

- Create `RELEASING.md` instructions. (#101)
- Apply transitive dependabot go.mod updates as part of a new automatic Github workflow. (#94)
- New dependabot integration to automate package upgrades. (#61)
- Add automatic tag generation script for release. (#60)

### Changed

- Upgrade Datadog metrics exporter to include Resource tags. (#46)
- Added output validation to Datadog example. (#96)
- Move Macaron package to match layout guidelines. (#92)
- Update top-level README and instrumentation README. (#92)
- Bump google.golang.org/grpc from 1.29.1 to 1.30.0. (#99)
- Bump github.com/golangci/golangci-lint from 1.21.0 to 1.27.0 in /tools. (#77)
- Bump go.mongodb.org/mongo-driver from 1.3.2 to 1.3.4 in /instrumentation/go.mongodb.org/mongo-driver. (#76)
- Bump github.com/stretchr/testify from 1.5.1 to 1.6.1. (#74)
- Bump gopkg.in/macaron.v1 from 1.3.5 to 1.3.9 in /instrumentation/macaron. (#68)
- Bump github.com/gin-gonic/gin from 1.6.2 to 1.6.3 in /instrumentation/gin-gonic/gin. (#73)
- Bump github.com/DataDog/datadog-go from 3.5.0+incompatible to 3.7.2+incompatible in /exporters/metric/datadog. (#78)
- Replaced `internal/trace/http.go` helpers with `api/standard` helpers from otel-go repo. (#112)

## [0.6.1] - 2020-06-08

First official tagged release of `contrib` repository.

### Added

- `labstack/echo` trace instrumentation (#42)
- `mongodb` trace instrumentation (#26)
- Go Runtime metrics (#9)
- `gorilla/mux` trace instrumentation (#19)
- `gin-gonic` trace instrumentation (#15)
- `macaron` trace instrumentation (#20)
- `dogstatsd` metrics exporter (#10)
- `datadog` metrics exporter (#22)
- Tags to all modules in repository
- Repository folder structure and automated build (#3)

### Changes

- Prefix support for dogstatsd (#34)
- Update Go Runtime package to use batch observer (#44)

[Unreleased]: https://github.com/open-telemetry/opentelemetry-go-contrib/compare/v1.35.0...HEAD
[1.35.0/0.60.0/0.29.0/0.15.0/0.10.0/0.8.0/0.7.0]: https://github.com/open-telemetry/opentelemetry-go-contrib/releases/tag/v1.35.0
[1.34.0/0.59.0/0.28.0/0.14.0/0.9.0/0.7.0/0.6.0]: https://github.com/open-telemetry/opentelemetry-go-contrib/releases/tag/v1.34.0
[1.33.0/0.58.0/0.27.0/0.13.0/0.8.0/0.6.0/0.5.0]: https://github.com/open-telemetry/opentelemetry-go-contrib/releases/tag/v1.33.0
[1.32.0/0.57.0/0.26.0/0.12.0/0.7.0/0.5.0/0.4.0]: https://github.com/open-telemetry/opentelemetry-go-contrib/releases/tag/v1.32.0
[1.31.0/0.56.0/0.25.0/0.11.0/0.6.0/0.4.0/0.3.0]: https://github.com/open-telemetry/opentelemetry-go-contrib/releases/tag/v1.31.0
[1.30.0/0.55.0/0.24.0/0.10.0/0.5.0/0.3.0/0.2.0]: https://github.com/open-telemetry/opentelemetry-go-contrib/releases/tag/v1.30.0
[1.29.0/0.54.0/0.23.0/0.9.0/0.4.0/0.2.0/0.1.0]: https://github.com/open-telemetry/opentelemetry-go-contrib/releases/tag/v1.29.0
[1.28.0/0.53.0/0.22.0/0.8.0/0.3.0/0.1.0]: https://github.com/open-telemetry/opentelemetry-go-contrib/releases/tag/v1.28.0
[1.27.0/0.52.0/0.21.0/0.7.0/0.2.0]: https://github.com/open-telemetry/opentelemetry-go-contrib/releases/tag/v1.27.0
[1.26.0/0.51.0/0.20.0/0.6.0/0.1.0]: https://github.com/open-telemetry/opentelemetry-go-contrib/releases/tag/v1.26.0
[1.25.0/0.50.0/0.19.0/0.5.0/0.0.1]: https://github.com/open-telemetry/opentelemetry-go-contrib/releases/tag/v1.25.0
[1.24.0/0.49.0/0.18.0/0.4.0]: https://github.com/open-telemetry/opentelemetry-go-contrib/releases/tag/v1.24.0
[1.23.0/0.48.0/0.17.0/0.3.0]: https://github.com/open-telemetry/opentelemetry-go-contrib/releases/tag/v1.23.0
[1.22.0/0.47.0/0.16.0/0.2.0]: https://github.com/open-telemetry/opentelemetry-go-contrib/releases/tag/v1.22.0
[1.21.1/0.46.1/0.15.1/0.1.1]: https://github.com/open-telemetry/opentelemetry-go-contrib/releases/tag/v1.21.1
[1.21.0/0.46.0/0.15.0/0.1.0]: https://github.com/open-telemetry/opentelemetry-go-contrib/releases/tag/v1.21.0
[1.20.0/0.45.0/0.14.0]: https://github.com/open-telemetry/opentelemetry-go-contrib/releases/tag/v1.20.0
[1.19.0/0.44.0/0.13.0]: https://github.com/open-telemetry/opentelemetry-go-contrib/releases/tag/v1.19.0
[1.18.0/0.43.0/0.12.0]: https://github.com/open-telemetry/opentelemetry-go-contrib/releases/tag/v1.18.0
[1.17.0/0.42.0/0.11.0]: https://github.com/open-telemetry/opentelemetry-go-contrib/releases/tag/v1.17.0
[1.17.0-rc.1/0.42.0-rc.1/0.11.0-rc.1]: https://github.com/open-telemetry/opentelemetry-go-contrib/releases/tag/v1.17.0-rc.1
[1.16.1/0.41.1/0.10.1]: https://github.com/open-telemetry/opentelemetry-go-contrib/releases/tag/v1.16.1
[1.16.0/0.41.0/0.10.0]: https://github.com/open-telemetry/opentelemetry-go-contrib/releases/tag/v1.16.0
[1.16.0-rc.2/0.41.0-rc.2/0.10.0-rc.2]: https://github.com/open-telemetry/opentelemetry-go-contrib/releases/tag/v1.16.0-rc.2
[1.16.0-rc.1/0.41.0-rc.1/0.10.0-rc.1]: https://github.com/open-telemetry/opentelemetry-go-contrib/releases/tag/v1.16.0-rc.1
[1.15.0/0.40.0/0.9.0]: https://github.com/open-telemetry/opentelemetry-go-contrib/releases/tag/v1.15.0
[1.14.0/0.39.0/0.8.0]: https://github.com/open-telemetry/opentelemetry-go-contrib/releases/tag/v1.14.0
[1.13.0/0.38.0/0.7.0]: https://github.com/open-telemetry/opentelemetry-go-contrib/releases/tag/v1.13.0
[1.12.0/0.37.0/0.6.0]: https://github.com/open-telemetry/opentelemetry-go-contrib/releases/tag/v1.12.0
[1.11.1/0.36.4/0.5.2]: https://github.com/open-telemetry/opentelemetry-go-contrib/releases/tag/v1.11.1
[1.11.0/0.36.3/0.5.1]: https://github.com/open-telemetry/opentelemetry-go-contrib/releases/tag/v1.11.0
[0.36.2]: https://github.com/open-telemetry/opentelemetry-go-contrib/releases/tag/zpages/v0.36.2
[0.36.1]: https://github.com/open-telemetry/opentelemetry-go-contrib/releases/tag/zpages/v0.36.1
[0.36.0]: https://github.com/open-telemetry/opentelemetry-go-contrib/releases/tag/zpages/v0.36.0
[1.10.0/0.35.0/0.5.0]: https://github.com/open-telemetry/opentelemetry-go-contrib/releases/tag/v1.10.0
[1.9.0/0.34.0/0.4.0]: https://github.com/open-telemetry/opentelemetry-go-contrib/releases/tag/v1.9.0
[1.8.0/0.33.0]: https://github.com/open-telemetry/opentelemetry-go-contrib/releases/tag/v1.8.0
[1.7.0/0.32.0]: https://github.com/open-telemetry/opentelemetry-go-contrib/releases/tag/v1.7.0
[1.6.0/0.31.0]: https://github.com/open-telemetry/opentelemetry-go-contrib/releases/tag/v1.6.0
[1.5.0/0.30.0/0.1.0]: https://github.com/open-telemetry/opentelemetry-go-contrib/releases/tag/v1.5.0
[1.4.0/0.29.0]: https://github.com/open-telemetry/opentelemetry-go-contrib/releases/tag/v1.4.0
[1.3.0/0.28.0]: https://github.com/open-telemetry/opentelemetry-go-contrib/releases/tag/v1.3.0
[1.2.0/0.27.0]: https://github.com/open-telemetry/opentelemetry-go-contrib/releases/tag/v1.2.0
[1.1.1/0.26.1]: https://github.com/open-telemetry/opentelemetry-go-contrib/releases/tag/v1.1.1
[1.1.0/0.26.0]: https://github.com/open-telemetry/opentelemetry-go-contrib/releases/tag/v1.1.0
[1.0.0/0.25.0]: https://github.com/open-telemetry/opentelemetry-go-contrib/releases/tag/v1.0.0
[0.24.0]: https://github.com/open-telemetry/opentelemetry-go-contrib/releases/tag/v0.24.0
[0.23.0]: https://github.com/open-telemetry/opentelemetry-go-contrib/releases/tag/v0.23.0
[0.22.0]: https://github.com/open-telemetry/opentelemetry-go-contrib/releases/tag/v0.22.0
[0.21.0]: https://github.com/open-telemetry/opentelemetry-go-contrib/releases/tag/v0.21.0
[0.20.0]: https://github.com/open-telemetry/opentelemetry-go-contrib/releases/tag/v0.20.0
[0.19.0]: https://github.com/open-telemetry/opentelemetry-go-contrib/releases/tag/v0.19.0
[0.18.0]: https://github.com/open-telemetry/opentelemetry-go-contrib/releases/tag/v0.18.0
[0.17.0]: https://github.com/open-telemetry/opentelemetry-go-contrib/releases/tag/v0.17.0
[0.16.0]: https://github.com/open-telemetry/opentelemetry-go-contrib/releases/tag/v0.16.0
[0.15.1]: https://github.com/open-telemetry/opentelemetry-go-contrib/releases/tag/v0.15.1
[0.15.0]: https://github.com/open-telemetry/opentelemetry-go-contrib/releases/tag/v0.15.0
[0.14.0]: https://github.com/open-telemetry/opentelemetry-go-contrib/releases/tag/v0.14.0
[0.13.0]: https://github.com/open-telemetry/opentelemetry-go-contrib/releases/tag/v0.13.0
[0.12.0]: https://github.com/open-telemetry/opentelemetry-go-contrib/releases/tag/v0.12.0
[0.11.0]: https://github.com/open-telemetry/opentelemetry-go-contrib/releases/tag/v0.11.0
[0.10.1]: https://github.com/open-telemetry/opentelemetry-go-contrib/releases/tag/v0.10.1
[0.10.0]: https://github.com/open-telemetry/opentelemetry-go-contrib/releases/tag/v0.10.0
[0.9.0]: https://github.com/open-telemetry/opentelemetry-go-contrib/releases/tag/v0.9.0
[0.8.0]: https://github.com/open-telemetry/opentelemetry-go-contrib/releases/tag/v0.8.0
[0.7.0]: https://github.com/open-telemetry/opentelemetry-go-contrib/releases/tag/v0.7.0
[0.6.1]: https://github.com/open-telemetry/opentelemetry-go-contrib/releases/tag/v0.6.1

<!-- Released section ended -->

[Go 1.24]: https://go.dev/doc/go1.24
[Go 1.23]: https://go.dev/doc/go1.23
[Go 1.22]: https://go.dev/doc/go1.22
[Go 1.21]: https://go.dev/doc/go1.21
[Go 1.20]: https://go.dev/doc/go1.20
[Go 1.19]: https://go.dev/doc/go1.19
[Go 1.18]: https://go.dev/doc/go1.18

[GO-2024-2687]: https://pkg.go.dev/vuln/GO-2024-2687<|MERGE_RESOLUTION|>--- conflicted
+++ resolved
@@ -41,7 +41,6 @@
   The `OTEL_SEMCONV_STABILITY_OPT_IN=http/dup` environment variable can be still used to emit both the v1.20.0 and v1.26.0 semantic conventions.
   It is however impossible to emit only the 1.20.0 semantic conventions, as the next release will drop support for that environment variable. (#6899)
 - Update the Jaeger remote sampler to use "github.com/jaegertracing/jaeger-idl/proto-gen/api_v2" in  `go.opentelemetry.io/contrib/samplers/jaegerremote`. (#7061)
-- Improve performance by reducing allocations in the gRPC stats handler in `go.opentelemetry.io/contrib/instrumentation/google.golang.org/grpc/otelgrpc`. (#7186)
 
 ### Fixed
 
@@ -54,11 +53,8 @@
   - `go.opentelemetry.io/contrib/instrumentation/net/http/otelhttp`
 - Cleaned up indentations under `Unreleased/Fixed` of `./CHANGELOG.md`. (#7163)
 - Removed a duplicate instance of the `Changed` subheader under `1.18.0/0.43.0/0.12.0` in `./CHANGELOG.md`. (#7163)
-<<<<<<< HEAD
+- Check for TLS related options to be set before creating TLS config `go.opentelemetry.io/contrib/otelconf`. (#6984)
 - Fixed handling of the `OTEL_SEMCONV_STABILITY_OPT_IN` environment variable in `go.opentelemetry.io/contrib/instrumentation/github.com/gin-gonic/gin/otelgin`. (#7215)
-=======
-- Check for TLS related options to be set before creating TLS config `go.opentelemetry.io/contrib/otelconf`. (#6984)
->>>>>>> ac946caa
 
 ### Removed
 

#####################################################
#
# List of approvers for this repository
#
#####################################################
#
# Learn about membership in OpenTelemetry community:
#  https://github.com/open-telemetry/community/blob/main/community-membership.md
#
# Learn about Code Owners policy in OpenTelemetry Go Contrib:
#  https://github.com/open-telemetry/opentelemetry-go-contrib/blob/main/CONTRIBUTING.md#code-owners
#
#
# Learn about CODEOWNERS file format:
# https://help.github.com/en/articles/about-code-owners
#
# NOTE: Lines should be entered in the following format:
# <component_path_relative_from_project_root>/<min_1_space><owner_1><space><owner_2><space>..<owner_n>
# instrumentation/net/http/otelhttp/         @open-telemetry/collector-go-approvers @madvikinggod @mralias
# Path separator and minimum of 1 space between component path and owners is
# important for validation steps
#

* @open-telemetry/go-approvers

CODEOWNERS @MrAlias @MadVikingGod @pellared @dashpole

bridges/otelslog                                                        @open-telemetry/go-approvers @MrAlias @pellared
bridges/otellogrus/                                                     @open-telemetry/go-approvers @dmathieu @pellared
bridges/prometheus/                                                     @open-telemetry/go-approvers @dashpole
bridges/otelzap/                                                        @open-telemetry/go-approvers @pellared @khushijain21

config/                                                                 @open-telemetry/go-approvers @MadVikingGod @pellared @codeboten

detectors/aws/ec2                                                       @open-telemetry/go-approvers @pyohannes @akats7
detectors/aws/ecs                                                       @open-telemetry/go-approvers @pyohannes @akats7
detectors/aws/eks                                                       @open-telemetry/go-approvers @pyohannes
<<<<<<< HEAD
detectors/aws/lambda                                                    @open-telemetry/go-approvers
detectors/azure/                                                        @open-telemetry/go-approvers @pyohannes
=======
detectors/aws/lambda                                                    @open-telemetry/go-approvers @akats7
>>>>>>> c9329485
detectors/gcp/                                                          @open-telemetry/go-approvers @dashpole

exporters/autoexport                                                    @open-telemetry/go-approvers @MikeGoldsmith @pellared

instrumentation/github.com/aws/aws-lambda-go/otellambda/                @open-telemetry/go-approvers @akats7
instrumentation/github.com/aws/aws-sdk-go-v2/otelaws/                   @open-telemetry/go-approvers @akats7
instrumentation/github.com/emicklei/go-restful/otelrestful/             @open-telemetry/go-approvers @dashpole
instrumentation/github.com/gin-gonic/gin/otelgin/                       @open-telemetry/go-approvers @hanyuancheung
instrumentation/github.com/gorilla/mux/otelmux/                         @open-telemetry/go-approvers @akats7
instrumentation/github.com/labstack/echo/otelecho/                      @open-telemetry/go-approvers
instrumentation/go.mongodb.org/mongo-driver/mongo/otelmongo/            @open-telemetry/go-approvers
instrumentation/google.golang.org/grpc/otelgrpc/                        @open-telemetry/go-approvers @dashpole @hanyuancheung
instrumentation/gopkg.in/macaron.v1/otelmacaron/                        @open-telemetry/go-approvers

instrumentation/host/                                                   @open-telemetry/go-approvers @MadVikingGod
instrumentation/net/http/httptrace/otelhttptrace/                       @open-telemetry/go-approvers @dmathieu
instrumentation/net/http/otelhttp/                                      @open-telemetry/go-approvers @dmathieu
instrumentation/runtime/                                                @open-telemetry/go-approvers @MadVikingGod

processors/baggage/baggagetrace                                         @open-telemetry/go-approvers @codeboten @MikeGoldsmith

propagators/autoprop/                                                   @open-telemetry/go-approvers @MrAlias
propagators/aws/                                                        @open-telemetry/go-approvers @akats7
propagators/b3/                                                         @open-telemetry/go-approvers @pellared
propagators/jaeger/                                                     @open-telemetry/go-approvers @yurishkuro
propagators/opencensus/                                                 @open-telemetry/go-approvers @dashpole
propagators/ot/                                                         @open-telemetry/go-approvers @pellared

samplers/aws/xray/                                                      @open-telemetry/go-approvers
samplers/jaegerremote/                                                  @open-telemetry/go-approvers @yurishkuro
samplers/probability/consistent/                                        @open-telemetry/go-approvers @MadVikingGod

zpages/                                                                 @open-telemetry/go-approvers @dashpole
instrgen/                                                               @open-telemetry/go-approvers @open-telemetry/go-instrumentation-approvers @MrAlias @pdelewski<|MERGE_RESOLUTION|>--- conflicted
+++ resolved
@@ -35,12 +35,8 @@
 detectors/aws/ec2                                                       @open-telemetry/go-approvers @pyohannes @akats7
 detectors/aws/ecs                                                       @open-telemetry/go-approvers @pyohannes @akats7
 detectors/aws/eks                                                       @open-telemetry/go-approvers @pyohannes
-<<<<<<< HEAD
-detectors/aws/lambda                                                    @open-telemetry/go-approvers
+detectors/aws/lambda                                                    @open-telemetry/go-approvers @akats7
 detectors/azure/                                                        @open-telemetry/go-approvers @pyohannes
-=======
-detectors/aws/lambda                                                    @open-telemetry/go-approvers @akats7
->>>>>>> c9329485
 detectors/gcp/                                                          @open-telemetry/go-approvers @dashpole
 
 exporters/autoexport                                                    @open-telemetry/go-approvers @MikeGoldsmith @pellared

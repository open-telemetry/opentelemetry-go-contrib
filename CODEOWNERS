#####################################################
#
# List of approvers for this repository
#
#####################################################
#
# Learn about membership in OpenTelemetry community:
#  https://github.com/open-telemetry/community/blob/main/guides/contributor/membership.md#member
#
# Learn about Code Owners policy in OpenTelemetry Go Contrib:
#  https://github.com/open-telemetry/opentelemetry-go-contrib/blob/main/CONTRIBUTING.md#code-owners
#
#
# Learn about CODEOWNERS file format:
# https://help.github.com/en/articles/about-code-owners
#
# NOTE: Lines should be entered in the following format:
# <component_path_relative_from_project_root>/<min_1_space><owner_1><space><owner_2><space>..<owner_n>
# instrumentation/net/http/otelhttp/         @open-telemetry/collector-go-approvers @madvikinggod @mralias
# Path separator and minimum of 1 space between component path and owners is
# important for validation steps
#

* @open-telemetry/go-approvers

CODEOWNERS @MrAlias @pellared @dashpole @XSAM @dmathieu

bridges/otelslog                                                        @open-telemetry/go-approvers @MrAlias @pellared
bridges/otellogrus/                                                     @open-telemetry/go-approvers @dmathieu @pellared
bridges/prometheus/                                                     @open-telemetry/go-approvers @dashpole
bridges/otelzap/                                                        @open-telemetry/go-approvers @pellared @khushijain21
bridges/otellogr/                                                       @open-telemetry/go-approvers @scorpionknifes @pellared

detectors/aws/ec2                                                       @open-telemetry/go-approvers @pyohannes @akats7
detectors/aws/ecs                                                       @open-telemetry/go-approvers @pyohannes @akats7
detectors/aws/eks                                                       @open-telemetry/go-approvers @pyohannes
detectors/aws/lambda                                                    @open-telemetry/go-approvers @akats7
detectors/azure/                                                        @open-telemetry/go-approvers @pyohannes
detectors/gcp/                                                          @open-telemetry/go-approvers @dashpole

exporters/autoexport                                                    @open-telemetry/go-approvers @MikeGoldsmith @pellared

instrumentation/github.com/aws/aws-lambda-go/otellambda/                @open-telemetry/go-approvers @akats7
instrumentation/github.com/aws/aws-sdk-go-v2/otelaws/                   @open-telemetry/go-approvers @akats7
instrumentation/github.com/emicklei/go-restful/otelrestful/             @open-telemetry/go-approvers @dashpole
instrumentation/github.com/gin-gonic/gin/otelgin/                       @open-telemetry/go-approvers @akats7 @flc1125
instrumentation/github.com/gorilla/mux/otelmux/                         @open-telemetry/go-approvers @akats7
instrumentation/github.com/labstack/echo/otelecho/                      @open-telemetry/go-approvers @scorpionknifes
<<<<<<< HEAD
instrumentation/go.mongodb.org/mongo-driver/mongo/otelmongo/            @open-telemetry/go-approvers
instrumentation/go.mongodb.org/mongo-driver/v2/mongo/otelmongo/         @open-telemetry/go-approvers
=======
instrumentation/go.mongodb.org/mongo-driver/mongo/otelmongo/            @open-telemetry/go-approvers @prestonvasquez
>>>>>>> 9c192402
instrumentation/google.golang.org/grpc/otelgrpc/                        @open-telemetry/go-approvers @dashpole

instrumentation/host/                                                   @open-telemetry/go-approvers @dmathieu
instrumentation/net/http/httptrace/otelhttptrace/                       @open-telemetry/go-approvers @dmathieu
instrumentation/net/http/otelhttp/                                      @open-telemetry/go-approvers @dmathieu
instrumentation/runtime/                                                @open-telemetry/go-approvers @dmathieu @dashpole

otelconf/                                                               @open-telemetry/go-approvers @pellared @codeboten

processors/baggagecopy                                                  @open-telemetry/go-approvers @codeboten @MikeGoldsmith
processors/minsev                                                       @open-telemetry/go-approvers @MrAlias

propagators/autoprop/                                                   @open-telemetry/go-approvers @MrAlias
propagators/aws/                                                        @open-telemetry/go-approvers @akats7
propagators/b3/                                                         @open-telemetry/go-approvers @pellared
propagators/jaeger/                                                     @open-telemetry/go-approvers @yurishkuro
propagators/opencensus/                                                 @open-telemetry/go-approvers @dashpole
propagators/ot/                                                         @open-telemetry/go-approvers @pellared

samplers/jaegerremote/                                                  @open-telemetry/go-approvers @yurishkuro
samplers/probability/consistent/                                        @open-telemetry/go-approvers

zpages/                                                                 @open-telemetry/go-approvers @dashpole<|MERGE_RESOLUTION|>--- conflicted
+++ resolved
@@ -46,12 +46,8 @@
 instrumentation/github.com/gin-gonic/gin/otelgin/                       @open-telemetry/go-approvers @akats7 @flc1125
 instrumentation/github.com/gorilla/mux/otelmux/                         @open-telemetry/go-approvers @akats7
 instrumentation/github.com/labstack/echo/otelecho/                      @open-telemetry/go-approvers @scorpionknifes
-<<<<<<< HEAD
-instrumentation/go.mongodb.org/mongo-driver/mongo/otelmongo/            @open-telemetry/go-approvers
+instrumentation/go.mongodb.org/mongo-driver/mongo/otelmongo/            @open-telemetry/go-approvers @prestonvasquez
 instrumentation/go.mongodb.org/mongo-driver/v2/mongo/otelmongo/         @open-telemetry/go-approvers
-=======
-instrumentation/go.mongodb.org/mongo-driver/mongo/otelmongo/            @open-telemetry/go-approvers @prestonvasquez
->>>>>>> 9c192402
 instrumentation/google.golang.org/grpc/otelgrpc/                        @open-telemetry/go-approvers @dashpole
 
 instrumentation/host/                                                   @open-telemetry/go-approvers @dmathieu

--- conflicted
+++ resolved
@@ -29,11 +29,8 @@
 bridges/otellogrus/                                                     @open-telemetry/go-approvers @dmathieu @pellared
 bridges/prometheus/                                                     @open-telemetry/go-approvers @dashpole
 bridges/otelzap/                                                        @open-telemetry/go-approvers @pellared @khushijain21
-<<<<<<< HEAD
+bridges/otelzerolog/                                                    @open-telemetry/go-approvers @dmathieu @AkhigbeEromo
 bridges/otellogr/                                                       @open-telemetry/go-approvers @scorpionknifes
-=======
-bridges/otelzerolog/                                                    @open-telemetry/go-approvers @dmathieu @AkhigbeEromo
->>>>>>> e11fd073
 
 config/                                                                 @open-telemetry/go-approvers @MadVikingGod @pellared @codeboten
 

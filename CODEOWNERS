--- conflicted
+++ resolved
@@ -25,14 +25,11 @@
 
 CODEOWNERS @MrAlias @MadVikingGod @pellared @dashpole
 
-<<<<<<< HEAD
-bridges/otellogr/                                                       @open-telemetry/go-approvers @scorpionknifes
-=======
 bridges/otelslog                                                        @open-telemetry/go-approvers @MrAlias @pellared
 bridges/otellogrus/                                                     @open-telemetry/go-approvers @dmathieu @pellared
->>>>>>> 074bc28c
 bridges/prometheus/                                                     @open-telemetry/go-approvers @dashpole
 bridges/otelzap/                                                        @open-telemetry/go-approvers @pellared @khushijain21
+bridges/otellogr/                                                       @open-telemetry/go-approvers @scorpionknifes
 
 config/                                                                 @open-telemetry/go-approvers @MadVikingGod @pellared @codeboten
 

--- conflicted
+++ resolved
@@ -20,11 +20,7 @@
 
 * @open-telemetry/go-approvers
 
-<<<<<<< HEAD
-CODEOWNERS @MrAlias @MadVikingGod
-=======
-CODEOWNERS @MrAlias @Aneurysm9 @MadVikingGod @pellared
->>>>>>> d56cf2cf
+CODEOWNERS @MrAlias @MadVikingGod @pellared
 
 detectors/aws/                                                          @open-telemetry/go-approvers @Aneurysm9
 detectors/gcp/                                                          @open-telemetry/go-approvers @dashpole

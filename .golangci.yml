--- conflicted
+++ resolved
@@ -23,11 +23,8 @@
     - revive
     - staticcheck
     - typecheck
-<<<<<<< HEAD
+    - unconvert
     - unparam
-=======
-    - unconvert
->>>>>>> 114000d2
     - unused
 
 issues:

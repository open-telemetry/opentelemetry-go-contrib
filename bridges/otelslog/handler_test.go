--- conflicted
+++ resolved
@@ -31,13 +31,12 @@
 	embedded.LoggerProvider
 	embeddedLogger // nolint:unused  // Used to embed embedded.Logger.
 
-<<<<<<< HEAD
+	// Records are the records emited.
 	Records []log.Record
-=======
+
 	// Scope is the Logger scope recorder received when Logger was called.
 	Scope instrumentation.Scope
 
->>>>>>> 851b2fd9
 	// MinSeverity is the minimum severity the recorder will return true for
 	// when Enabled is called (unless enableKey is set).
 	MinSeverity log.Severity
@@ -46,22 +45,14 @@
 func (r *recorder) Logger(name string, opts ...log.LoggerOption) log.Logger {
 	cfg := log.NewLoggerConfig(opts...)
 
-	r2 := *r
-	r2.Scope = instrumentation.Scope{
+	r.Scope = instrumentation.Scope{
 		Name:      name,
 		Version:   cfg.InstrumentationVersion(),
 		SchemaURL: cfg.SchemaURL(),
 	}
-	return &r2
+	return r
 }
 
-<<<<<<< HEAD
-=======
-func (r *recorder) Emit(context.Context, log.Record) {
-	// TODO: implement.
-}
-
->>>>>>> 851b2fd9
 type enablerKey uint
 
 var enableKey enablerKey
@@ -70,7 +61,6 @@
 	return ctx.Value(enableKey) != nil || record.Severity() >= r.MinSeverity
 }
 
-<<<<<<< HEAD
 func (r *recorder) Emit(_ context.Context, record log.Record) {
 	r.Records = append(r.Records, record)
 }
@@ -128,7 +118,6 @@
 	t.Run("slogtest.TestHandler", func(t *testing.T) {
 		r := new(recorder)
 		h := NewHandler(WithLoggerProvider(r))
-		h.logger = r.Logger("") // TODO: Remove when #5311 merged.
 
 		// TODO: use slogtest.Run when Go 1.21 is no longer supported.
 		err := slogtest.TestHandler(h, r.Results)
@@ -138,7 +127,8 @@
 	})
 
 	// TODO: Add multi-logged testing. See #5195.
-=======
+}
+
 func TestNewHandlerConfiguration(t *testing.T) {
 	t.Run("Default", func(t *testing.T) {
 		r := new(recorder)
@@ -170,7 +160,6 @@
 		l := h.logger.(*recorder)
 		assert.Equal(t, scope, l.Scope)
 	})
->>>>>>> 851b2fd9
 }
 
 func TestHandlerEnabled(t *testing.T) {
@@ -178,7 +167,6 @@
 	r.MinSeverity = log.SeverityInfo
 
 	h := NewHandler(WithLoggerProvider(r))
-	h.logger = r.Logger("") // TODO: Remove when #5311 merged.
 
 	ctx := context.Background()
 	assert.False(t, h.Enabled(ctx, slog.LevelDebug), "level conversion: permissive")

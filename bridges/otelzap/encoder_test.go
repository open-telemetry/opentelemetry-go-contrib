--- conflicted
+++ resolved
@@ -79,7 +79,6 @@
 			expected: "v",
 		},
 		{
-<<<<<<< HEAD
 			desc:     "AddUint64",
 			f:        func(e zapcore.ObjectEncoder) { e.AddUint64("k", 42) },
 			expected: int64(42),
@@ -108,7 +107,8 @@
 			desc:     "AddUintptr",
 			f:        func(e zapcore.ObjectEncoder) { e.AddUintptr("k", 42) },
 			expected: int64(42),
-=======
+		},
+		{
 			desc:     "AddDuration",
 			f:        func(e zapcore.ObjectEncoder) { e.AddDuration("k", time.Millisecond) },
 			expected: int64(1000000),
@@ -127,7 +127,6 @@
 			desc:     "AddComplex64",
 			f:        func(e zapcore.ObjectEncoder) { e.AddComplex64("k", 1+2i) },
 			expected: map[string]interface{}{"i": float64(2), "r": float64(1)},
->>>>>>> 8c03dfaf
 		},
 	}
 

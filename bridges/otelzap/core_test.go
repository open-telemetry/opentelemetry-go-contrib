// Copyright The OpenTelemetry Authors
// SPDX-License-Identifier: Apache-2.0

package otelzap

import (
	"context"
	"strings"
	"sync"
	"testing"
	"time"

	"github.com/stretchr/testify/require"
	"go.uber.org/zap"
	"go.uber.org/zap/zapcore"

	"go.opentelemetry.io/otel/attribute"
	"go.opentelemetry.io/otel/log"
	"go.opentelemetry.io/otel/log/global"
	"go.opentelemetry.io/otel/log/logtest"
	semconv "go.opentelemetry.io/otel/semconv/v1.32.0"
)

var (
	testMessage = "log message"
	loggerName  = "name"
	testKey     = "key"
	testValue   = "value"
	testEntry   = zapcore.Entry{
		Level:   zap.InfoLevel,
		Message: testMessage,
	}
)

func TestCore(t *testing.T) {
	rec := logtest.NewRecorder()
	zc := NewCore(loggerName, WithLoggerProvider(rec))
	logger := zap.New(zc)

	t.Run("Write", func(t *testing.T) {
		t.Cleanup(rec.Reset)

		logger.Info(testMessage, zap.String(testKey, testValue))

		want := logtest.Recording{
			logtest.Scope{Name: loggerName}: {
				{
					Body:         log.StringValue(testMessage),
					Severity:     log.SeverityInfo,
					SeverityText: zap.InfoLevel.String(),
					Attributes: []log.KeyValue{
						log.String(testKey, testValue),
					},
				},
			},
		}
		logtest.AssertEqual(t, want, rec.Result(),
			logtest.Transform(func(r logtest.Record) logtest.Record {
				cp := r.Clone()
				cp.Context = nil           // Ignore context for comparison.
				cp.Timestamp = time.Time{} // Ignore timestamp for comparison.
				return cp
			}),
		)
	})

	t.Run("WriteContext", func(t *testing.T) {
		t.Cleanup(rec.Reset)

		ctx := context.Background()
		ctx = context.WithValue(ctx, testEntry, true)
		logger.Info(testMessage, zap.Any("ctx", ctx))

		want := logtest.Recording{
			logtest.Scope{Name: loggerName}: {
				{
					Context:      ctx,
					Body:         log.StringValue(testMessage),
					Severity:     log.SeverityInfo,
					SeverityText: zap.InfoLevel.String(),
				},
			},
		}
		logtest.AssertEqual(t, want, rec.Result(),
			logtest.Transform(func(r logtest.Record) logtest.Record {
				cp := r.Clone()
				cp.Timestamp = time.Time{} // Ignore timestamp for comparison.
				return cp
			}),
		)
	})

	t.Run("WithContext", func(t *testing.T) {
		t.Cleanup(rec.Reset)

		ctx := context.Background()
		ctx = context.WithValue(ctx, testEntry, false)
		childlogger := logger.With(zap.Reflect("ctx", ctx))
		childlogger.Info(testMessage)

		want := logtest.Recording{
			logtest.Scope{Name: loggerName}: {
				{
					Context:      ctx,
					Body:         log.StringValue(testMessage),
					Severity:     log.SeverityInfo,
					SeverityText: zap.InfoLevel.String(),
				},
			},
		}
		logtest.AssertEqual(t, want, rec.Result(),
			logtest.Transform(func(r logtest.Record) logtest.Record {
				cp := r.Clone()
				cp.Timestamp = time.Time{} // Ignore timestamp for comparison.
				return cp
			}),
		)
	})

	t.Run("With", func(t *testing.T) {
		t.Cleanup(rec.Reset)

		l := logger.With(zap.String("test1", "value1"))
		l = l.With(zap.String("test2", "value2"))
		l.Info(testMessage, zap.String("test3", "value3"))

		want := logtest.Recording{
			logtest.Scope{Name: loggerName}: {
				{
					Body:         log.StringValue(testMessage),
					Severity:     log.SeverityInfo,
					SeverityText: zap.InfoLevel.String(),
					Attributes: []log.KeyValue{
						log.String("test1", "value1"),
						log.String("test2", "value2"),
						log.String("test3", "value3"),
					},
				},
			},
		}
		logtest.AssertEqual(t, want, rec.Result(),
			logtest.Transform(func(r logtest.Record) logtest.Record {
				cp := r.Clone()
				cp.Context = nil           // Ignore context for comparison.
				cp.Timestamp = time.Time{} // Ignore timestamp for comparison.
				return cp
			}),
		)
	})

	t.Run("Named", func(t *testing.T) {
		t.Cleanup(rec.Reset)

		name := "my/pkg"
		childlogger := logger.Named(name)
		childlogger.Info(testMessage, zap.String(testKey, testValue))

		want := logtest.Recording{
			logtest.Scope{Name: loggerName}: {},
			logtest.Scope{Name: name}: {
				{
					Body:         log.StringValue(testMessage),
					Severity:     log.SeverityInfo,
					SeverityText: zap.InfoLevel.String(),
					Attributes: []log.KeyValue{
						log.String(testKey, testValue),
					},
				},
			},
		}
		logtest.AssertEqual(t, want, rec.Result(),
			logtest.Transform(func(r logtest.Record) logtest.Record {
				cp := r.Clone()
				cp.Context = nil           // Ignore context for comparison.
				cp.Timestamp = time.Time{} // Ignore timestamp for comparison.
				return cp
			}),
		)
	})
}

func TestCoreWriteContextConcurrentSafe(t *testing.T) {
	rec := logtest.NewRecorder()
	zc := NewCore(loggerName, WithLoggerProvider(rec))
	logger := zap.New(zc)

	ctx := context.Background()
	ctx = context.WithValue(ctx, testEntry, true)

	var wg sync.WaitGroup
	wg.Add(1)
	go func() {
		defer wg.Done()
		logger.Debug(testMessage, zap.Any("ctx", ctx))
	}()
	wg.Add(1)
	go func() {
		defer wg.Done()
		logger.Debug(testMessage, zap.Any("ctx", ctx))
	}()
	wg.Wait()

	want := logtest.Recording{
		logtest.Scope{Name: loggerName}: {
			{
				Context:      ctx,
				Body:         log.StringValue(testMessage),
				Severity:     log.SeverityDebug,
				SeverityText: zap.DebugLevel.String(),
			},
			{
				Context:      ctx,
				Body:         log.StringValue(testMessage),
				Severity:     log.SeverityDebug,
				SeverityText: zap.DebugLevel.String(),
			},
		},
	}
	logtest.AssertEqual(t, want, rec.Result(),
		logtest.Transform(func(r logtest.Record) logtest.Record {
			cp := r.Clone()
			cp.Timestamp = time.Time{} // Ignore timestamp for comparison.
			return cp
		}),
	)
}

func TestCoreEnabled(t *testing.T) {
	enabledFunc := func(c context.Context, param log.EnabledParameters) bool {
		return param.Severity >= log.SeverityInfo
	}

	rec := logtest.NewRecorder(logtest.WithEnabledFunc(enabledFunc))
	logger := zap.New(NewCore(loggerName, WithLoggerProvider(rec)))

	wantEmpty := logtest.Recording{
		logtest.Scope{Name: loggerName}: nil,
	}

	logger.Debug(testMessage)
	logtest.AssertEqual(t, wantEmpty, rec.Result(),
		logtest.Desc("Debug message should not be recorded"),
	)

	if ce := logger.Check(zap.DebugLevel, testMessage); ce != nil {
		ce.Write()
	}
	logtest.AssertEqual(t, wantEmpty, rec.Result(),
		logtest.Desc("Debug message should not be recorded"),
	)

	if ce := logger.Check(zap.InfoLevel, testMessage); ce != nil {
		ce.Write()
	}
	want := logtest.Recording{
		logtest.Scope{Name: loggerName}: {
			{
				Body:         log.StringValue(testMessage),
				Severity:     log.SeverityInfo,
				SeverityText: zap.InfoLevel.String(),
				Attributes:   []log.KeyValue{},
			},
		},
	}
	logtest.AssertEqual(t, want, rec.Result(),
		logtest.Transform(func(r logtest.Record) logtest.Record {
			cp := r.Clone()
			cp.Context = nil           // Ignore context for comparison.
			cp.Timestamp = time.Time{} // Ignore timestamp for comparison.
			return cp
		}),
	)
}

func TestCoreWithCaller(t *testing.T) {
	rec := logtest.NewRecorder()
	zc := NewCore(loggerName, WithLoggerProvider(rec))
	logger := zap.New(zc, zap.AddCaller())

	logger.Info(testMessage)
<<<<<<< HEAD
	want := logtest.Recording{
		logtest.Scope{Name: "name"}: {
			{
				Body:         log.StringValue(testMessage),
				Severity:     log.SeverityInfo,
				SeverityText: zap.InfoLevel.String(),
				Attributes: []log.KeyValue{
					log.String(string(semconv.CodeFilepathKey), "core_test.go"), // The real filepth will vary based on the test environment. However, it should end with "core_test.go".
					log.Int64(string(semconv.CodeLineNumberKey), 1),             // Line number will vary.
					log.String(string(semconv.CodeFunctionKey), "go.opentelemetry.io/contrib/bridges/otelzap."+t.Name()),
				},
			},
		},
	}
	logtest.AssertEqual(t, want, rec.Result(),
		logtest.Transform(func(r logtest.Record) logtest.Record {
			cp := r.Clone()
			cp.Context = nil           // Ignore context for comparison.
			cp.Timestamp = time.Time{} // Ignore timestamp for comparison.

			for i, attr := range cp.Attributes {
				if attr.Key == string(semconv.CodeLineNumberKey) {
					// Adjust the line number to be non-zero, as it will vary based on the test environment.
					cp.Attributes[i].Value = log.Int64Value(1) // Set to 1 for consistency in tests.
				}
				if attr.Key == string(semconv.CodeFilepathKey) && strings.HasSuffix(attr.Value.AsString(), "core_test.go") {
					// Trim the prefix, as it will vary based on the test environment.
					cp.Attributes[i].Value = log.StringValue("core_test.go")
				}
			}
			return cp
		}),
	)
=======
	result := rec.Result()
	require.Len(t, result, 1)
	require.Len(t, result[logtest.Scope{Name: "name"}], 1)
	got := result[logtest.Scope{Name: "name"}][0]

	assert.Equal(t, testMessage, got.Body.AsString())
	assert.Equal(t, log.SeverityInfo, got.Severity)
	assert.Equal(t, zap.InfoLevel.String(), got.SeverityText)

	assert.Len(t, got.Attributes, 3)
	assert.Equal(t, string(semconv.CodeFilePathKey), got.Attributes[0].Key)
	assert.Contains(t, got.Attributes[0].Value.AsString(), "core_test.go")

	assert.Equal(t, string(semconv.CodeLineNumberKey), got.Attributes[1].Key)
	assert.Positive(t, got.Attributes[1].Value.AsInt64())

	assert.Equal(t, string(semconv.CodeFunctionNameKey), got.Attributes[2].Key)
	assert.Positive(t, "go.opentelemetry.io/contrib/bridges/otelzap."+t.Name(), got.Attributes[2].Value.AsString())
>>>>>>> 51ae0651
}

func TestCoreWithStacktrace(t *testing.T) {
	rec := logtest.NewRecorder()
	zc := NewCore(loggerName, WithLoggerProvider(rec))
	logger := zap.New(zc, zap.AddStacktrace(zapcore.ErrorLevel))

	logger.Error(testMessage)

	want := logtest.Recording{
		logtest.Scope{Name: "name"}: {
			{
				Body:         log.StringValue(testMessage),
				Severity:     log.SeverityError,
				SeverityText: zap.ErrorLevel.String(),
				Attributes: []log.KeyValue{
					log.String(string(semconv.CodeStacktraceKey), "stacktrace"), // Stacktrace will vary based on the test environment.
				},
			},
		},
	}
	logtest.AssertEqual(t, want, rec.Result(),
		logtest.Transform(func(r logtest.Record) logtest.Record {
			cp := r.Clone()
			cp.Context = nil           // Ignore context for comparison.
			cp.Timestamp = time.Time{} // Ignore timestamp for comparison.
			for i, attr := range cp.Attributes {
				if attr.Key == string(semconv.CodeStacktraceKey) {
					// Adjust the stacktrace to be non-empty, as it will vary based on the test environment.
					cp.Attributes[i].Value = log.StringValue("stacktrace") // Set to a placeholder for consistency in tests.
				}
			}
			return cp
		}),
	)
}

func TestNewCoreConfiguration(t *testing.T) {
	t.Run("Default", func(t *testing.T) {
		r := logtest.NewRecorder()
		prev := global.GetLoggerProvider()
		defer global.SetLoggerProvider(prev)
		global.SetLoggerProvider(r)

		var h *Core
		require.NotPanics(t, func() { h = NewCore(loggerName) })
		require.NotNil(t, h.logger)
		require.Len(t, r.Result(), 1)

		want := logtest.Recording{
			logtest.Scope{Name: "name"}: nil,
		}
		logtest.AssertEqual(t, want, r.Result())
	})

	t.Run("Options", func(t *testing.T) {
		r := logtest.NewRecorder()
		var h *Core
		require.NotPanics(t, func() {
			h = NewCore(
				loggerName,
				WithLoggerProvider(r),
				WithVersion("1.0.0"),
				WithSchemaURL("url"),
				WithAttributes(attribute.String("testattr", "testval")),
			)
		})
		require.NotNil(t, h.logger)
		require.Len(t, r.Result(), 1)

		want := logtest.Recording{
			logtest.Scope{
				Name:       "name",
				Version:    "1.0.0",
				SchemaURL:  "url",
				Attributes: attribute.NewSet(attribute.String("testattr", "testval")),
			}: nil,
		}
		logtest.AssertEqual(t, want, r.Result())
	})
}

func TestConvertLevel(t *testing.T) {
	tests := []struct {
		level       zapcore.Level
		expectedSev log.Severity
	}{
		{zapcore.DebugLevel, log.SeverityDebug},
		{zapcore.InfoLevel, log.SeverityInfo},
		{zapcore.WarnLevel, log.SeverityWarn},
		{zapcore.ErrorLevel, log.SeverityError},
		{zapcore.DPanicLevel, log.SeverityFatal1},
		{zapcore.PanicLevel, log.SeverityFatal2},
		{zapcore.FatalLevel, log.SeverityFatal3},
		{zapcore.InvalidLevel, log.SeverityUndefined},
	}

	for _, test := range tests {
		result := convertLevel(test.level)
		if result != test.expectedSev {
			t.Errorf("For level %v, expected %v but got %v", test.level, test.expectedSev, result)
		}
	}
}<|MERGE_RESOLUTION|>--- conflicted
+++ resolved
@@ -278,7 +278,6 @@
 	logger := zap.New(zc, zap.AddCaller())
 
 	logger.Info(testMessage)
-<<<<<<< HEAD
 	want := logtest.Recording{
 		logtest.Scope{Name: "name"}: {
 			{
@@ -286,9 +285,9 @@
 				Severity:     log.SeverityInfo,
 				SeverityText: zap.InfoLevel.String(),
 				Attributes: []log.KeyValue{
-					log.String(string(semconv.CodeFilepathKey), "core_test.go"), // The real filepth will vary based on the test environment. However, it should end with "core_test.go".
+					log.String(string(semconv.CodeFilePathKey), "core_test.go"), // The real filepth will vary based on the test environment. However, it should end with "core_test.go".
 					log.Int64(string(semconv.CodeLineNumberKey), 1),             // Line number will vary.
-					log.String(string(semconv.CodeFunctionKey), "go.opentelemetry.io/contrib/bridges/otelzap."+t.Name()),
+					log.String(string(semconv.CodeFunctionNameKey), "go.opentelemetry.io/contrib/bridges/otelzap."+t.Name()),
 				},
 			},
 		},
@@ -304,7 +303,7 @@
 					// Adjust the line number to be non-zero, as it will vary based on the test environment.
 					cp.Attributes[i].Value = log.Int64Value(1) // Set to 1 for consistency in tests.
 				}
-				if attr.Key == string(semconv.CodeFilepathKey) && strings.HasSuffix(attr.Value.AsString(), "core_test.go") {
+				if attr.Key == string(semconv.CodeFilePathKey) && strings.HasSuffix(attr.Value.AsString(), "core_test.go") {
 					// Trim the prefix, as it will vary based on the test environment.
 					cp.Attributes[i].Value = log.StringValue("core_test.go")
 				}
@@ -312,26 +311,6 @@
 			return cp
 		}),
 	)
-=======
-	result := rec.Result()
-	require.Len(t, result, 1)
-	require.Len(t, result[logtest.Scope{Name: "name"}], 1)
-	got := result[logtest.Scope{Name: "name"}][0]
-
-	assert.Equal(t, testMessage, got.Body.AsString())
-	assert.Equal(t, log.SeverityInfo, got.Severity)
-	assert.Equal(t, zap.InfoLevel.String(), got.SeverityText)
-
-	assert.Len(t, got.Attributes, 3)
-	assert.Equal(t, string(semconv.CodeFilePathKey), got.Attributes[0].Key)
-	assert.Contains(t, got.Attributes[0].Value.AsString(), "core_test.go")
-
-	assert.Equal(t, string(semconv.CodeLineNumberKey), got.Attributes[1].Key)
-	assert.Positive(t, got.Attributes[1].Value.AsInt64())
-
-	assert.Equal(t, string(semconv.CodeFunctionNameKey), got.Attributes[2].Key)
-	assert.Positive(t, "go.opentelemetry.io/contrib/bridges/otelzap."+t.Name(), got.Attributes[2].Value.AsString())
->>>>>>> 51ae0651
 }
 
 func TestCoreWithStacktrace(t *testing.T) {

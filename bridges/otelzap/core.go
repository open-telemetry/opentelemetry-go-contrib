// Copyright The OpenTelemetry Authors
// SPDX-License-Identifier: Apache-2.0

// Package otelzap provides a bridge between the [go.uber.org/zap] and
// OpenTelemetry logging.
package otelzap // import "go.opentelemetry.io/contrib/bridges/otelzap"

import (
	"context"
	"slices"

	"go.uber.org/zap/zapcore"

	"go.opentelemetry.io/otel/log"
	"go.opentelemetry.io/otel/log/global"
)

type config struct {
	provider  log.LoggerProvider
	version   string
	schemaURL string
}

func newConfig(options []Option) config {
	var c config
	for _, opt := range options {
		c = opt.apply(c)
	}

	if c.provider == nil {
		c.provider = global.GetLoggerProvider()
	}

	return c
}

func (c config) logger(name string) log.Logger {
	var opts []log.LoggerOption
	if c.version != "" {
		opts = append(opts, log.WithInstrumentationVersion(c.version))
	}
	if c.schemaURL != "" {
		opts = append(opts, log.WithSchemaURL(c.schemaURL))
	}
	return c.provider.Logger(name, opts...)
}

// Option configures a [Core].
type Option interface {
	apply(config) config
}

type optFunc func(config) config

func (f optFunc) apply(c config) config { return f(c) }

// WithVersion returns an [Option] that configures the version of the
// [log.Logger] used by a [Core]. The version should be the version of the
// package that is being logged.
func WithVersion(version string) Option {
	return optFunc(func(c config) config {
		c.version = version
		return c
	})
}

// WithSchemaURL returns an [Option] that configures the semantic convention
// schema URL of the [log.Logger] used by a [Core]. The schemaURL should be
// the schema URL for the semantic conventions used in log records.
func WithSchemaURL(schemaURL string) Option {
	return optFunc(func(c config) config {
		c.schemaURL = schemaURL
		return c
	})
}

// WithLoggerProvider returns an [Option] that configures [log.LoggerProvider]
// used by a [Core] to create its [log.Logger].
//
// By default if this Option is not provided, the Handler will use the global
// LoggerProvider.
func WithLoggerProvider(provider log.LoggerProvider) Option {
	return optFunc(func(c config) config {
		c.provider = provider
		return c
	})
}

// Core is a [zapcore.Core] that sends logging records to OpenTelemetry.
type Core struct {
	logger log.Logger
	attr   []log.KeyValue
	ctx    context.Context
}

// Compile-time check *Core implements zapcore.Core.
var _ zapcore.Core = (*Core)(nil)

// NewCore creates a new [zapcore.Core] that can be used with [go.uber.org/zap.New].
func NewCore(name string, opts ...Option) *Core {
	cfg := newConfig(opts)
	return &Core{
		logger: cfg.logger(name),
		ctx:    context.Background(),
	}
}

// Enabled decides whether a given logging level is enabled when logging a message.
func (o *Core) Enabled(level zapcore.Level) bool {
	r := log.Record{}
	r.SetSeverity(convertLevel(level))
	return o.logger.Enabled(context.Background(), r)
}

// With adds structured context to the Core.
func (o *Core) With(fields []zapcore.Field) zapcore.Core {
	cloned := o.clone()
	if len(fields) > 0 {
		ctx, attrbuf := convertField(fields)
		if ctx != nil {
			cloned.ctx = ctx
		}
		cloned.attr = append(cloned.attr, attrbuf...)
	}
	return cloned
}

func (o *Core) clone() *Core {
	return &Core{
		logger: o.logger,
		attr:   slices.Clone(o.attr),
		ctx:    o.ctx,
	}
}

// TODO
// Sync flushes buffered logs (if any).
func (o *Core) Sync() error {
	return nil
}

// Check determines whether the supplied Entry should be logged using core.Enabled method.
// If the entry should be logged, the Core adds itself to the CheckedEntry and returns the result.
func (o *Core) Check(ent zapcore.Entry, ce *zapcore.CheckedEntry) *zapcore.CheckedEntry {
	if o.Enabled(ent.Level) {
		return ce.AddCore(ent, o)
	}
	return ce
}

// Write method encodes zap fields to OTel logs and emits them.
func (o *Core) Write(ent zapcore.Entry, fields []zapcore.Field) error {
	r := log.Record{}
	r.SetTimestamp(ent.Time)
	r.SetBody(log.StringValue(ent.Message))
	r.SetSeverity(convertLevel(ent.Level))
	r.SetSeverityText(ent.Level.String())

	// TODO: Handle zap.Namespace.
	// TODO: Handle ent.LoggerName.

	r.AddAttributes(o.attr...)
	if len(fields) > 0 {
		ctx, attrbuf := convertField(fields)
		if ctx != nil {
			o.ctx = ctx
		}
		r.AddAttributes(attrbuf...)
	}

	o.logger.Emit(o.ctx, r)
	return nil
}

<<<<<<< HEAD
func convertField(fields []zapcore.Field) []log.KeyValue {
	enc, free := getObjectEncoder()
	defer free()
=======
func convertField(fields []zapcore.Field) (context.Context, []log.KeyValue) {
	// TODO: Use objectEncoder from a pool instead of newObjectEncoder.
	var ctx context.Context
	enc := newObjectEncoder(len(fields))
>>>>>>> 669ca60e
	for _, field := range fields {
		if ctxFld, ok := field.Interface.(context.Context); ok {
			ctx = ctxFld
			continue
		}
		field.AddTo(enc)
	}
<<<<<<< HEAD
	return enc.kv
=======

	enc.calculate(enc.root)
	return ctx, enc.root.attrs
>>>>>>> 669ca60e
}

func convertLevel(level zapcore.Level) log.Severity {
	switch level {
	case zapcore.DebugLevel:
		return log.SeverityDebug
	case zapcore.InfoLevel:
		return log.SeverityInfo
	case zapcore.WarnLevel:
		return log.SeverityWarn
	case zapcore.ErrorLevel:
		return log.SeverityError
	case zapcore.DPanicLevel:
		return log.SeverityFatal1
	case zapcore.PanicLevel:
		return log.SeverityFatal2
	case zapcore.FatalLevel:
		return log.SeverityFatal3
	default:
		return log.SeverityUndefined
	}
}<|MERGE_RESOLUTION|>--- conflicted
+++ resolved
@@ -172,16 +172,10 @@
 	return nil
 }
 
-<<<<<<< HEAD
-func convertField(fields []zapcore.Field) []log.KeyValue {
-	enc, free := getObjectEncoder()
-	defer free()
-=======
 func convertField(fields []zapcore.Field) (context.Context, []log.KeyValue) {
 	// TODO: Use objectEncoder from a pool instead of newObjectEncoder.
 	var ctx context.Context
 	enc := newObjectEncoder(len(fields))
->>>>>>> 669ca60e
 	for _, field := range fields {
 		if ctxFld, ok := field.Interface.(context.Context); ok {
 			ctx = ctxFld
@@ -189,13 +183,9 @@
 		}
 		field.AddTo(enc)
 	}
-<<<<<<< HEAD
-	return enc.kv
-=======
 
 	enc.calculate(enc.root)
 	return ctx, enc.root.attrs
->>>>>>> 669ca60e
 }
 
 func convertLevel(level zapcore.Level) log.Severity {

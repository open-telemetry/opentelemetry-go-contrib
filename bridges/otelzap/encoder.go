// Copyright The OpenTelemetry Authors
// SPDX-License-Identifier: Apache-2.0

package otelzap // import "go.opentelemetry.io/contrib/bridges/otelzap"

import (
	"time"

	"go.uber.org/zap/zapcore"

	"go.opentelemetry.io/otel/log"
)

var _ zapcore.ObjectEncoder = (*objectEncoder)(nil)

// objectEncoder implements zapcore.ObjectEncoder.
// It encodes given fields to OTel key-values.
type objectEncoder struct {
	kv []log.KeyValue
}

// nolint:unused
func newObjectEncoder(len int) *objectEncoder {
	keyval := make([]log.KeyValue, 0, len)

	return &objectEncoder{
		kv: keyval,
	}
}

func (m *objectEncoder) AddArray(key string, v zapcore.ArrayMarshaler) error {
	// TODO
	return nil
}

func (m *objectEncoder) AddObject(k string, v zapcore.ObjectMarshaler) error {
	// TODO
	return nil
}

func (m *objectEncoder) AddBinary(k string, v []byte) {
	m.kv = append(m.kv, log.Bytes(k, v))
}

func (m *objectEncoder) AddByteString(k string, v []byte) {
	m.kv = append(m.kv, log.String(k, string(v)))
}

func (m *objectEncoder) AddBool(k string, v bool) {
	m.kv = append(m.kv, log.Bool(k, v))
}

func (m *objectEncoder) AddDuration(k string, v time.Duration) {
	// TODO
}

// TODO.
func (m *objectEncoder) AddComplex128(k string, v complex128) {
}

func (m *objectEncoder) AddFloat64(k string, v float64) {
<<<<<<< HEAD
	// TODO
}

func (m *objectEncoder) AddFloat32(k string, v float32) {
	// TODO
=======
	m.kv = append(m.kv, log.Float64(k, v))
>>>>>>> c714009f
}

func (m *objectEncoder) AddInt64(k string, v int64) {
	m.kv = append(m.kv, log.Int64(k, v))
}

func (m *objectEncoder) AddInt(k string, v int) {
	m.kv = append(m.kv, log.Int(k, v))
}

func (m *objectEncoder) AddString(k string, v string) {
	m.kv = append(m.kv, log.String(k, v))
}

// TODO.
func (m *objectEncoder) AddUint64(k string, v uint64) {
}

// TODO.
func (m *objectEncoder) AddReflected(k string, v interface{}) error {
	return nil
}

// OpenNamespace opens an isolated namespace where all subsequent fields will
// be added.
func (m *objectEncoder) OpenNamespace(k string) {
	// TODO
}

func (m *objectEncoder) AddFloat32(k string, v float32) { m.AddFloat64(k, float64(v)) }
func (m *objectEncoder) AddInt32(k string, v int32)     { m.AddInt64(k, int64(v)) }
func (m *objectEncoder) AddInt16(k string, v int16)     { m.AddInt64(k, int64(v)) }
func (m *objectEncoder) AddInt8(k string, v int8)       { m.AddInt64(k, int64(v)) }

// TODO.
func (m *objectEncoder) AddComplex64(k string, v complex64) {}
func (m *objectEncoder) AddTime(k string, v time.Time)      {}
func (m *objectEncoder) AddUint(k string, v uint)           {}
func (m *objectEncoder) AddUint32(k string, v uint32)       {}
func (m *objectEncoder) AddUint16(k string, v uint16)       {}
func (m *objectEncoder) AddUint8(k string, v uint8)         {}
func (m *objectEncoder) AddUintptr(k string, v uintptr)     {}<|MERGE_RESOLUTION|>--- conflicted
+++ resolved
@@ -59,15 +59,11 @@
 }
 
 func (m *objectEncoder) AddFloat64(k string, v float64) {
-<<<<<<< HEAD
 	// TODO
 }
 
 func (m *objectEncoder) AddFloat32(k string, v float32) {
-	// TODO
-=======
 	m.kv = append(m.kv, log.Float64(k, v))
->>>>>>> c714009f
 }
 
 func (m *objectEncoder) AddInt64(k string, v int64) {
@@ -97,10 +93,9 @@
 	// TODO
 }
 
-func (m *objectEncoder) AddFloat32(k string, v float32) { m.AddFloat64(k, float64(v)) }
-func (m *objectEncoder) AddInt32(k string, v int32)     { m.AddInt64(k, int64(v)) }
-func (m *objectEncoder) AddInt16(k string, v int16)     { m.AddInt64(k, int64(v)) }
-func (m *objectEncoder) AddInt8(k string, v int8)       { m.AddInt64(k, int64(v)) }
+func (m *objectEncoder) AddInt32(k string, v int32) { m.AddInt64(k, int64(v)) }
+func (m *objectEncoder) AddInt16(k string, v int16) { m.AddInt64(k, int64(v)) }
+func (m *objectEncoder) AddInt8(k string, v int8)   { m.AddInt64(k, int64(v)) }
 
 // TODO.
 func (m *objectEncoder) AddComplex64(k string, v complex64) {}

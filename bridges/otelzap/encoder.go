// Copyright The OpenTelemetry Authors
// SPDX-License-Identifier: Apache-2.0

package otelzap // import "go.opentelemetry.io/contrib/bridges/otelzap"

import (
	"time"

	"go.uber.org/zap/zapcore"

	"go.opentelemetry.io/otel/log"
)

var (
	_ zapcore.ObjectEncoder = (*objectEncoder)(nil)
	_ zapcore.ArrayEncoder  = (*arrayEncoder)(nil)
)

// objectEncoder implements zapcore.ObjectEncoder.
// It encodes given fields to OTel key-values.
type objectEncoder struct {
	kv []log.KeyValue
}

// nolint:unused
func newObjectEncoder(len int) *objectEncoder {
	keyval := make([]log.KeyValue, 0, len)

	return &objectEncoder{
		kv: keyval,
	}
}

func (m *objectEncoder) AddArray(key string, v zapcore.ArrayMarshaler) error {
	// TODO
	return nil
}

func (m *objectEncoder) AddObject(k string, v zapcore.ObjectMarshaler) error {
	// TODO
	return nil
}

func (m *objectEncoder) AddBinary(k string, v []byte) {
	m.kv = append(m.kv, log.Bytes(k, v))
}

func (m *objectEncoder) AddByteString(k string, v []byte) {
	m.kv = append(m.kv, log.String(k, string(v)))
}

func (m *objectEncoder) AddBool(k string, v bool) {
	m.kv = append(m.kv, log.Bool(k, v))
}

func (m *objectEncoder) AddDuration(k string, v time.Duration) {
	m.AddInt64(k, v.Nanoseconds())
}

func (m *objectEncoder) AddComplex128(k string, v complex128) {
	r := log.Float64("r", real(v))
	i := log.Float64("i", imag(v))
	m.kv = append(m.kv, log.Map(k, r, i))
}

func (m *objectEncoder) AddFloat64(k string, v float64) {
	m.kv = append(m.kv, log.Float64(k, v))
}

func (m *objectEncoder) AddInt64(k string, v int64) {
	m.kv = append(m.kv, log.Int64(k, v))
}

func (m *objectEncoder) AddInt(k string, v int) {
	m.kv = append(m.kv, log.Int(k, v))
}

func (m *objectEncoder) AddString(k string, v string) {
	m.kv = append(m.kv, log.String(k, v))
}

func (m *objectEncoder) AddUint64(k string, v uint64) {
	m.kv = append(m.kv,
		log.KeyValue{
			Key:   k,
			Value: assignUintValue(v),
		})
}

// TODO.
func (m *objectEncoder) AddReflected(k string, v interface{}) error {
	return nil
}

// OpenNamespace opens an isolated namespace where all subsequent fields will
// be added.
func (m *objectEncoder) OpenNamespace(k string) {
	// TODO
}

func (m *objectEncoder) AddComplex64(k string, v complex64) {
	m.AddComplex128(k, complex128(v))
}

func (m *objectEncoder) AddTime(k string, v time.Time) {
	m.AddInt64(k, v.UnixNano())
}

func (m *objectEncoder) AddFloat32(k string, v float32) {
	m.AddFloat64(k, float64(v))
}

func (m *objectEncoder) AddInt32(k string, v int32) {
	m.AddInt64(k, int64(v))
}

func (m *objectEncoder) AddInt16(k string, v int16) {
	m.AddInt64(k, int64(v))
}

func (m *objectEncoder) AddInt8(k string, v int8) {
	m.AddInt64(k, int64(v))
}

<<<<<<< HEAD
// TODO.
func (m *objectEncoder) AddUint(k string, v uint)       {}
func (m *objectEncoder) AddUint32(k string, v uint32)   {}
func (m *objectEncoder) AddUint16(k string, v uint16)   {}
func (m *objectEncoder) AddUint8(k string, v uint8)     {}
func (m *objectEncoder) AddUintptr(k string, v uintptr) {}

// arrayEncoder implements [zapcore.ArrayEncoder].
type arrayEncoder struct {
	elems []log.Value // nolint:unused
}

// TODO.
func (a *arrayEncoder) AppendArray(v zapcore.ArrayMarshaler) error {
	return nil
}

// TODO.
func (a *arrayEncoder) AppendObject(v zapcore.ObjectMarshaler) error {
	return nil
}

// TODO.
func (a *arrayEncoder) AppendReflected(v interface{}) error {
	return nil
}

// TODO.
func (a *arrayEncoder) AppendComplex128(v complex128)  {}
func (a *arrayEncoder) AppendFloat32(v float32)        {}
func (a *arrayEncoder) AppendByteString(v []byte)      {}
func (a *arrayEncoder) AppendBool(v bool)              {}
func (a *arrayEncoder) AppendUint64(v uint64)          {}
func (a *arrayEncoder) AppendFloat64(v float64)        {}
func (a *arrayEncoder) AppendInt(v int)                {}
func (a *arrayEncoder) AppendInt64(v int64)            {}
func (a *arrayEncoder) AppendString(v string)          {}
func (a *arrayEncoder) AppendComplex64(v complex64)    {}
func (a *arrayEncoder) AppendDuration(v time.Duration) {}
func (a *arrayEncoder) AppendInt32(v int32)            {}
func (a *arrayEncoder) AppendInt16(v int16)            {}
func (a *arrayEncoder) AppendInt8(v int8)              {}
func (a *arrayEncoder) AppendTime(v time.Time)         {}
func (a *arrayEncoder) AppendUint(v uint)              {}
func (a *arrayEncoder) AppendUint32(v uint32)          {}
func (a *arrayEncoder) AppendUint16(v uint16)          {}
func (a *arrayEncoder) AppendUint8(v uint8)            {}
func (a *arrayEncoder) AppendUintptr(v uintptr)        {}
=======
func (m *objectEncoder) AddUint(k string, v uint) {
	m.AddUint64(k, uint64(v))
}

func (m *objectEncoder) AddUint32(k string, v uint32) {
	m.AddInt64(k, int64(v))
}

func (m *objectEncoder) AddUint16(k string, v uint16) {
	m.AddInt64(k, int64(v))
}

func (m *objectEncoder) AddUint8(k string, v uint8) {
	m.AddInt64(k, int64(v))
}

func (m *objectEncoder) AddUintptr(k string, v uintptr) {
	m.AddUint64(k, uint64(v))
}

func assignUintValue(v uint64) log.Value {
	const maxInt64 = ^uint64(0) >> 1
	if v > maxInt64 {
		return log.Float64Value(float64(v))
	}
	return log.Int64Value(int64(v))
}
>>>>>>> 52ee3c48
<|MERGE_RESOLUTION|>--- conflicted
+++ resolved
@@ -122,13 +122,33 @@
 	m.AddInt64(k, int64(v))
 }
 
-<<<<<<< HEAD
-// TODO.
-func (m *objectEncoder) AddUint(k string, v uint)       {}
-func (m *objectEncoder) AddUint32(k string, v uint32)   {}
-func (m *objectEncoder) AddUint16(k string, v uint16)   {}
-func (m *objectEncoder) AddUint8(k string, v uint8)     {}
-func (m *objectEncoder) AddUintptr(k string, v uintptr) {}
+func (m *objectEncoder) AddUint(k string, v uint) {
+	m.AddUint64(k, uint64(v))
+}
+
+func (m *objectEncoder) AddUint32(k string, v uint32) {
+	m.AddInt64(k, int64(v))
+}
+
+func (m *objectEncoder) AddUint16(k string, v uint16) {
+	m.AddInt64(k, int64(v))
+}
+
+func (m *objectEncoder) AddUint8(k string, v uint8) {
+	m.AddInt64(k, int64(v))
+}
+
+func (m *objectEncoder) AddUintptr(k string, v uintptr) {
+	m.AddUint64(k, uint64(v))
+}
+
+func assignUintValue(v uint64) log.Value {
+	const maxInt64 = ^uint64(0) >> 1
+	if v > maxInt64 {
+		return log.Float64Value(float64(v))
+	}
+	return log.Int64Value(int64(v))
+}
 
 // arrayEncoder implements [zapcore.ArrayEncoder].
 type arrayEncoder struct {
@@ -170,33 +190,4 @@
 func (a *arrayEncoder) AppendUint32(v uint32)          {}
 func (a *arrayEncoder) AppendUint16(v uint16)          {}
 func (a *arrayEncoder) AppendUint8(v uint8)            {}
-func (a *arrayEncoder) AppendUintptr(v uintptr)        {}
-=======
-func (m *objectEncoder) AddUint(k string, v uint) {
-	m.AddUint64(k, uint64(v))
-}
-
-func (m *objectEncoder) AddUint32(k string, v uint32) {
-	m.AddInt64(k, int64(v))
-}
-
-func (m *objectEncoder) AddUint16(k string, v uint16) {
-	m.AddInt64(k, int64(v))
-}
-
-func (m *objectEncoder) AddUint8(k string, v uint8) {
-	m.AddInt64(k, int64(v))
-}
-
-func (m *objectEncoder) AddUintptr(k string, v uintptr) {
-	m.AddUint64(k, uint64(v))
-}
-
-func assignUintValue(v uint64) log.Value {
-	const maxInt64 = ^uint64(0) >> 1
-	if v > maxInt64 {
-		return log.Float64Value(float64(v))
-	}
-	return log.Int64Value(int64(v))
-}
->>>>>>> 52ee3c48
+func (a *arrayEncoder) AppendUintptr(v uintptr)        {}
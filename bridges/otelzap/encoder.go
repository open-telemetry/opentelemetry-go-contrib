--- conflicted
+++ resolved
@@ -119,14 +119,11 @@
 }
 
 // TODO.
-<<<<<<< HEAD
-func (m *objectEncoder) AddComplex64(k string, v complex64) {}
-func (m *objectEncoder) AddTime(k string, v time.Time)      {}
-func (m *objectEncoder) AddUint(k string, v uint)           {}
-func (m *objectEncoder) AddUint32(k string, v uint32)       {}
-func (m *objectEncoder) AddUint16(k string, v uint16)       {}
-func (m *objectEncoder) AddUint8(k string, v uint8)         {}
-func (m *objectEncoder) AddUintptr(k string, v uintptr)     {}
+func (m *objectEncoder) AddUint(k string, v uint)       {}
+func (m *objectEncoder) AddUint32(k string, v uint32)   {}
+func (m *objectEncoder) AddUint16(k string, v uint16)   {}
+func (m *objectEncoder) AddUint8(k string, v uint8)     {}
+func (m *objectEncoder) AddUintptr(k string, v uintptr) {}
 
 // arrayEncoder implements [zapcore.ArrayEncoder].
 type arrayEncoder struct {
@@ -168,11 +165,4 @@
 func (a *arrayEncoder) AppendUint32(v uint32)          {}
 func (a *arrayEncoder) AppendUint16(v uint16)          {}
 func (a *arrayEncoder) AppendUint8(v uint8)            {}
-func (a *arrayEncoder) AppendUintptr(v uintptr)        {}
-=======
-func (m *objectEncoder) AddUint(k string, v uint)       {}
-func (m *objectEncoder) AddUint32(k string, v uint32)   {}
-func (m *objectEncoder) AddUint16(k string, v uint16)   {}
-func (m *objectEncoder) AddUint8(k string, v uint8)     {}
-func (m *objectEncoder) AddUintptr(k string, v uintptr) {}
->>>>>>> 8c03dfaf
+func (a *arrayEncoder) AppendUintptr(v uintptr)        {}
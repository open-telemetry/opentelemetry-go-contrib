// Copyright The OpenTelemetry Authors
// SPDX-License-Identifier: Apache-2.0

package otelzap // import "go.opentelemetry.io/contrib/bridges/otelzap"

import (
	"time"

	"go.uber.org/zap/zapcore"

	"go.opentelemetry.io/otel/log"
)

var _ zapcore.ObjectEncoder = (*objectEncoder)(nil)

// objectEncoder implements zapcore.ObjectEncoder.
// It encodes given fields to OTel key-values.
type objectEncoder struct {
	kv []log.KeyValue
}

// nolint:unused
func newObjectEncoder(len int) *objectEncoder {
	keyval := make([]log.KeyValue, 0, len)

	return &objectEncoder{
		kv: keyval,
	}
}

func (m *objectEncoder) AddArray(key string, v zapcore.ArrayMarshaler) error {
	// TODO
	return nil
}

func (m *objectEncoder) AddObject(k string, v zapcore.ObjectMarshaler) error {
	// TODO
	return nil
}

func (m *objectEncoder) AddBinary(k string, v []byte) {
	m.kv = append(m.kv, log.Bytes(k, v))
}

func (m *objectEncoder) AddByteString(k string, v []byte) {
	m.kv = append(m.kv, log.String(k, string(v)))
}

func (m *objectEncoder) AddBool(k string, v bool) {
	m.kv = append(m.kv, log.Bool(k, v))
}

func (m *objectEncoder) AddDuration(k string, v time.Duration) {
	m.AddInt64(k, v.Nanoseconds())
}

func (m *objectEncoder) AddComplex128(k string, v complex128) {
	r := log.Float64("r", real(v))
	i := log.Float64("i", imag(v))
	m.kv = append(m.kv, log.Map(k, r, i))
}

func (m *objectEncoder) AddFloat64(k string, v float64) {
	m.kv = append(m.kv, log.Float64(k, v))
}

func (m *objectEncoder) AddInt64(k string, v int64) {
	m.kv = append(m.kv, log.Int64(k, v))
}

func (m *objectEncoder) AddInt(k string, v int) {
	m.kv = append(m.kv, log.Int(k, v))
}

func (m *objectEncoder) AddString(k string, v string) {
	m.kv = append(m.kv, log.String(k, v))
}

func (m *objectEncoder) AddUint64(k string, v uint64) {
	m.kv = append(m.kv,
		log.KeyValue{
			Key:   k,
			Value: assignUintValue(v),
		})
}

// TODO.
func (m *objectEncoder) AddReflected(k string, v interface{}) error {
	return nil
}

// OpenNamespace opens an isolated namespace where all subsequent fields will
// be added.
func (m *objectEncoder) OpenNamespace(k string) {
	// TODO
}

func (m *objectEncoder) AddComplex64(k string, v complex64) {
	m.AddComplex128(k, complex128(v))
}

func (m *objectEncoder) AddTime(k string, v time.Time) {
	m.AddInt64(k, v.UnixNano())
}

func (m *objectEncoder) AddFloat32(k string, v float32) {
	m.AddFloat64(k, float64(v))
}

func (m *objectEncoder) AddInt32(k string, v int32) {
	m.AddInt64(k, int64(v))
}

func (m *objectEncoder) AddInt16(k string, v int16) {
	m.AddInt64(k, int64(v))
}

func (m *objectEncoder) AddInt8(k string, v int8) {
	m.AddInt64(k, int64(v))
}

func (m *objectEncoder) AddUint(k string, v uint) {
	m.AddUint64(k, uint64(v))
}

func (m *objectEncoder) AddUint32(k string, v uint32) {
	m.AddInt64(k, int64(v))
}

func (m *objectEncoder) AddUint16(k string, v uint16) {
	m.AddInt64(k, int64(v))
}

func (m *objectEncoder) AddUint8(k string, v uint8) {
	m.AddInt64(k, int64(v))
}

func (m *objectEncoder) AddUintptr(k string, v uintptr) {
	m.AddUint64(k, uint64(v))
}

// TODO.
<<<<<<< HEAD
func (m *objectEncoder) AddComplex64(k string, v complex64) {}
func (m *objectEncoder) AddTime(k string, v time.Time)      {}

func assignUintValue(v uint64) log.Value {
	const maxInt64 = ^uint64(0) >> 1
	if v > maxInt64 {
		return log.Float64Value(float64(v))
	}
	return log.Int64Value(int64(v))
}
=======
func (m *objectEncoder) AddUint(k string, v uint)       {}
func (m *objectEncoder) AddUint32(k string, v uint32)   {}
func (m *objectEncoder) AddUint16(k string, v uint16)   {}
func (m *objectEncoder) AddUint8(k string, v uint8)     {}
func (m *objectEncoder) AddUintptr(k string, v uintptr) {}
>>>>>>> 8c03dfaf
<|MERGE_RESOLUTION|>--- conflicted
+++ resolved
@@ -139,22 +139,10 @@
 	m.AddUint64(k, uint64(v))
 }
 
-// TODO.
-<<<<<<< HEAD
-func (m *objectEncoder) AddComplex64(k string, v complex64) {}
-func (m *objectEncoder) AddTime(k string, v time.Time)      {}
-
 func assignUintValue(v uint64) log.Value {
 	const maxInt64 = ^uint64(0) >> 1
 	if v > maxInt64 {
 		return log.Float64Value(float64(v))
 	}
 	return log.Int64Value(int64(v))
-}
-=======
-func (m *objectEncoder) AddUint(k string, v uint)       {}
-func (m *objectEncoder) AddUint32(k string, v uint32)   {}
-func (m *objectEncoder) AddUint16(k string, v uint16)   {}
-func (m *objectEncoder) AddUint8(k string, v uint8)     {}
-func (m *objectEncoder) AddUintptr(k string, v uintptr) {}
->>>>>>> 8c03dfaf
+}
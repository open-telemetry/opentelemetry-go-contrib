// Code created by gotmpl. DO NOT MODIFY.
// source: internal/shared/semconv/httpconv.go.tmpl

// Copyright The OpenTelemetry Authors
// SPDX-License-Identifier: Apache-2.0

<<<<<<< HEAD
package semconv // import "{{.pkg}}/internal/semconv"
=======
package semconv
>>>>>>> 07b0fd1b

import (
	"fmt"
	"net/http"
	"reflect"
	"slices"
	"strconv"
	"strings"

	"go.opentelemetry.io/otel/attribute"
	"go.opentelemetry.io/otel/metric"
	"go.opentelemetry.io/otel/metric/noop"
	semconvNew "go.opentelemetry.io/otel/semconv/v1.26.0"
)

type CurrentHTTPServer struct{}

// TraceRequest returns trace attributes for an HTTP request received by a
// server.
//
// The server must be the primary server name if it is known. For example this
// would be the ServerName directive
// (https://httpd.apache.org/docs/2.4/mod/core.html#servername) for an Apache
// server, and the server_name directive
// (http://nginx.org/en/docs/http/ngx_http_core_module.html#server_name) for an
// nginx server. More generically, the primary server name would be the host
// header value that matches the default virtual host of an HTTP server. It
// should include the host identifier and if a port is used to route to the
// server that port identifier should be included as an appropriate port
// suffix.
//
// If the primary server name is not known, server should be an empty string.
// The req Host will be used to determine the server instead.
func (n CurrentHTTPServer) RequestTraceAttrs(server string, req *http.Request) []attribute.KeyValue {
	count := 3 // ServerAddress, Method, Scheme

	var host string
	var p int
	if server == "" {
		host, p = SplitHostPort(req.Host)
	} else {
		// Prioritize the primary server name.
		host, p = SplitHostPort(server)
		if p < 0 {
			_, p = SplitHostPort(req.Host)
		}
	}

	hostPort := requiredHTTPPort(req.TLS != nil, p)
	if hostPort > 0 {
		count++
	}

	method, methodOriginal := n.method(req.Method)
	if methodOriginal != (attribute.KeyValue{}) {
		count++
	}

	scheme := n.scheme(req.TLS != nil)

	if peer, peerPort := SplitHostPort(req.RemoteAddr); peer != "" {
		// The Go HTTP server sets RemoteAddr to "IP:port", this will not be a
		// file-path that would be interpreted with a sock family.
		count++
		if peerPort > 0 {
			count++
		}
	}

	useragent := req.UserAgent()
	if useragent != "" {
		count++
	}

	clientIP := serverClientIP(req.Header.Get("X-Forwarded-For"))
	if clientIP != "" {
		count++
	}

	if req.URL != nil && req.URL.Path != "" {
		count++
	}

	protoName, protoVersion := netProtocol(req.Proto)
	if protoName != "" && protoName != "http" {
		count++
	}
	if protoVersion != "" {
		count++
	}

	attrs := make([]attribute.KeyValue, 0, count)
	attrs = append(attrs,
		semconvNew.ServerAddress(host),
		method,
		scheme,
	)

	if hostPort > 0 {
		attrs = append(attrs, semconvNew.ServerPort(hostPort))
	}
	if methodOriginal != (attribute.KeyValue{}) {
		attrs = append(attrs, methodOriginal)
	}

	if peer, peerPort := SplitHostPort(req.RemoteAddr); peer != "" {
		// The Go HTTP server sets RemoteAddr to "IP:port", this will not be a
		// file-path that would be interpreted with a sock family.
		attrs = append(attrs, semconvNew.NetworkPeerAddress(peer))
		if peerPort > 0 {
			attrs = append(attrs, semconvNew.NetworkPeerPort(peerPort))
		}
	}

	if useragent := req.UserAgent(); useragent != "" {
		attrs = append(attrs, semconvNew.UserAgentOriginal(useragent))
	}

	if clientIP != "" {
		attrs = append(attrs, semconvNew.ClientAddress(clientIP))
	}

	if req.URL != nil && req.URL.Path != "" {
		attrs = append(attrs, semconvNew.URLPath(req.URL.Path))
	}

	if protoName != "" && protoName != "http" {
		attrs = append(attrs, semconvNew.NetworkProtocolName(protoName))
	}
	if protoVersion != "" {
		attrs = append(attrs, semconvNew.NetworkProtocolVersion(protoVersion))
	}

	return attrs
}

func (n CurrentHTTPServer) method(method string) (attribute.KeyValue, attribute.KeyValue) {
	if method == "" {
		return semconvNew.HTTPRequestMethodGet, attribute.KeyValue{}
	}
	if attr, ok := methodLookup[method]; ok {
		return attr, attribute.KeyValue{}
	}

	orig := semconvNew.HTTPRequestMethodOriginal(method)
	if attr, ok := methodLookup[strings.ToUpper(method)]; ok {
		return attr, orig
	}
	return semconvNew.HTTPRequestMethodGet, orig
}

func (n CurrentHTTPServer) scheme(https bool) attribute.KeyValue { // nolint:revive
	if https {
		return semconvNew.URLScheme("https")
	}
	return semconvNew.URLScheme("http")
}

// TraceResponse returns trace attributes for telemetry from an HTTP response.
//
// If any of the fields in the ResponseTelemetry are not set the attribute will be omitted.
func (n CurrentHTTPServer) ResponseTraceAttrs(resp ResponseTelemetry) []attribute.KeyValue {
	var count int

	if resp.ReadBytes > 0 {
		count++
	}
	if resp.WriteBytes > 0 {
		count++
	}
	if resp.StatusCode > 0 {
		count++
	}

	attributes := make([]attribute.KeyValue, 0, count)

	if resp.ReadBytes > 0 {
		attributes = append(attributes,
			semconvNew.HTTPRequestBodySize(int(resp.ReadBytes)),
		)
	}
	if resp.WriteBytes > 0 {
		attributes = append(attributes,
			semconvNew.HTTPResponseBodySize(int(resp.WriteBytes)),
		)
	}
	if resp.StatusCode > 0 {
		attributes = append(attributes,
			semconvNew.HTTPResponseStatusCode(resp.StatusCode),
		)
	}

	return attributes
}

// Route returns the attribute for the route.
func (n CurrentHTTPServer) Route(route string) attribute.KeyValue {
	return semconvNew.HTTPRoute(route)
}

func (n CurrentHTTPServer) createMeasures(meter metric.Meter) (metric.Int64Histogram, metric.Int64Histogram, metric.Float64Histogram) {
	if meter == nil {
		return noop.Int64Histogram{}, noop.Int64Histogram{}, noop.Float64Histogram{}
	}

	var err error
	requestBodySizeHistogram, err := meter.Int64Histogram(
		semconvNew.HTTPServerRequestBodySizeName,
		metric.WithUnit(semconvNew.HTTPServerRequestBodySizeUnit),
		metric.WithDescription(semconvNew.HTTPServerRequestBodySizeDescription),
	)
	handleErr(err)

	responseBodySizeHistogram, err := meter.Int64Histogram(
		semconvNew.HTTPServerResponseBodySizeName,
		metric.WithUnit(semconvNew.HTTPServerResponseBodySizeUnit),
		metric.WithDescription(semconvNew.HTTPServerResponseBodySizeDescription),
	)
	handleErr(err)
	requestDurationHistogram, err := meter.Float64Histogram(
		semconvNew.HTTPServerRequestDurationName,
		metric.WithUnit(semconvNew.HTTPServerRequestDurationUnit),
		metric.WithDescription(semconvNew.HTTPServerRequestDurationDescription),
	)
	handleErr(err)

	return requestBodySizeHistogram, responseBodySizeHistogram, requestDurationHistogram
}

func (n CurrentHTTPServer) MetricAttributes(server string, req *http.Request, statusCode int, additionalAttributes []attribute.KeyValue) []attribute.KeyValue {
	num := len(additionalAttributes) + 3
	var host string
	var p int
	if server == "" {
		host, p = SplitHostPort(req.Host)
	} else {
		// Prioritize the primary server name.
		host, p = SplitHostPort(server)
		if p < 0 {
			_, p = SplitHostPort(req.Host)
		}
	}
	hostPort := requiredHTTPPort(req.TLS != nil, p)
	if hostPort > 0 {
		num++
	}
	protoName, protoVersion := netProtocol(req.Proto)
	if protoName != "" {
		num++
	}
	if protoVersion != "" {
		num++
	}

	if statusCode > 0 {
		num++
	}

	attributes := slices.Grow(additionalAttributes, num)
	attributes = append(attributes,
		semconvNew.HTTPRequestMethodKey.String(standardizeHTTPMethod(req.Method)),
		n.scheme(req.TLS != nil),
		semconvNew.ServerAddress(host))

	if hostPort > 0 {
		attributes = append(attributes, semconvNew.ServerPort(hostPort))
	}
	if protoName != "" {
		attributes = append(attributes, semconvNew.NetworkProtocolName(protoName))
	}
	if protoVersion != "" {
		attributes = append(attributes, semconvNew.NetworkProtocolVersion(protoVersion))
	}

	if statusCode > 0 {
		attributes = append(attributes, semconvNew.HTTPResponseStatusCode(statusCode))
	}
	return attributes
}

type CurrentHTTPClient struct{}

// RequestTraceAttrs returns trace attributes for an HTTP request made by a client.
func (n CurrentHTTPClient) RequestTraceAttrs(req *http.Request) []attribute.KeyValue {
	/*
	   below attributes are returned:
	   - http.request.method
	   - http.request.method.original
	   - url.full
	   - server.address
	   - server.port
	   - network.protocol.name
	   - network.protocol.version
	*/
	numOfAttributes := 3 // URL, server address, proto, and method.

	var urlHost string
	if req.URL != nil {
		urlHost = req.URL.Host
	}
	var requestHost string
	var requestPort int
	for _, hostport := range []string{urlHost, req.Header.Get("Host")} {
		requestHost, requestPort = SplitHostPort(hostport)
		if requestHost != "" || requestPort > 0 {
			break
		}
	}

	eligiblePort := requiredHTTPPort(req.URL != nil && req.URL.Scheme == "https", requestPort)
	if eligiblePort > 0 {
		numOfAttributes++
	}
	useragent := req.UserAgent()
	if useragent != "" {
		numOfAttributes++
	}

	protoName, protoVersion := netProtocol(req.Proto)
	if protoName != "" && protoName != "http" {
		numOfAttributes++
	}
	if protoVersion != "" {
		numOfAttributes++
	}

	method, originalMethod := n.method(req.Method)
	if originalMethod != (attribute.KeyValue{}) {
		numOfAttributes++
	}

	attrs := make([]attribute.KeyValue, 0, numOfAttributes)

	attrs = append(attrs, method)
	if originalMethod != (attribute.KeyValue{}) {
		attrs = append(attrs, originalMethod)
	}

	var u string
	if req.URL != nil {
		// Remove any username/password info that may be in the URL.
		userinfo := req.URL.User
		req.URL.User = nil
		u = req.URL.String()
		// Restore any username/password info that was removed.
		req.URL.User = userinfo
	}
	attrs = append(attrs, semconvNew.URLFull(u))

	attrs = append(attrs, semconvNew.ServerAddress(requestHost))
	if eligiblePort > 0 {
		attrs = append(attrs, semconvNew.ServerPort(eligiblePort))
	}

	if protoName != "" && protoName != "http" {
		attrs = append(attrs, semconvNew.NetworkProtocolName(protoName))
	}
	if protoVersion != "" {
		attrs = append(attrs, semconvNew.NetworkProtocolVersion(protoVersion))
	}

	return attrs
}

// ResponseTraceAttrs returns trace attributes for an HTTP response made by a client.
func (n CurrentHTTPClient) ResponseTraceAttrs(resp *http.Response) []attribute.KeyValue {
	/*
	   below attributes are returned:
	   - http.response.status_code
	   - error.type
	*/
	var count int
	if resp.StatusCode > 0 {
		count++
	}

	if isErrorStatusCode(resp.StatusCode) {
		count++
	}

	attrs := make([]attribute.KeyValue, 0, count)
	if resp.StatusCode > 0 {
		attrs = append(attrs, semconvNew.HTTPResponseStatusCode(resp.StatusCode))
	}

	if isErrorStatusCode(resp.StatusCode) {
		errorType := strconv.Itoa(resp.StatusCode)
		attrs = append(attrs, semconvNew.ErrorTypeKey.String(errorType))
	}
	return attrs
}

func (n CurrentHTTPClient) ErrorType(err error) attribute.KeyValue {
	t := reflect.TypeOf(err)
	var value string
	if t.PkgPath() == "" && t.Name() == "" {
		// Likely a builtin type.
		value = t.String()
	} else {
		value = fmt.Sprintf("%s.%s", t.PkgPath(), t.Name())
	}

	if value == "" {
		return semconvNew.ErrorTypeOther
	}

	return semconvNew.ErrorTypeKey.String(value)
}

func (n CurrentHTTPClient) method(method string) (attribute.KeyValue, attribute.KeyValue) {
	if method == "" {
		return semconvNew.HTTPRequestMethodGet, attribute.KeyValue{}
	}
	if attr, ok := methodLookup[method]; ok {
		return attr, attribute.KeyValue{}
	}

	orig := semconvNew.HTTPRequestMethodOriginal(method)
	if attr, ok := methodLookup[strings.ToUpper(method)]; ok {
		return attr, orig
	}
	return semconvNew.HTTPRequestMethodGet, orig
}

func (n CurrentHTTPClient) createMeasures(meter metric.Meter) (metric.Int64Histogram, metric.Float64Histogram) {
	if meter == nil {
		return noop.Int64Histogram{}, noop.Float64Histogram{}
	}

	var err error
	requestBodySize, err := meter.Int64Histogram(
		semconvNew.HTTPClientRequestBodySizeName,
		metric.WithUnit(semconvNew.HTTPClientRequestBodySizeUnit),
		metric.WithDescription(semconvNew.HTTPClientRequestBodySizeDescription),
	)
	handleErr(err)

	requestDuration, err := meter.Float64Histogram(
		semconvNew.HTTPClientRequestDurationName,
		metric.WithUnit(semconvNew.HTTPClientRequestDurationUnit),
		metric.WithDescription(semconvNew.HTTPClientRequestDurationDescription),
	)
	handleErr(err)

	return requestBodySize, requestDuration
}

func (n CurrentHTTPClient) MetricAttributes(req *http.Request, statusCode int, additionalAttributes []attribute.KeyValue) []attribute.KeyValue {
	num := len(additionalAttributes) + 2
	var h string
	if req.URL != nil {
		h = req.URL.Host
	}
	var requestHost string
	var requestPort int
	for _, hostport := range []string{h, req.Header.Get("Host")} {
		requestHost, requestPort = SplitHostPort(hostport)
		if requestHost != "" || requestPort > 0 {
			break
		}
	}

	port := requiredHTTPPort(req.URL != nil && req.URL.Scheme == "https", requestPort)
	if port > 0 {
		num++
	}

	protoName, protoVersion := netProtocol(req.Proto)
	if protoName != "" {
		num++
	}
	if protoVersion != "" {
		num++
	}

	if statusCode > 0 {
		num++
	}

	attributes := slices.Grow(additionalAttributes, num)
	attributes = append(attributes,
		semconvNew.HTTPRequestMethodKey.String(standardizeHTTPMethod(req.Method)),
		semconvNew.ServerAddress(requestHost),
		n.scheme(req.TLS != nil),
	)

	if port > 0 {
		attributes = append(attributes, semconvNew.ServerPort(port))
	}
	if protoName != "" {
		attributes = append(attributes, semconvNew.NetworkProtocolName(protoName))
	}
	if protoVersion != "" {
		attributes = append(attributes, semconvNew.NetworkProtocolVersion(protoVersion))
	}

	if statusCode > 0 {
		attributes = append(attributes, semconvNew.HTTPResponseStatusCode(statusCode))
	}
	return attributes
}

func (n CurrentHTTPClient) scheme(https bool) attribute.KeyValue { // nolint:revive
	if https {
		return semconvNew.URLScheme("https")
	}
	return semconvNew.URLScheme("http")
}

func isErrorStatusCode(code int) bool {
	return code >= 400 || code < 100
}<|MERGE_RESOLUTION|>--- conflicted
+++ resolved
@@ -4,11 +4,7 @@
 // Copyright The OpenTelemetry Authors
 // SPDX-License-Identifier: Apache-2.0
 
-<<<<<<< HEAD
-package semconv // import "{{.pkg}}/internal/semconv"
-=======
 package semconv
->>>>>>> 07b0fd1b
 
 import (
 	"fmt"

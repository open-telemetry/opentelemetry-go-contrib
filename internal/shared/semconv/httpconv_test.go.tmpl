// Code created by gotmpl. DO NOT MODIFY.
// source: internal/shared/semconv/httpconv_test.go.tmpl

// Copyright The OpenTelemetry Authors
// SPDX-License-Identifier: Apache-2.0

package semconv

import (
	"net/http"
	"net/http/httptest"
	"strconv"
	"testing"

	"github.com/stretchr/testify/assert"
	"github.com/stretchr/testify/require"

	"go.opentelemetry.io/otel/attribute"
	"go.opentelemetry.io/otel/codes"
)

func TestCurrentHttpServer_MetricAttributes(t *testing.T) {
	defaultRequest, err := http.NewRequest("GET", "http://example.com/path?query=test", nil)
	require.NoError(t, err)

	tests := []struct {
		name                 string
		server               string
		req                  *http.Request
		statusCode           int
		additionalAttributes []attribute.KeyValue
		wantFunc             func(t *testing.T, attrs []attribute.KeyValue)
	}{
		{
			name:                 "routine testing",
			server:               "",
			req:                  defaultRequest,
			statusCode:           200,
			additionalAttributes: []attribute.KeyValue{attribute.String("test", "test")},
			wantFunc: func(t *testing.T, attrs []attribute.KeyValue) {
				require.Len(t, attrs, 7)
				assert.ElementsMatch(t, []attribute.KeyValue{
					attribute.String("http.request.method", "GET"),
					attribute.String("url.scheme", "http"),
					attribute.String("server.address", "example.com"),
					attribute.String("network.protocol.name", "http"),
					attribute.String("network.protocol.version", "1.1"),
					attribute.Int64("http.response.status_code", 200),
					attribute.String("test", "test"),
				}, attrs)
			},
		},
		{
			name:                 "use server address",
			server:               "example.com:9999",
			req:                  defaultRequest,
			statusCode:           200,
			additionalAttributes: nil,
			wantFunc: func(t *testing.T, attrs []attribute.KeyValue) {
				require.Len(t, attrs, 7)
				assert.ElementsMatch(t, []attribute.KeyValue{
					attribute.String("http.request.method", "GET"),
					attribute.String("url.scheme", "http"),
					attribute.String("server.address", "example.com"),
					attribute.Int("server.port", 9999),
					attribute.String("network.protocol.name", "http"),
					attribute.String("network.protocol.version", "1.1"),
					attribute.Int64("http.response.status_code", 200),
				}, attrs)
			},
		},
	}

	for _, tt := range tests {
		t.Run(tt.name, func(t *testing.T) {
			got := CurrentHTTPServer{}.MetricAttributes(tt.server, tt.req, tt.statusCode, tt.additionalAttributes)
			tt.wantFunc(t, got)
		})
	}
}

func TestNewMethod(t *testing.T) {
	testCases := []struct {
		method   string
		n        int
		want     attribute.KeyValue
		wantOrig attribute.KeyValue
	}{
		{
			method: http.MethodPost,
			n:      1,
			want:   attribute.String("http.request.method", "POST"),
		},
		{
			method:   "Put",
			n:        2,
			want:     attribute.String("http.request.method", "PUT"),
			wantOrig: attribute.String("http.request.method_original", "Put"),
		},
		{
			method:   "Unknown",
			n:        2,
			want:     attribute.String("http.request.method", "GET"),
			wantOrig: attribute.String("http.request.method_original", "Unknown"),
		},
	}

	for _, tt := range testCases {
		t.Run(tt.method, func(t *testing.T) {
			got, gotOrig := CurrentHTTPServer{}.method(tt.method)
			assert.Equal(t, tt.want, got)
			assert.Equal(t, tt.wantOrig, gotOrig)
		})
	}
}

func TestHTTPClientStatus(t *testing.T) {
	tests := []struct {
		code int
		stat codes.Code
		msg  bool
	}{
		{0, codes.Error, true},
		{http.StatusContinue, codes.Unset, false},
		{http.StatusSwitchingProtocols, codes.Unset, false},
		{http.StatusProcessing, codes.Unset, false},
		{http.StatusEarlyHints, codes.Unset, false},
		{http.StatusOK, codes.Unset, false},
		{http.StatusCreated, codes.Unset, false},
		{http.StatusAccepted, codes.Unset, false},
		{http.StatusNonAuthoritativeInfo, codes.Unset, false},
		{http.StatusNoContent, codes.Unset, false},
		{http.StatusResetContent, codes.Unset, false},
		{http.StatusPartialContent, codes.Unset, false},
		{http.StatusMultiStatus, codes.Unset, false},
		{http.StatusAlreadyReported, codes.Unset, false},
		{http.StatusIMUsed, codes.Unset, false},
		{http.StatusMultipleChoices, codes.Unset, false},
		{http.StatusMovedPermanently, codes.Unset, false},
		{http.StatusFound, codes.Unset, false},
		{http.StatusSeeOther, codes.Unset, false},
		{http.StatusNotModified, codes.Unset, false},
		{http.StatusUseProxy, codes.Unset, false},
		{306, codes.Unset, false},
		{http.StatusTemporaryRedirect, codes.Unset, false},
		{http.StatusPermanentRedirect, codes.Unset, false},
		{http.StatusBadRequest, codes.Error, false},
		{http.StatusUnauthorized, codes.Error, false},
		{http.StatusPaymentRequired, codes.Error, false},
		{http.StatusForbidden, codes.Error, false},
		{http.StatusNotFound, codes.Error, false},
		{http.StatusMethodNotAllowed, codes.Error, false},
		{http.StatusNotAcceptable, codes.Error, false},
		{http.StatusProxyAuthRequired, codes.Error, false},
		{http.StatusRequestTimeout, codes.Error, false},
		{http.StatusConflict, codes.Error, false},
		{http.StatusGone, codes.Error, false},
		{http.StatusLengthRequired, codes.Error, false},
		{http.StatusPreconditionFailed, codes.Error, false},
		{http.StatusRequestEntityTooLarge, codes.Error, false},
		{http.StatusRequestURITooLong, codes.Error, false},
		{http.StatusUnsupportedMediaType, codes.Error, false},
		{http.StatusRequestedRangeNotSatisfiable, codes.Error, false},
		{http.StatusExpectationFailed, codes.Error, false},
		{http.StatusTeapot, codes.Error, false},
		{http.StatusMisdirectedRequest, codes.Error, false},
		{http.StatusUnprocessableEntity, codes.Error, false},
		{http.StatusLocked, codes.Error, false},
		{http.StatusFailedDependency, codes.Error, false},
		{http.StatusTooEarly, codes.Error, false},
		{http.StatusUpgradeRequired, codes.Error, false},
		{http.StatusPreconditionRequired, codes.Error, false},
		{http.StatusTooManyRequests, codes.Error, false},
		{http.StatusRequestHeaderFieldsTooLarge, codes.Error, false},
		{http.StatusUnavailableForLegalReasons, codes.Error, false},
		{499, codes.Error, false},
		{http.StatusInternalServerError, codes.Error, false},
		{http.StatusNotImplemented, codes.Error, false},
		{http.StatusBadGateway, codes.Error, false},
		{http.StatusServiceUnavailable, codes.Error, false},
		{http.StatusGatewayTimeout, codes.Error, false},
		{http.StatusHTTPVersionNotSupported, codes.Error, false},
		{http.StatusVariantAlsoNegotiates, codes.Error, false},
		{http.StatusInsufficientStorage, codes.Error, false},
		{http.StatusLoopDetected, codes.Error, false},
		{http.StatusNotExtended, codes.Error, false},
		{http.StatusNetworkAuthenticationRequired, codes.Error, false},
		{600, codes.Error, true},
	}

	for _, test := range tests {
		t.Run(strconv.Itoa(test.code), func(t *testing.T) {
			c, msg := HTTPClient{}.Status(test.code)
			assert.Equal(t, test.stat, c)
			if test.msg && msg == "" {
				t.Errorf("expected non-empty message for %d", test.code)
			} else if !test.msg && msg != "" {
				t.Errorf("expected empty message for %d, got: %s", test.code, msg)
			}
		})
	}
}

func TestCurrentHttpClient_MetricAttributes(t *testing.T) {
	defaultRequest, err := http.NewRequest("GET", "http://example.com/path?query=test", nil)
	require.NoError(t, err)

	tests := []struct {
		name                 string
		server               string
		req                  *http.Request
		statusCode           int
		additionalAttributes []attribute.KeyValue
		wantFunc             func(t *testing.T, attrs []attribute.KeyValue)
	}{
		{
			name:                 "routine testing",
			req:                  defaultRequest,
			statusCode:           200,
			additionalAttributes: []attribute.KeyValue{attribute.String("test", "test")},
			wantFunc: func(t *testing.T, attrs []attribute.KeyValue) {
				require.Len(t, attrs, 7)
				assert.ElementsMatch(t, []attribute.KeyValue{
					attribute.String("http.request.method", "GET"),
					attribute.String("server.address", "example.com"),
					attribute.String("url.scheme", "http"),
					attribute.String("network.protocol.name", "http"),
					attribute.String("network.protocol.version", "1.1"),
					attribute.Int64("http.response.status_code", 200),
					attribute.String("test", "test"),
				}, attrs)
			},
		},
		{
			name:                 "use server address",
			req:                  defaultRequest,
			statusCode:           200,
			additionalAttributes: nil,
			wantFunc: func(t *testing.T, attrs []attribute.KeyValue) {
				require.Len(t, attrs, 6)
				assert.ElementsMatch(t, []attribute.KeyValue{
					attribute.String("http.request.method", "GET"),
					attribute.String("server.address", "example.com"),
					attribute.String("url.scheme", "http"),
					attribute.String("network.protocol.name", "http"),
					attribute.String("network.protocol.version", "1.1"),
					attribute.Int64("http.response.status_code", 200),
				}, attrs)
			},
		},
	}

	for _, tt := range tests {
		t.Run(tt.name, func(t *testing.T) {
			got := CurrentHTTPClient{}.MetricAttributes(tt.req, tt.statusCode, tt.additionalAttributes)
			tt.wantFunc(t, got)
		})
	}
}

func TestRequestTraceAttrs_HTTPRoute(t *testing.T) {
	tests := []struct {
		name      string
		pattern   string
		wantRoute string
	}{
		{
			name:      "only path",
			pattern:   "/path/{id}",
			wantRoute: "/path/{id}",
		},
		{
			name:      "with method",
			pattern:   "GET /path/{id}",
			wantRoute: "/path/{id}",
		},
		{
			name:      "with domain",
			pattern:   "example.com/path/{id}",
			wantRoute: "/path/{id}",
		},
	}

	for _, tt := range tests {
		t.Run(tt.name, func(t *testing.T) {
			req := httptest.NewRequest(http.MethodGet, "/path/abc123", nil)
			req.Pattern = tt.pattern

<<<<<<< HEAD
			attrs := (CurrentHTTPServer{}).RequestTraceAttrs("", req)

			var gotRoute string
			for _, attr := range attrs {
				if attr.Key == "http.route" {
					gotRoute = attr.Value.AsString()
					break
				}
			}
			require.Equal(t, tt.wantRoute, gotRoute)
		})
	}
=======
	var found bool
	for _, attr := range (CurrentHTTPServer{}).RequestTraceAttrs("", req, RequestTraceAttrsOpts{}) {
		if attr.Key != "http.route" {
			continue
		}
		found = true
		assert.Equal(t, req.Pattern, attr.Value.AsString())
	}
	require.True(t, found)
}

func TestRequestTraceAttrs_ClientIP(t *testing.T) {
	for _, tt := range []struct {
		name              string
		requestModifierFn func(r *http.Request)
		requestTraceOpts  RequestTraceAttrsOpts

		wantClientIP string
	}{
		{
			name:         "with a client IP from the network",
			wantClientIP: "1.2.3.4",
		},
		{
			name: "with a client IP from x-forwarded-for header",
			requestModifierFn: func(r *http.Request) {
				r.Header.Add("X-Forwarded-For", "5.6.7.8")
			},
			wantClientIP: "5.6.7.8",
		},
		{
			name: "with a client IP in options",
			requestModifierFn: func(r *http.Request) {
				r.Header.Add("X-Forwarded-For", "5.6.7.8")
			},
			requestTraceOpts: RequestTraceAttrsOpts{
				HTTPClientIP: "9.8.7.6",
			},
			wantClientIP: "9.8.7.6",
		},
	} {
		t.Run(tt.name, func(t *testing.T) {
			req := httptest.NewRequest("GET", "/example", nil)
			req.RemoteAddr = "1.2.3.4:5678"

			if tt.requestModifierFn != nil {
				tt.requestModifierFn(req)
			}

			var found bool
			for _, attr := range (CurrentHTTPServer{}).RequestTraceAttrs("", req, tt.requestTraceOpts) {
				if attr.Key != "client.address" {
					continue
				}
				found = true
				assert.Equal(t, tt.wantClientIP, attr.Value.AsString())
			}
			require.True(t, found)
		})
	}
>>>>>>> a262a05f
}<|MERGE_RESOLUTION|>--- conflicted
+++ resolved
@@ -286,8 +286,7 @@
 			req := httptest.NewRequest(http.MethodGet, "/path/abc123", nil)
 			req.Pattern = tt.pattern
 
-<<<<<<< HEAD
-			attrs := (CurrentHTTPServer{}).RequestTraceAttrs("", req)
+			attrs := (CurrentHTTPServer{}).RequestTraceAttrs("", req, RequestTraceAttrsOpts{})
 
 			var gotRoute string
 			for _, attr := range attrs {
@@ -299,16 +298,6 @@
 			require.Equal(t, tt.wantRoute, gotRoute)
 		})
 	}
-=======
-	var found bool
-	for _, attr := range (CurrentHTTPServer{}).RequestTraceAttrs("", req, RequestTraceAttrsOpts{}) {
-		if attr.Key != "http.route" {
-			continue
-		}
-		found = true
-		assert.Equal(t, req.Pattern, attr.Value.AsString())
-	}
-	require.True(t, found)
 }
 
 func TestRequestTraceAttrs_ClientIP(t *testing.T) {
@@ -360,5 +349,4 @@
 			require.True(t, found)
 		})
 	}
->>>>>>> a262a05f
 }
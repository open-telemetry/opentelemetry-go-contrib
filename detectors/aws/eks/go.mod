--- conflicted
+++ resolved
@@ -7,9 +7,5 @@
 	go.opentelemetry.io/otel v1.5.0
 	go.opentelemetry.io/otel/sdk v1.5.0
 	k8s.io/apimachinery v0.23.5
-<<<<<<< HEAD
-	k8s.io/client-go v0.22.4
-=======
 	k8s.io/client-go v0.23.5
->>>>>>> 68fdcb05
 )
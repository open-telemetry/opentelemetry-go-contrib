module go.opentelemetry.io/contrib/detectors/aws/eks

go 1.15

require (
	github.com/stretchr/objx v0.2.0 // indirect
	github.com/stretchr/testify v1.7.0
	go.opentelemetry.io/otel v1.2.0
	go.opentelemetry.io/otel/sdk v1.2.0
	k8s.io/apimachinery v0.22.3
<<<<<<< HEAD
	k8s.io/client-go v0.21.3
=======
	k8s.io/client-go v0.22.3
>>>>>>> 45a6096b
)<|MERGE_RESOLUTION|>--- conflicted
+++ resolved
@@ -8,9 +8,5 @@
 	go.opentelemetry.io/otel v1.2.0
 	go.opentelemetry.io/otel/sdk v1.2.0
 	k8s.io/apimachinery v0.22.3
-<<<<<<< HEAD
-	k8s.io/client-go v0.21.3
-=======
 	k8s.io/client-go v0.22.3
->>>>>>> 45a6096b
 )
module go.opentelemetry.io/contrib/detectors/aws/ec2

go 1.16

require (
<<<<<<< HEAD
	github.com/aws/aws-sdk-go v1.43.18
	github.com/stretchr/testify v1.7.1
=======
	github.com/aws/aws-sdk-go v1.43.21
	github.com/stretchr/testify v1.7.0
>>>>>>> a0e183f5
	go.opentelemetry.io/otel v1.5.0
	go.opentelemetry.io/otel/sdk v1.5.0
)<|MERGE_RESOLUTION|>--- conflicted
+++ resolved
@@ -3,13 +3,8 @@
 go 1.16
 
 require (
-<<<<<<< HEAD
-	github.com/aws/aws-sdk-go v1.43.18
+	github.com/aws/aws-sdk-go v1.43.21
 	github.com/stretchr/testify v1.7.1
-=======
-	github.com/aws/aws-sdk-go v1.43.21
-	github.com/stretchr/testify v1.7.0
->>>>>>> a0e183f5
 	go.opentelemetry.io/otel v1.5.0
 	go.opentelemetry.io/otel/sdk v1.5.0
 )
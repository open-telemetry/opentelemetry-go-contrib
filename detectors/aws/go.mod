--- conflicted
+++ resolved
@@ -3,13 +3,7 @@
 go 1.14
 
 require (
-<<<<<<< HEAD
 	github.com/aws/aws-sdk-go v1.34.10
-	go.opentelemetry.io/otel v0.10.0
-	go.opentelemetry.io/otel/sdk v0.10.0
-=======
-	github.com/aws/aws-sdk-go v1.34.9
 	go.opentelemetry.io/otel v0.11.0
 	go.opentelemetry.io/otel/sdk v0.11.0
->>>>>>> 7e7d7798
 )
--- conflicted
+++ resolved
@@ -3,12 +3,7 @@
 go 1.14
 
 require (
-<<<<<<< HEAD
 	github.com/aws/aws-sdk-go v1.33.16
-	go.opentelemetry.io/otel v0.9.0
-=======
-	github.com/aws/aws-sdk-go v1.33.15
 	go.opentelemetry.io/otel v0.10.0
 	go.opentelemetry.io/otel/sdk v0.10.0
->>>>>>> 8f260cad
 )
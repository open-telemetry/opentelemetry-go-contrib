module go.opentelemetry.io/contrib/detectors/gcp

go 1.14

require (
<<<<<<< HEAD
	cloud.google.com/go v0.62.0
	go.opentelemetry.io/otel v0.9.0
=======
	cloud.google.com/go v0.61.0
	go.opentelemetry.io/otel v0.10.0
	go.opentelemetry.io/otel/sdk v0.10.0
>>>>>>> 480f9da9
)<|MERGE_RESOLUTION|>--- conflicted
+++ resolved
@@ -3,12 +3,7 @@
 go 1.14
 
 require (
-<<<<<<< HEAD
 	cloud.google.com/go v0.62.0
-	go.opentelemetry.io/otel v0.9.0
-=======
-	cloud.google.com/go v0.61.0
 	go.opentelemetry.io/otel v0.10.0
 	go.opentelemetry.io/otel/sdk v0.10.0
->>>>>>> 480f9da9
 )
--- conflicted
+++ resolved
@@ -4,12 +4,7 @@
 
 require (
 	cloud.google.com/go v0.72.0
-<<<<<<< HEAD
 	github.com/google/go-cmp v0.5.2
-	go.opentelemetry.io/otel v0.13.0
-	go.opentelemetry.io/otel/sdk v0.13.0
-=======
 	go.opentelemetry.io/otel v0.14.0
 	go.opentelemetry.io/otel/sdk v0.14.0
->>>>>>> f284e282
 )
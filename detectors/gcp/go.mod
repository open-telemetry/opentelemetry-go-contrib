--- conflicted
+++ resolved
@@ -3,12 +3,8 @@
 go 1.14
 
 require (
-<<<<<<< HEAD
-	cloud.google.com/go v0.72.0
-	github.com/google/go-cmp v0.5.3
-=======
 	cloud.google.com/go v0.73.0
->>>>>>> 79af2e92
+	github.com/google/go-cmp v0.5.4
 	go.opentelemetry.io/otel v0.14.0
 	go.opentelemetry.io/otel/sdk v0.14.0
 )
--- conflicted
+++ resolved
@@ -47,17 +47,10 @@
 	  CMD="$(GOTEST_WITH_COVERAGE)"; \
 	  echo "$$dir" | \
 	    grep -q 'test$$' && \
-<<<<<<< HEAD
-		CMD="$${CMD} -coverpkg=go.opentelemetry.io/contrib/$$( dirname "$$dir" | sed -e "s/^\.\///g" )/..."; \
-	  echo "$$CMD $${dir}/..."; \
-	  (cd "$${dir}" && \
-	    eval "$$CMD ./..." && \
-=======
 	    CMD="$$CMD -coverpkg=go.opentelemetry.io/contrib/$$( dirname "$$dir" | sed -e "s/^\.\///g" )/..."; \
 	  echo "$$CMD $$dir/..."; \
 	  (cd "$$dir" && \
 	    $$CMD ./... && \
->>>>>>> ba1ce0d2
 	    go tool cover -html=coverage.out -o coverage.html); \
 	done; \
 	$(TOOLS_DIR)/gocovmerge $$(find . -name coverage.out) > coverage.txt

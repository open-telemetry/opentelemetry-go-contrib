# Copyright The OpenTelemetry Authors
# SPDX-License-Identifier: Apache-2.0

module-sets:
  stable-v1:
    version: v1.24.0
    modules:
      - go.opentelemetry.io/contrib
      - go.opentelemetry.io/contrib/tools
      - go.opentelemetry.io/contrib/propagators/aws
      - go.opentelemetry.io/contrib/propagators/ot
      - go.opentelemetry.io/contrib/propagators/jaeger
      - go.opentelemetry.io/contrib/propagators/b3
      - go.opentelemetry.io/contrib/detectors/gcp
      - go.opentelemetry.io/contrib/detectors/aws/ec2
      - go.opentelemetry.io/contrib/detectors/aws/ecs
      - go.opentelemetry.io/contrib/detectors/aws/eks
  experimental-instrumentation:
    version: v0.49.0
    modules:
      - go.opentelemetry.io/contrib/bridges/prometheus
      - go.opentelemetry.io/contrib/detectors/aws/lambda
      - go.opentelemetry.io/contrib/exporters/autoexport
      - go.opentelemetry.io/contrib/propagators/autoprop
      - go.opentelemetry.io/contrib/propagators/opencensus
      - go.opentelemetry.io/contrib/propagators/opencensus/examples
      - go.opentelemetry.io/contrib/instrumentation/gopkg.in/macaron.v1/otelmacaron
      - go.opentelemetry.io/contrib/instrumentation/gopkg.in/macaron.v1/otelmacaron/example
      - go.opentelemetry.io/contrib/instrumentation/gopkg.in/macaron.v1/otelmacaron/test
      - go.opentelemetry.io/contrib/instrumentation/net/http/otelhttp
      - go.opentelemetry.io/contrib/instrumentation/net/http/otelhttp/example
      - go.opentelemetry.io/contrib/instrumentation/net/http/otelhttp/test
      - go.opentelemetry.io/contrib/instrumentation/net/http/httptrace/otelhttptrace
      - go.opentelemetry.io/contrib/instrumentation/net/http/httptrace/otelhttptrace/example
      - go.opentelemetry.io/contrib/instrumentation/net/http/httptrace/otelhttptrace/test
      - go.opentelemetry.io/contrib/instrumentation/google.golang.org/grpc/otelgrpc
      - go.opentelemetry.io/contrib/instrumentation/google.golang.org/grpc/otelgrpc/example
      - go.opentelemetry.io/contrib/instrumentation/google.golang.org/grpc/otelgrpc/test
      - go.opentelemetry.io/contrib/instrumentation/go.mongodb.org/mongo-driver/mongo/otelmongo
      - go.opentelemetry.io/contrib/instrumentation/go.mongodb.org/mongo-driver/mongo/otelmongo/test
      - go.opentelemetry.io/contrib/instrumentation/github.com/gorilla/mux/otelmux
      - go.opentelemetry.io/contrib/instrumentation/github.com/gorilla/mux/otelmux/example
      - go.opentelemetry.io/contrib/instrumentation/github.com/gorilla/mux/otelmux/test
      - go.opentelemetry.io/contrib/instrumentation/github.com/gin-gonic/gin/otelgin
      - go.opentelemetry.io/contrib/instrumentation/github.com/gin-gonic/gin/otelgin/example
      - go.opentelemetry.io/contrib/instrumentation/github.com/gin-gonic/gin/otelgin/test
      - go.opentelemetry.io/contrib/instrumentation/github.com/labstack/echo/otelecho
      - go.opentelemetry.io/contrib/instrumentation/github.com/labstack/echo/otelecho/example
      - go.opentelemetry.io/contrib/instrumentation/github.com/labstack/echo/otelecho/test
      - go.opentelemetry.io/contrib/instrumentation/github.com/aws/aws-lambda-go/otellambda/xrayconfig
      - go.opentelemetry.io/contrib/instrumentation/github.com/aws/aws-lambda-go/otellambda
      - go.opentelemetry.io/contrib/instrumentation/github.com/aws/aws-lambda-go/otellambda/example
      - go.opentelemetry.io/contrib/instrumentation/github.com/aws/aws-lambda-go/otellambda/test
      - go.opentelemetry.io/contrib/instrumentation/github.com/aws/aws-sdk-go-v2/otelaws
      - go.opentelemetry.io/contrib/instrumentation/github.com/aws/aws-sdk-go-v2/otelaws/example
      - go.opentelemetry.io/contrib/instrumentation/github.com/aws/aws-sdk-go-v2/otelaws/test
      - go.opentelemetry.io/contrib/instrumentation/github.com/emicklei/go-restful/otelrestful
      - go.opentelemetry.io/contrib/instrumentation/github.com/emicklei/go-restful/otelrestful/example
      - go.opentelemetry.io/contrib/instrumentation/github.com/emicklei/go-restful/otelrestful/test
      - go.opentelemetry.io/contrib/instrumentation/host
      - go.opentelemetry.io/contrib/instrumentation/host/example
      - go.opentelemetry.io/contrib/instrumentation/runtime
      - go.opentelemetry.io/contrib/instrumentation/runtime/example
      - go.opentelemetry.io/contrib/zpages
    modules:
  experimental-samplers:
    version: v0.18.0
    modules:
      - go.opentelemetry.io/contrib/samplers/aws/xray
      - go.opentelemetry.io/contrib/samplers/jaegerremote
      - go.opentelemetry.io/contrib/samplers/jaegerremote/example
      - go.opentelemetry.io/contrib/samplers/probability/consistent
  experimental-config:
    version: v0.4.0
    modules:
      - go.opentelemetry.io/contrib/config
  experimental-bridge:
    version: v0.0.1
    modules:
      - go.opentelemetry.io/contrib/bridges/otelslog
excluded-modules:
<<<<<<< HEAD
  - go.opentelemetry.io/contrib/bridges/slog
  - go.opentelemetry.io/contrib/bridges/otelzap
=======
>>>>>>> d15fe4f3
  - go.opentelemetry.io/contrib/instrgen
  - go.opentelemetry.io/contrib/instrgen/driver
  - go.opentelemetry.io/contrib/instrgen/testdata/interface<|MERGE_RESOLUTION|>--- conflicted
+++ resolved
@@ -79,11 +79,7 @@
     modules:
       - go.opentelemetry.io/contrib/bridges/otelslog
 excluded-modules:
-<<<<<<< HEAD
-  - go.opentelemetry.io/contrib/bridges/slog
   - go.opentelemetry.io/contrib/bridges/otelzap
-=======
->>>>>>> d15fe4f3
   - go.opentelemetry.io/contrib/instrgen
   - go.opentelemetry.io/contrib/instrgen/driver
   - go.opentelemetry.io/contrib/instrgen/testdata/interface
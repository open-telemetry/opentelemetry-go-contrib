--- conflicted
+++ resolved
@@ -82,11 +82,8 @@
     version: v0.0.1
     modules:
       - go.opentelemetry.io/contrib/processors/baggage/baggagetrace
-<<<<<<< HEAD
+      - go.opentelemetry.io/contrib/processors/baggagecopy
       - go.opentelemetry.io/contrib/processors/minsev
-=======
-      - go.opentelemetry.io/contrib/processors/baggagecopy
->>>>>>> 6e8528b7
   experimental-detectors:
     version: v0.0.1
     modules:

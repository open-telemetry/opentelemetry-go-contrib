// Copyright The OpenTelemetry Authors
// SPDX-License-Identifier: Apache-2.0

// Package minsev provides an [log.Processor] that will not log any record with
// a severity below a configured threshold.
package minsev // import "go.opentelemetry.io/contrib/processors/minsev"

import (
	"context"

	"go.opentelemetry.io/otel/sdk/log"
)

// NewLogProcessor returns a new [LogProcessor] that wraps the downstream
// [log.Processor].
//
// severity reports the minimum record severity that will be logged. The
// LogProcessor discards records with lower severities. If severity is nil,
// SeverityInfo is used as a default. The LogProcessor calls severity.Severity
// for each record processed or queried; to adjust the minimum level
// dynamically, use a [SeverityVar].
//
// If downstream is nil a default No-Op [log.Processor] is used. The returned
// processor will not be enabled for nor emit any records.
func NewLogProcessor(downstream log.Processor, severity Severitier) *LogProcessor {
	if downstream == nil {
		downstream = defaultProcessor
	}
	if severity == nil {
		severity = SeverityInfo
	}
	p := &LogProcessor{Processor: downstream, sev: severity}
	if fp, ok := downstream.(filterProcessor); ok {
		p.filter = fp
	}
	return p
}

// filterProcessor is the experimental optional interface a Processor can
// implement (go.opentelemetry.io/otel/sdk/log/internal/x).
type filterProcessor interface {
	Enabled(ctx context.Context, param api.EnabledParameters) bool
}

// LogProcessor is an [log.Processor] implementation that wraps another
// [log.Processor]. It will pass-through calls to OnEmit and Enabled for
// records with severity greater than or equal to a minimum. All other method
// calls are passed to the wrapped [log.Processor].
//
// If the wrapped [log.Processor] is nil, calls to the LogProcessor methods
// will panic. Use [NewLogProcessor] to create a new LogProcessor that ensures
// no panics.
type LogProcessor struct {
	log.Processor

	filter filterProcessor
	sev    Severitier
}

// Compile time assertion that LogProcessor implements log.Processor.
var _ log.Processor = (*LogProcessor)(nil)

// OnEmit passes ctx and r to the [log.Processor] that p wraps if the severity
// of record is greater than or equal to p.Minimum. Otherwise, record is
// dropped.
func (p *LogProcessor) OnEmit(ctx context.Context, record *log.Record) error {
	if record.Severity() >= p.sev.Severity() {
		return p.Processor.OnEmit(ctx, record)
	}
	return nil
}

// Enabled returns if the [log.Processor] that p wraps is enabled if the
// severity of param is greater than or equal to p.Minimum. Otherwise false is
// returned.
func (p *LogProcessor) Enabled(ctx context.Context, param api.EnabledParameters) bool {
	lvl, ok := param.Severity()
	if !ok {
		return true
	}

	if p.filter != nil {
<<<<<<< HEAD
		return record.Severity() >= p.sev.Severity() &&
			p.filter.Enabled(ctx, record)
	}
	return record.Severity() >= p.sev.Severity()
=======
		return lvl >= p.Minimum && p.filter.Enabled(ctx, param)
	}
	return lvl >= p.Minimum
>>>>>>> 1bd570f4
}

var defaultProcessor = noopProcessor{}

type noopProcessor struct{}

func (p noopProcessor) OnEmit(context.Context, *log.Record) error           { return nil }
func (p noopProcessor) Enabled(context.Context, api.EnabledParameters) bool { return false }
func (p noopProcessor) Shutdown(context.Context) error                      { return nil }
func (p noopProcessor) ForceFlush(context.Context) error                    { return nil }<|MERGE_RESOLUTION|>--- conflicted
+++ resolved
@@ -8,6 +8,7 @@
 import (
 	"context"
 
+	api "go.opentelemetry.io/otel/log"
 	"go.opentelemetry.io/otel/sdk/log"
 )
 
@@ -74,22 +75,16 @@
 // severity of param is greater than or equal to p.Minimum. Otherwise false is
 // returned.
 func (p *LogProcessor) Enabled(ctx context.Context, param api.EnabledParameters) bool {
-	lvl, ok := param.Severity()
+	sev, ok := param.Severity()
 	if !ok {
 		return true
 	}
 
 	if p.filter != nil {
-<<<<<<< HEAD
-		return record.Severity() >= p.sev.Severity() &&
-			p.filter.Enabled(ctx, record)
+		return sev >= p.sev.Severity() &&
+			p.filter.Enabled(ctx, param)
 	}
-	return record.Severity() >= p.sev.Severity()
-=======
-		return lvl >= p.Minimum && p.filter.Enabled(ctx, param)
-	}
-	return lvl >= p.Minimum
->>>>>>> 1bd570f4
+	return sev >= p.sev.Severity()
 }
 
 var defaultProcessor = noopProcessor{}

--- conflicted
+++ resolved
@@ -30,13 +30,8 @@
 //
 // The Baggage span processor duplicates onto a span the attributes found
 // in Baggage in the parent context at the moment the span is started.
-<<<<<<< HEAD
-// The predicate function is used to filter which baggage keys are added to the span.
-func New(baggageKeyPredicate BaggageKeyPredicate) *SpanProcessor {
-=======
 // The passed filter determines which baggage members are added to the span.
-func New(filter Filter) trace.SpanProcessor {
->>>>>>> e891fb8a
+func New(filter Filter) *SpanProcessor {
 	return &SpanProcessor{
 		filter: filter,
 	}

// Copyright The OpenTelemetry Authors
// SPDX-License-Identifier: Apache-2.0

package baggagetrace // import "go.opentelemetry.io/contrib/processors/baggage/baggagetrace"

import (
	"context"

	"go.opentelemetry.io/otel/attribute"
	otelbaggage "go.opentelemetry.io/otel/baggage"
	"go.opentelemetry.io/otel/sdk/trace"
)

// Filter returns true if the baggage member with key should be added to a
// span.
type Filter func(key string) bool

// AllowAllBaggageKeys allows all baggage members to be added to a span.
var AllowAllBaggageKeys Filter = func(string) bool { return true }

// SpanProcessor is a [trace.SpanProcessor] implementation that adds baggage
// members onto a span as attributes.
type SpanProcessor struct {
	filter Filter
}

var _ trace.SpanProcessor = (*SpanProcessor)(nil)

// New returns a new [SpanProcessor].
//
// The Baggage span processor duplicates onto a span the attributes found
// in Baggage in the parent context at the moment the span is started.
// The passed filter determines which baggage members are added to the span.
<<<<<<< HEAD
//
// If filter is nil, all baggage members will be added.
func New(filter Filter) trace.SpanProcessor {
=======
func New(filter Filter) *SpanProcessor {
>>>>>>> ef02c784
	return &SpanProcessor{
		filter: filter,
	}
}

// OnStart is called when a span is started and adds span attributes for baggage contents.
func (processor SpanProcessor) OnStart(ctx context.Context, span trace.ReadWriteSpan) {
	filter := processor.filter
	if filter == nil {
		filter = AllowAllBaggageKeys
	}

	for _, entry := range otelbaggage.FromContext(ctx).Members() {
		if filter(entry.Key()) {
			span.SetAttributes(attribute.String(entry.Key(), entry.Value()))
		}
	}
}

// OnEnd is called when span is finished and is a no-op for this processor.
func (processor SpanProcessor) OnEnd(s trace.ReadOnlySpan) {}

// Shutdown is called when the SDK shuts down and is a no-op for this processor.
func (processor SpanProcessor) Shutdown(context.Context) error { return nil }

// ForceFlush exports all ended spans to the configured Exporter that have not yet
// been exported and is a no-op for this processor.
func (processor SpanProcessor) ForceFlush(context.Context) error { return nil }<|MERGE_RESOLUTION|>--- conflicted
+++ resolved
@@ -31,13 +31,9 @@
 // The Baggage span processor duplicates onto a span the attributes found
 // in Baggage in the parent context at the moment the span is started.
 // The passed filter determines which baggage members are added to the span.
-<<<<<<< HEAD
 //
 // If filter is nil, all baggage members will be added.
-func New(filter Filter) trace.SpanProcessor {
-=======
 func New(filter Filter) *SpanProcessor {
->>>>>>> ef02c784
 	return &SpanProcessor{
 		filter: filter,
 	}

// Copyright The OpenTelemetry Authors
// SPDX-License-Identifier: Apache-2.0

package baggagetrace // import "go.opentelemetry.io/contrib/processors/baggage/baggagetrace"

import (
	"context"

	"go.opentelemetry.io/otel/attribute"
	otelbaggage "go.opentelemetry.io/otel/baggage"
	"go.opentelemetry.io/otel/sdk/trace"
)

// Filter returns true if the baggage member with key should be added to a
// span.
type Filter func(key string) bool

// AllowAllBaggageKeys allows all baggage members to be added to a span.
var AllowAllBaggageKeys Filter = func(string) bool { return true }

// SpanProcessor is a processing pipeline for spans in the trace signal.
type SpanProcessor struct {
	filter Filter
}

var _ trace.SpanProcessor = (*SpanProcessor)(nil)

// New returns a new SpanProcessor.
//
// The Baggage span processor duplicates onto a span the attributes found
// in Baggage in the parent context at the moment the span is started.
<<<<<<< HEAD
// The predicate function is used to filter which baggage keys are added to the span.
//
// If baggageKeyPredicate is nil, all baggage members will be added.
func New(baggageKeyPredicate BaggageKeyPredicate) trace.SpanProcessor {
=======
// The passed filter determines which baggage members are added to the span.
func New(filter Filter) trace.SpanProcessor {
>>>>>>> e891fb8a
	return &SpanProcessor{
		filter: filter,
	}
}

// OnStart is called when a span is started and adds span attributes for baggage contents.
func (processor SpanProcessor) OnStart(ctx context.Context, span trace.ReadWriteSpan) {
	filter := processor.baggageKeyPredicate
	if filter == nil {
		filter = AllowAllBaggageKeys
	}

	for _, entry := range otelbaggage.FromContext(ctx).Members() {
<<<<<<< HEAD
		if filter(entry.Key()) {
=======
		if processor.filter(entry.Key()) {
>>>>>>> e891fb8a
			span.SetAttributes(attribute.String(entry.Key(), entry.Value()))
		}
	}
}

// OnEnd is called when span is finished and is a no-op for this processor.
func (processor SpanProcessor) OnEnd(s trace.ReadOnlySpan) {}

// Shutdown is called when the SDK shuts down and is a no-op for this processor.
func (processor SpanProcessor) Shutdown(context.Context) error { return nil }

// ForceFlush exports all ended spans to the configured Exporter that have not yet
// been exported and is a no-op for this processor.
func (processor SpanProcessor) ForceFlush(context.Context) error { return nil }<|MERGE_RESOLUTION|>--- conflicted
+++ resolved
@@ -29,15 +29,10 @@
 //
 // The Baggage span processor duplicates onto a span the attributes found
 // in Baggage in the parent context at the moment the span is started.
-<<<<<<< HEAD
-// The predicate function is used to filter which baggage keys are added to the span.
+// The passed filter determines which baggage members are added to the span.
 //
-// If baggageKeyPredicate is nil, all baggage members will be added.
-func New(baggageKeyPredicate BaggageKeyPredicate) trace.SpanProcessor {
-=======
-// The passed filter determines which baggage members are added to the span.
+// If filter is nil, all baggage members will be added.
 func New(filter Filter) trace.SpanProcessor {
->>>>>>> e891fb8a
 	return &SpanProcessor{
 		filter: filter,
 	}
@@ -45,17 +40,13 @@
 
 // OnStart is called when a span is started and adds span attributes for baggage contents.
 func (processor SpanProcessor) OnStart(ctx context.Context, span trace.ReadWriteSpan) {
-	filter := processor.baggageKeyPredicate
+	filter := processor.filter
 	if filter == nil {
 		filter = AllowAllBaggageKeys
 	}
 
 	for _, entry := range otelbaggage.FromContext(ctx).Members() {
-<<<<<<< HEAD
 		if filter(entry.Key()) {
-=======
-		if processor.filter(entry.Key()) {
->>>>>>> e891fb8a
 			span.SetAttributes(attribute.String(entry.Key(), entry.Value()))
 		}
 	}

--- conflicted
+++ resolved
@@ -40,20 +40,14 @@
 
 // OnStart is called when a span is started and adds span attributes for baggage contents.
 func (processor SpanProcessor) OnStart(ctx context.Context, span trace.ReadWriteSpan) {
-<<<<<<< HEAD
-	for _, member := range otelbaggage.FromContext(ctx).Members() {
-		if processor.filter(member) {
-			span.SetAttributes(attribute.String(member.Key(), member.Value()))
-=======
 	filter := processor.filter
 	if filter == nil {
-		filter = AllowAllBaggageKeys
+		filter = AllowAllMembers
 	}
 
-	for _, entry := range otelbaggage.FromContext(ctx).Members() {
-		if filter(entry.Key()) {
-			span.SetAttributes(attribute.String(entry.Key(), entry.Value()))
->>>>>>> edcddd76
+	for _, member := range otelbaggage.FromContext(ctx).Members() {
+		if filter(member) {
+			span.SetAttributes(attribute.String(member.Key(), member.Value()))
 		}
 	}
 }

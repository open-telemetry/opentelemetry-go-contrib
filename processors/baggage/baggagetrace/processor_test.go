// Copyright The OpenTelemetry Authors
// SPDX-License-Identifier: Apache-2.0

package baggagetrace

import (
	"context"
	"regexp"
	"strings"
	"testing"

	"github.com/stretchr/testify/assert"
	"github.com/stretchr/testify/require"

	"go.opentelemetry.io/otel/attribute"
	"go.opentelemetry.io/otel/baggage"
	"go.opentelemetry.io/otel/sdk/trace"
	"go.opentelemetry.io/otel/sdk/trace/tracetest"
)

var _ trace.SpanExporter = &testExporter{}

type testExporter struct {
	spans []trace.ReadOnlySpan
}

func (e *testExporter) Start(ctx context.Context) error    { return nil }
func (e *testExporter) Shutdown(ctx context.Context) error { return nil }

func (e *testExporter) ExportSpans(ctx context.Context, ss []trace.ReadOnlySpan) error {
	e.spans = append(e.spans, ss...)
	return nil
}

func NewTestExporter() *testExporter {
	return &testExporter{}
}

func TestSpanProcessorAppendsAllBaggageAttributes(t *testing.T) {
	b, _ := baggage.New()
	b = addEntryToBaggage(t, b, "baggage.test", "baggage value")
	ctx := baggage.ContextWithBaggage(context.Background(), b)

	// create trace provider with baggage processor and test exporter
	exporter := NewTestExporter()
	tp := trace.NewTracerProvider(
		trace.WithSpanProcessor(New(AllowAllBaggageKeys)),
		trace.WithSpanProcessor(trace.NewSimpleSpanProcessor(exporter)),
	)

	// create tracer and start/end span
	tracer := tp.Tracer("test")
	_, span := tracer.Start(ctx, "test")
	span.End()

	require.Len(t, exporter.spans, 1)
	require.Len(t, exporter.spans[0].Attributes(), 1)

	want := []attribute.KeyValue{attribute.String("baggage.test", "baggage value")}
	require.Equal(t, want, exporter.spans[0].Attributes())
}

func TestSpanProcessorAppendsBaggageAttributesWithHaPrefixPredicate(t *testing.T) {
	b, _ := baggage.New()
	b = addEntryToBaggage(t, b, "baggage.test", "baggage value")
	ctx := baggage.ContextWithBaggage(context.Background(), b)

	baggageKeyPredicate := func(key string) bool {
		return strings.HasPrefix(key, "baggage.")
	}

	// create trace provider with baggage processor and test exporter
	exporter := NewTestExporter()
	tp := trace.NewTracerProvider(
		trace.WithSpanProcessor(New(baggageKeyPredicate)),
		trace.WithSpanProcessor(trace.NewSimpleSpanProcessor(exporter)),
	)

	// create tracer and start/end span
	tracer := tp.Tracer("test")
	_, span := tracer.Start(ctx, "test")
	span.End()

	require.Len(t, exporter.spans, 1)
	require.Len(t, exporter.spans[0].Attributes(), 1)

	want := []attribute.KeyValue{attribute.String("baggage.test", "baggage value")}
	require.Equal(t, want, exporter.spans[0].Attributes())
}

func TestSpanProcessorAppendsBaggageAttributesWithRegexPredicate(t *testing.T) {
	b, _ := baggage.New()
	b = addEntryToBaggage(t, b, "baggage.test", "baggage value")
	ctx := baggage.ContextWithBaggage(context.Background(), b)

	expr := regexp.MustCompile(`^baggage\..*`)
	baggageKeyPredicate := func(key string) bool {
		return expr.MatchString(key)
	}

	// create trace provider with baggage processor and test exporter
	exporter := NewTestExporter()
	tp := trace.NewTracerProvider(
		trace.WithSpanProcessor(New(baggageKeyPredicate)),
		trace.WithSpanProcessor(trace.NewSimpleSpanProcessor(exporter)),
	)

	// create tracer and start/end span
	tracer := tp.Tracer("test")
	_, span := tracer.Start(ctx, "test")
	span.End()

	require.Len(t, exporter.spans, 1)
	require.Len(t, exporter.spans[0].Attributes(), 1)

	want := []attribute.KeyValue{attribute.String("baggage.test", "baggage value")}
	require.Equal(t, want, exporter.spans[0].Attributes())
}

func TestOnlyAddsBaggageEntriesThatMatchPredicate(t *testing.T) {
	b, _ := baggage.New()
	b = addEntryToBaggage(t, b, "baggage.test", "baggage value")
	b = addEntryToBaggage(t, b, "foo", "bar")
	ctx := baggage.ContextWithBaggage(context.Background(), b)

	baggageKeyPredicate := func(key string) bool {
		return key == "baggage.test"
	}

	// create trace provider with baggage processor and test exporter
	exporter := NewTestExporter()
	tp := trace.NewTracerProvider(
		trace.WithSpanProcessor(New(baggageKeyPredicate)),
		trace.WithSpanProcessor(trace.NewSimpleSpanProcessor(exporter)),
	)

	// create tracer and start/end span
	tracer := tp.Tracer("test")
	_, span := tracer.Start(ctx, "test")
	span.End()

	require.Len(t, exporter.spans, 1)
	require.Len(t, exporter.spans[0].Attributes(), 1)

	want := attribute.String("baggage.test", "baggage value")
	require.Equal(t, want, exporter.spans[0].Attributes()[0])
}

func addEntryToBaggage(t *testing.T, b baggage.Baggage, key, value string) baggage.Baggage {
	member, err := baggage.NewMemberRaw(key, value)
	require.NoError(t, err)
	b, err = b.SetMember(member)
	require.NoError(t, err)
<<<<<<< HEAD
	return b
}
=======
	return baggage
}

func TestZeroSpanProcessorNoPanic(t *testing.T) {
	sp := new(SpanProcessor)

	m, err := otelbaggage.NewMember("key", "val")
	require.NoError(t, err)
	b, err := otelbaggage.New(m)
	require.NoError(t, err)

	ctx := otelbaggage.ContextWithBaggage(context.Background(), b)
	roS := (tracetest.SpanStub{}).Snapshot()
	rwS := rwSpan{}
	assert.NotPanics(t, func() {
		sp.OnStart(ctx, rwS)
		sp.OnEnd(roS)
		_ = sp.ForceFlush(ctx)
		_ = sp.Shutdown(ctx)
	})
}

type rwSpan struct {
	trace.ReadWriteSpan
}

func (s rwSpan) SetAttributes(kv ...attribute.KeyValue) {}
>>>>>>> edcddd76
<|MERGE_RESOLUTION|>--- conflicted
+++ resolved
@@ -151,22 +151,18 @@
 	require.NoError(t, err)
 	b, err = b.SetMember(member)
 	require.NoError(t, err)
-<<<<<<< HEAD
 	return b
-}
-=======
-	return baggage
 }
 
 func TestZeroSpanProcessorNoPanic(t *testing.T) {
 	sp := new(SpanProcessor)
 
-	m, err := otelbaggage.NewMember("key", "val")
+	m, err := baggage.NewMember("key", "val")
 	require.NoError(t, err)
-	b, err := otelbaggage.New(m)
+	b, err := baggage.New(m)
 	require.NoError(t, err)
 
-	ctx := otelbaggage.ContextWithBaggage(context.Background(), b)
+	ctx := baggage.ContextWithBaggage(context.Background(), b)
 	roS := (tracetest.SpanStub{}).Snapshot()
 	rwS := rwSpan{}
 	assert.NotPanics(t, func() {
@@ -181,5 +177,4 @@
 	trace.ReadWriteSpan
 }
 
-func (s rwSpan) SetAttributes(kv ...attribute.KeyValue) {}
->>>>>>> edcddd76
+func (s rwSpan) SetAttributes(kv ...attribute.KeyValue) {}
module go.opentelemetry.io/contrib

go 1.14

require (
	github.com/stretchr/testify v1.6.1
	go.opentelemetry.io/otel v0.6.0
<<<<<<< HEAD
	google.golang.org/grpc v1.29.1
	gopkg.in/yaml.v2 v2.2.8 // indirect
=======
	google.golang.org/grpc v1.28.1
>>>>>>> c1fd2a1d
)<|MERGE_RESOLUTION|>--- conflicted
+++ resolved
@@ -5,10 +5,5 @@
 require (
 	github.com/stretchr/testify v1.6.1
 	go.opentelemetry.io/otel v0.6.0
-<<<<<<< HEAD
 	google.golang.org/grpc v1.29.1
-	gopkg.in/yaml.v2 v2.2.8 // indirect
-=======
-	google.golang.org/grpc v1.28.1
->>>>>>> c1fd2a1d
 )
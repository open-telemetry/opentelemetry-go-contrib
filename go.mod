module go.opentelemetry.io/contrib

go 1.14

require (
<<<<<<< HEAD
	cloud.google.com/go v0.26.0
	go.opentelemetry.io/otel v0.7.0
=======
	go.opentelemetry.io/otel v0.8.0
>>>>>>> 70d36d93
	google.golang.org/grpc v1.30.0
)<|MERGE_RESOLUTION|>--- conflicted
+++ resolved
@@ -3,11 +3,7 @@
 go 1.14
 
 require (
-<<<<<<< HEAD
 	cloud.google.com/go v0.26.0
-	go.opentelemetry.io/otel v0.7.0
-=======
 	go.opentelemetry.io/otel v0.8.0
->>>>>>> 70d36d93
 	google.golang.org/grpc v1.30.0
 )
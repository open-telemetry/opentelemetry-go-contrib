--- conflicted
+++ resolved
@@ -12,7 +12,7 @@
 // See the License for the specific language governing permissions and
 // limitations under the License.
 
-package main
+package xray
 
 import (
 	"fmt"
@@ -30,7 +30,7 @@
 
 const (
 	defaultProxyEndpoint   = "127.0.0.1:2000"
-	defaultPollingInterval = 20
+	defaultPollingInterval = 300
 )
 
 // SamplerOption is a function that sets config on the sampler
@@ -74,12 +74,8 @@
 		option(cfg)
 	}
 
-<<<<<<< HEAD
-=======
-	// setting global logger
-	globalLogger = cfg.logger
+	stdr.SetVerbosity(5)
 
->>>>>>> c9236169
 	return cfg
 }
 

// Copyright The OpenTelemetry Authors
//
// Licensed under the Apache License, Version 2.0 (the "License");
// you may not use this file except in compliance with the License.
// You may obtain a copy of the License at
//
//     http://www.apache.org/licenses/LICENSE-2.0
//
// Unless required by applicable law or agreed to in writing, software
// distributed under the License is distributed on an "AS IS" BASIS,
// WITHOUT WARRANTIES OR CONDITIONS OF ANY KIND, either express or implied.
// See the License for the specific language governing permissions and
// limitations under the License.

package xray

import (
	"bytes"
	"context"
	"encoding/json"
	"fmt"
	"net/http"
	"net/url"
)

type xrayClient struct {
	// http client for sending unsigned proxied requests to the collector
	httpClient *http.Client

	endpoint *url.URL
}

// newClient returns an HTTP client with proxy endpoint
func newClient(d string) *xrayClient {
	endpoint := "http://" + d

	endpointURL, err := url.Parse(endpoint)
	if err != nil {
		globalLogger.Error(err, "unable to parse endpoint from string")
	}

	return &xrayClient{
		httpClient: &http.Client{},
		endpoint:   endpointURL,
	}
}

// getSamplingRules calls the collector(aws proxy enabled) for sampling rules
func (p *xrayClient) getSamplingRules(ctx context.Context) (*getSamplingRulesOutput, error) {
	statisticsByte, err := json.Marshal(getSamplingRulesInput{})
	if err != nil {
		return nil, err
	}
	body := bytes.NewReader(statisticsByte)

	req, err := http.NewRequestWithContext(ctx, http.MethodPost, p.endpoint.String()+"/GetSamplingRules", body)
	if err != nil {
		return nil, fmt.Errorf("xray client: failed to create http request: %w", err)
	}

	output, err := p.httpClient.Do(req)
	if err != nil {
		return nil, fmt.Errorf("xray client: unable to retrieve sampling settings: %w", err)
	}
	defer output.Body.Close()

	var samplingRulesOutput *getSamplingRulesOutput
	if err := json.NewDecoder(output.Body).Decode(&samplingRulesOutput); err != nil {
		return nil, fmt.Errorf("xray client: unable to unmarshal the response body: %w", err)
	}

<<<<<<< HEAD
	err = output.Body.Close()
	if err != nil {
		globalLogger.Printf("failed to close http response body, %v\n\n", err)
	}

	return &samplingRulesOutput, nil
}

// getSamplingTargets calls the collector(aws proxy enabled) for sampling targets
func (p *xrayClient) getSamplingTargets(ctx context.Context, s []*samplingStatisticsDocument) (*getSamplingTargetsOutput, error) {
	statistics := getSamplingTargetsInput{
		SamplingStatisticsDocuments: s,
	}

	statisticsByte, _ := json.Marshal(statistics)
	body := bytes.NewReader(statisticsByte)

	req, err := http.NewRequestWithContext(ctx, http.MethodPost, p.proxyEndpoint+"/SamplingTargets", body)
	if err != nil {
		globalLogger.Printf("failed to create http request, %v\n", err)
	}

	output, err := p.httpClient.Do(req)
	if err != nil {
		return nil, fmt.Errorf("xray client: unable to retrieve sampling settings: %w", err)
	}

	buf := new(bytes.Buffer)
	_, err = buf.ReadFrom(output.Body)
	if err != nil {
		return nil, fmt.Errorf("xray client: unable to read response body: %w", err)
	}

	// Unmarshalling json data to populate getSamplingTargetsOutput struct
	var samplingTargetsOutput getSamplingTargetsOutput
	err = json.Unmarshal(buf.Bytes(), &samplingTargetsOutput)
	if err != nil {
		return nil, fmt.Errorf("xray client: unable to unmarshal the response body: %w", err)
	}

	err = output.Body.Close()
	if err != nil {
		globalLogger.Printf("failed to close http response body, %v\n\n", err)
	}

	return &samplingTargetsOutput, nil
=======
	return samplingRulesOutput, nil
>>>>>>> 4e3ba2dc
}<|MERGE_RESOLUTION|>--- conflicted
+++ resolved
@@ -69,13 +69,7 @@
 		return nil, fmt.Errorf("xray client: unable to unmarshal the response body: %w", err)
 	}
 
-<<<<<<< HEAD
-	err = output.Body.Close()
-	if err != nil {
-		globalLogger.Printf("failed to close http response body, %v\n\n", err)
-	}
-
-	return &samplingRulesOutput, nil
+	return samplingRulesOutput, nil
 }
 
 // getSamplingTargets calls the collector(aws proxy enabled) for sampling targets
@@ -116,7 +110,4 @@
 	}
 
 	return &samplingTargetsOutput, nil
-=======
-	return samplingRulesOutput, nil
->>>>>>> 4e3ba2dc
 }
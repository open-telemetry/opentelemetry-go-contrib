// Copyright The OpenTelemetry Authors
//
// Licensed under the Apache License, Version 2.0 (the "License");
// you may not use this file except in compliance with the License.
// You may obtain a copy of the License at
//
//     http://www.apache.org/licenses/LICENSE-2.0
//
// Unless required by applicable law or agreed to in writing, software
// distributed under the License is distributed on an "AS IS" BASIS,
// WITHOUT WARRANTIES OR CONDITIONS OF ANY KIND, either express or implied.
// See the License for the specific language governing permissions and
// limitations under the License.

package main

import (
	"bytes"
	"context"
	"encoding/json"
	"fmt"
	"net/http"
	"net/url"
)

type xrayClient struct {
	// http client for sending sampling requests to the collector
	httpClient *http.Client

	endpoint *url.URL
}

// newClient returns an HTTP client with proxy endpoint
func newClient(addr string) (client *xrayClient, err error) {
	endpoint := "http://" + addr

	endpointURL, err := url.Parse(endpoint)
	if err != nil {
		return nil, err
	}

	return &xrayClient{
		httpClient: &http.Client{},
		endpoint:   endpointURL,
	}, nil
}

// getSamplingRules calls the collector(aws proxy enabled) for sampling rules
<<<<<<< HEAD
func (p *xrayClient) getSamplingRules(ctx context.Context) (*getSamplingRulesOutput, error) {
=======
func (c *xrayClient) getSamplingRules(ctx context.Context) (*getSamplingRulesOutput, error) {
>>>>>>> c9236169
	samplingRulesInput, err := json.Marshal(getSamplingRulesInput{})
	if err != nil {
		return nil, err
	}
	body := bytes.NewReader(samplingRulesInput)

	req, err := http.NewRequestWithContext(ctx, http.MethodPost, c.endpoint.String()+"/GetSamplingRules", body)
	if err != nil {
		return nil, fmt.Errorf("xray client: failed to create http request: %w", err)
	}

	output, err := c.httpClient.Do(req)
	if err != nil {
		return nil, fmt.Errorf("xray client: unable to retrieve sampling settings: %w", err)
	}
	defer output.Body.Close()

	var samplingRulesOutput *getSamplingRulesOutput
	if err := json.NewDecoder(output.Body).Decode(&samplingRulesOutput); err != nil {
		return nil, fmt.Errorf("xray client: unable to unmarshal the response body: %w", err)
	}

	return samplingRulesOutput, nil
}

// getSamplingTargets calls the collector(aws proxy enabled) for sampling targets
func (p *xrayClient) getSamplingTargets(ctx context.Context, s []*samplingStatisticsDocument) (*getSamplingTargetsOutput, error) {
	statistics := getSamplingTargetsInput{
		SamplingStatisticsDocuments: s,
	}

	statisticsByte, err := json.Marshal(statistics)
	if err != nil {
		return nil, err
	}
	body := bytes.NewReader(statisticsByte)

	req, err := http.NewRequestWithContext(ctx, http.MethodPost, p.endpoint.String()+"/SamplingTargets", body)
	if err != nil {
		return nil, fmt.Errorf("xray client: failed to create http request: %w", err)
	}

	output, err := p.httpClient.Do(req)
	if err != nil {
		return nil, fmt.Errorf("xray client: unable to retrieve sampling settings: %w", err)
	}
	defer output.Body.Close()

	var samplingTargetsOutput *getSamplingTargetsOutput
	if err := json.NewDecoder(output.Body).Decode(&samplingTargetsOutput); err != nil {
		return nil, fmt.Errorf("xray client: unable to unmarshal the response body: %w", err)
	}

	return samplingTargetsOutput, nil
}<|MERGE_RESOLUTION|>--- conflicted
+++ resolved
@@ -12,7 +12,7 @@
 // See the License for the specific language governing permissions and
 // limitations under the License.
 
-package main
+package xray
 
 import (
 	"bytes"
@@ -46,11 +46,7 @@
 }
 
 // getSamplingRules calls the collector(aws proxy enabled) for sampling rules
-<<<<<<< HEAD
-func (p *xrayClient) getSamplingRules(ctx context.Context) (*getSamplingRulesOutput, error) {
-=======
 func (c *xrayClient) getSamplingRules(ctx context.Context) (*getSamplingRulesOutput, error) {
->>>>>>> c9236169
 	samplingRulesInput, err := json.Marshal(getSamplingRulesInput{})
 	if err != nil {
 		return nil, err
@@ -77,7 +73,7 @@
 }
 
 // getSamplingTargets calls the collector(aws proxy enabled) for sampling targets
-func (p *xrayClient) getSamplingTargets(ctx context.Context, s []*samplingStatisticsDocument) (*getSamplingTargetsOutput, error) {
+func (c *xrayClient) getSamplingTargets(ctx context.Context, s []*samplingStatisticsDocument) (*getSamplingTargetsOutput, error) {
 	statistics := getSamplingTargetsInput{
 		SamplingStatisticsDocuments: s,
 	}
@@ -88,12 +84,12 @@
 	}
 	body := bytes.NewReader(statisticsByte)
 
-	req, err := http.NewRequestWithContext(ctx, http.MethodPost, p.endpoint.String()+"/SamplingTargets", body)
+	req, err := http.NewRequestWithContext(ctx, http.MethodPost, c.endpoint.String()+"/SamplingTargets", body)
 	if err != nil {
 		return nil, fmt.Errorf("xray client: failed to create http request: %w", err)
 	}
 
-	output, err := p.httpClient.Do(req)
+	output, err := c.httpClient.Do(req)
 	if err != nil {
 		return nil, fmt.Errorf("xray client: unable to retrieve sampling settings: %w", err)
 	}

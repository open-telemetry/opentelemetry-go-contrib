// Copyright The OpenTelemetry Authors
//
// Licensed under the Apache License, Version 2.0 (the "License");
// you may not use this file except in compliance with the License.
// You may obtain a copy of the License at
//
//     http://www.apache.org/licenses/LICENSE-2.0
//
// Unless required by applicable law or agreed to in writing, software
// distributed under the License is distributed on an "AS IS" BASIS,
// WITHOUT WARRANTIES OR CONDITIONS OF ANY KIND, either express or implied.
// See the License for the specific language governing permissions and
// limitations under the License.

package xray

import (
	"log"
	"sync"

	"go.opentelemetry.io/otel/attribute"
	sdktrace "go.opentelemetry.io/otel/sdk/trace"
	"go.opentelemetry.io/otel/trace"
)

// centralizedRule represents a centralized sampling rule
type centralizedRule struct {
	// Centralized reservoir for keeping track of reservoir usage
	reservoir *centralizedReservoir

	// sampling rule properties
	ruleProperties *ruleProperties

	// Number of requests matched against this rule
<<<<<<< HEAD
	matchedRequests int64

	// Number of requests sampled using this rule
	sampledRequests int64

	// Number of requests borrowed
	borrowedRequests int64
=======
	//matchedRequests int64
	//
	// Number of requests sampled using this rule
	//sampledRequests int64
	//
	// Number of requests burrowed
	//borrowedRequests int64
>>>>>>> c4ed209f

	// Provides system time
	clock Clock

	// Provides random numbers
	rand Rand

	mu sync.RWMutex
}

// properties is the base set of properties that define a sampling rule.
type ruleProperties struct {
	RuleName      *string            `json:"RuleName"`
	ServiceType   *string            `json:"ServiceType"`
	ResourceARN   *string            `json:"ResourceARN"`
	Attributes    map[string]*string `json:"Attributes"`
	ServiceName   *string            `json:"ServiceName"`
	Host          *string            `json:"Host"`
	HTTPMethod    *string            `json:"HTTPMethod"`
	URLPath       *string            `json:"URLPath"`
	ReservoirSize *int64             `json:"ReservoirSize"`
	FixedRate     *float64           `json:"FixedRate"`
	Priority      *int64             `json:"Priority"`
	Version       *int64             `json:"Version"`
}

type samplingRuleRecords struct {
	SamplingRule *ruleProperties `json:"SamplingRule"`
}

// getSamplingRulesOutput is used to store parsed json sampling rules
type getSamplingRulesOutput struct {
	SamplingRuleRecords []*samplingRuleRecords `json:"SamplingRuleRecords"`
}

// updateRule updates the properties of the user-defined and default centralizedRule using the given
// *properties.
func (r *centralizedRule) updateRule(rule *ruleProperties) {
	r.mu.Lock()
	defer r.mu.Unlock()

	r.ruleProperties = rule
	r.reservoir.capacity = *rule.ReservoirSize
}

// Sample returns sdktrace.SamplingResult on whether to sample the trace or drop the trace
func (r *centralizedRule) Sample(parameters sdktrace.SamplingParameters) sdktrace.SamplingResult {
	attributes := []attribute.KeyValue{
		attribute.String("Rule", *r.ruleProperties.RuleName),
	}

	sd := sdktrace.SamplingResult{
		Attributes: attributes,
		Tracestate: trace.SpanContextFromContext(parameters.ParentContext).TraceState(),
	}

	now := r.clock.Now().Unix()

	r.mu.Lock()
	defer r.mu.Unlock()

	r.matchedRequests++

	// fallback sampling logic if quota has expired
	if r.reservoir.expired(now) {
		// if reservoir quota is expired then sampling using
		// sampling config: 1 req/sec and then x% of fixedRate

		// Sampling 1 req/sec
		if r.reservoir.borrow(now) {
			log.Printf(
				"Sampling target has expired for rule %s. Using fallback sampling and borrowing 1 req/sec from reservoir",
				*r.ruleProperties.RuleName,
			)
			r.borrowedRequests++

			sd.Decision = sdktrace.RecordAndSample
			return sd
		}

		log.Printf(
			"Sampling target has expired for rule %s. Using traceIDRationBased sampler to sample 5 percent of requests during that second",
			*r.ruleProperties.RuleName,
		)

		// using traceIDRatioBased sampler to sample using 5% fixed rate
		samplingDecision := sdktrace.TraceIDRatioBased(*r.ruleProperties.FixedRate).ShouldSample(parameters)

		samplingDecision.Attributes = attributes

		if samplingDecision.Decision == sdktrace.RecordAndSample {
			r.sampledRequests++
		}

		return samplingDecision
	}

	// Take from reservoir quota, if possible
	if r.reservoir.Take(now) {
		r.sampledRequests++
		sd.Decision = sdktrace.RecordAndSample

		return sd
	}

	log.Printf(
		"Sampling target has been exhausted for rule %s. Using traceIDRatioBased Sampler with fixed rate.",
		*r.ruleProperties.RuleName,
	)

	// using traceIDRatioBased sampler to sample using fixed rate
	samplingDecision := sdktrace.TraceIDRatioBased(*r.ruleProperties.FixedRate).ShouldSample(parameters)

	samplingDecision.Attributes = attributes
	samplingDecision.Tracestate = trace.SpanContextFromContext(parameters.ParentContext).TraceState()

	if samplingDecision.Decision == sdktrace.RecordAndSample {
		r.sampledRequests++
	}

	return samplingDecision
}

// stale returns true if the quota is due for a refresh. False otherwise.
func (r *centralizedRule) stale(now int64) bool {
	r.mu.RLock()
	defer r.mu.RUnlock()

	return r.matchedRequests != 0 && now >= r.reservoir.refreshedAt+r.reservoir.interval
}

// snapshot takes a snapshot of the sampling statistics counters, returning
// samplingStatisticsDocument. It also resets statistics counters.
func (r *centralizedRule) snapshot() *samplingStatisticsDocument {
	r.mu.Lock()

	name := r.ruleProperties.RuleName

	// Copy statistics counters since xraySvc.SamplingStatistics expects
	// pointers to counters, and ours are mutable.
	requests, sampled, borrows := r.matchedRequests, r.sampledRequests, r.borrowedRequests

	// Reset counters
	r.matchedRequests, r.sampledRequests, r.borrowedRequests = 0, 0, 0

	r.mu.Unlock()

	now := r.clock.Now().Unix()
	s := &samplingStatisticsDocument{
		RequestCount: &requests,
		SampledCount: &sampled,
		BorrowCount:  &borrows,
		RuleName:     name,
		Timestamp:    &now,
	}

	return s
}

func (r *centralizedRule) AppliesTo() bool {
	// ToDo: Implement matching logic
	return true
}<|MERGE_RESOLUTION|>--- conflicted
+++ resolved
@@ -15,7 +15,6 @@
 package xray
 
 import (
-	"log"
 	"sync"
 
 	"go.opentelemetry.io/otel/attribute"
@@ -32,7 +31,6 @@
 	ruleProperties *ruleProperties
 
 	// Number of requests matched against this rule
-<<<<<<< HEAD
 	matchedRequests int64
 
 	// Number of requests sampled using this rule
@@ -40,15 +38,6 @@
 
 	// Number of requests borrowed
 	borrowedRequests int64
-=======
-	//matchedRequests int64
-	//
-	// Number of requests sampled using this rule
-	//sampledRequests int64
-	//
-	// Number of requests burrowed
-	//borrowedRequests int64
->>>>>>> c4ed209f
 
 	// Provides system time
 	clock Clock
@@ -94,7 +83,7 @@
 	r.reservoir.capacity = *rule.ReservoirSize
 }
 
-// Sample returns sdktrace.SamplingResult on whether to sample the trace or drop the trace
+// Sample returns SamplingResult with SamplingDecision, TraceState and Attributes
 func (r *centralizedRule) Sample(parameters sdktrace.SamplingParameters) sdktrace.SamplingResult {
 	attributes := []attribute.KeyValue{
 		attribute.String("Rule", *r.ruleProperties.RuleName),
@@ -119,7 +108,7 @@
 
 		// Sampling 1 req/sec
 		if r.reservoir.borrow(now) {
-			log.Printf(
+			globalLogger.Printf(
 				"Sampling target has expired for rule %s. Using fallback sampling and borrowing 1 req/sec from reservoir",
 				*r.ruleProperties.RuleName,
 			)
@@ -129,12 +118,12 @@
 			return sd
 		}
 
-		log.Printf(
+		globalLogger.Printf(
 			"Sampling target has expired for rule %s. Using traceIDRationBased sampler to sample 5 percent of requests during that second",
 			*r.ruleProperties.RuleName,
 		)
 
-		// using traceIDRatioBased sampler to sample using 5% fixed rate
+		// using traceIDRatioBased sampler to sample
 		samplingDecision := sdktrace.TraceIDRatioBased(*r.ruleProperties.FixedRate).ShouldSample(parameters)
 
 		samplingDecision.Attributes = attributes
@@ -154,7 +143,7 @@
 		return sd
 	}
 
-	log.Printf(
+	globalLogger.Printf(
 		"Sampling target has been exhausted for rule %s. Using traceIDRatioBased Sampler with fixed rate.",
 		*r.ruleProperties.RuleName,
 	)

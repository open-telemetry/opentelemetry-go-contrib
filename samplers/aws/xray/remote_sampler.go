// Copyright The OpenTelemetry Authors
//
// Licensed under the Apache License, Version 2.0 (the "License");
// you may not use this file except in compliance with the License.
// You may obtain a copy of the License at
//
//     http://www.apache.org/licenses/LICENSE-2.0
//
// Unless required by applicable law or agreed to in writing, software
// distributed under the License is distributed on an "AS IS" BASIS,
// WITHOUT WARRANTIES OR CONDITIONS OF ANY KIND, either express or implied.
// See the License for the specific language governing permissions and
// limitations under the License.

package main

import (
	"context"
	crypto "crypto/rand"
	"fmt"
	"strings"
	"sync"
	"time"

	"github.com/go-logr/logr"

	sdktrace "go.opentelemetry.io/otel/sdk/trace"
)

// global variable for logging
var globalLogger logr.Logger

// remoteSampler is a sampler for AWS X-Ray which polls sampling rules and sampling targets
// to make a sampling decision based on rules set by users on AWS X-Ray console
type remoteSampler struct {
	// manifest is the list of known centralized sampling rules.
	manifest *manifest

	// xrayClient is used for getting quotas and sampling rules.
	xrayClient *xrayClient

	// pollerStarted, if true represents rule and target pollers are started.
	pollerStarted bool

	// samplingRulesPollingInterval, default is 300 seconds.
	samplingRulesPollingInterval time.Duration

	// matching attribute
	serviceName string

	// matching attribute
	cloudPlatform string

	// Unique ID used by XRay service to identify this client
	clientID string

<<<<<<< HEAD
	// Provides system time
=======
	// Provides time.
>>>>>>> c9236169
	clock clock

	// fallback sampler
	fallbackSampler *FallbackSampler

  	mu sync.RWMutex
}

// Compile time assertion that remoteSampler implements the Sampler interface.
var _ sdktrace.Sampler = (*remoteSampler)(nil)

// NewRemoteSampler returns a sampler which decides to sample a given request or not
// based on the sampling rules set by users on AWS X-Ray console. Sampler also periodically polls
// sampling rules and sampling targets.
func NewRemoteSampler(ctx context.Context, serviceName string, cloudPlatform string, opts ...Option) (sdktrace.Sampler, error) {
	cfg := newConfig(opts...)

	// validate config
	err := validateConfig(cfg)
	if err != nil {
		return nil, err
	}

	// Generate clientID
	var r [12]byte

	_, err = crypto.Read(r[:])
	if err != nil {
		return nil, fmt.Errorf("unable to generate client ID: %w", err)
	}

	id := fmt.Sprintf("%02x", r)

	clock := &defaultClock{}

	m := &manifest{
		rules: []*rule{},
		index: map[string]*rule{},
		clock: clock,
	}

	client, err := newClient(cfg.endpoint)
	if err != nil {
		return nil, err
	}

	remoteSampler := &remoteSampler{
		clock:                        clock,
		manifest:                     m,
		clientID:                     id,
		xrayClient:                   client,
		samplingRulesPollingInterval: cfg.samplingRulesPollingInterval,
		fallbackSampler:              NewFallbackSampler(),
		serviceName:                  serviceName,
		cloudPlatform:                cloudPlatform,
	}

	// starts the rule and target poller
	remoteSampler.start(ctx)

	return remoteSampler, nil
}

func (rs *remoteSampler) ShouldSample(parameters sdktrace.SamplingParameters) sdktrace.SamplingResult {
	rs.mu.RLock()
	m := rs.manifest
	rs.mu.RUnlock()

	// Use fallback sampler when manifest is expired
	if m.expired() {
		globalLogger.V(5).Info("Centralized manifest expired. Using fallback sampling strategy")
		return rs.fallbackSampler.ShouldSample(parameters)
	}

<<<<<<< HEAD
	// Match against known rules
	for _, r := range m.rules {
		applicable := r.appliesTo(parameters, rs.serviceName, rs.cloudPlatform)

		if applicable {
			globalLogger.V(5).Info("Applicable rule", "RuleName", *r.ruleProperties.RuleName)

			return r.Sample(parameters)
		}
	}

	// Use fallback sampler when request does not match against known rules
	globalLogger.V(5).Info("No match against centralized rules using fallback sampling strategy")
	return rs.fallbackSampler.ShouldSample(parameters)
=======
	return sdktrace.TraceIDRatioBased(0.05).ShouldSample(parameters)
>>>>>>> c9236169
}

func (rs *remoteSampler) Description() string {
	return "AwsXrayRemoteSampler{" + rs.getDescription() + "}"
}

func (rs *remoteSampler) getDescription() string {
	return "remote sampling with AWS X-Ray"
}

func (rs *remoteSampler) start(ctx context.Context) {
<<<<<<< HEAD
	if !rs.pollerStart {
		rs.pollerStart = true
=======
	if !rs.pollerStarted {
		rs.pollerStarted = true
>>>>>>> c9236169
		rs.startPoller(ctx)
	}
}

<<<<<<< HEAD
// startPoller starts rules and targets poller.
func (rs *remoteSampler) startPoller(ctx context.Context) {
=======
func (rs *remoteSampler) startPoller(ctx context.Context) {
	// ToDo: add logic for getting sampling targets
>>>>>>> c9236169
	go func() {
		// Period = 300s, Jitter = 5s
		rulesTicker := newTicker(rs.samplingRulesPollingInterval, 5*time.Second)

		// Period = 10.1s, Jitter = 100ms
		targetTicker := newTicker(5*time.Second+100*time.Millisecond, 100*time.Millisecond)

		// fetch sampling rules to start up
		if err := rs.refreshManifest(ctx); err != nil {
			globalLogger.Error(err, "Error occurred while refreshing sampling rules")
		} else {
			globalLogger.Info("Successfully fetched sampling rules")
		}

		for {
<<<<<<< HEAD
=======
			if err := rs.refreshManifest(ctx); err != nil {
				globalLogger.Error(err, "Error occurred while refreshing sampling rules")
			} else {
				globalLogger.V(1).Info("Successfully fetched sampling rules")
			}
>>>>>>> c9236169
			select {
			case _, more := <-rulesTicker.C():
				if !more {
					return
				}

				// fetch sampling rules
				if err := rs.refreshManifest(ctx); err != nil {
					globalLogger.Error(err, "Error occurred while refreshing sampling rules")
				} else {
					globalLogger.V(1).Info("Successfully fetched sampling rules")
				}
				continue
			case _, more := <-targetTicker.C():
				if !more {
					return
				}

				// fetch sampling targets
				if err := rs.refreshTargets(ctx); err != nil {
					globalLogger.Error(err, "Error occurred while refreshing targets for sampling rules")
				}
				continue
			case <-ctx.Done():
				return
			}
		}
	}()
}

func (rs *remoteSampler) refreshManifest(ctx context.Context) (err error) {
	// Compute 'now' before calling GetSamplingRules to avoid marking manifest as
	// fresher than it actually is.
	now := rs.clock.now()

	// Get sampling rules from proxy.
	rules, err := rs.xrayClient.getSamplingRules(ctx)
	if err != nil {
		return
	}

	// temporary manifest declaration.
	tempManifest := &manifest{
		rules: []*rule{},
		index: map[string]*rule{},
		clock: &defaultClock{},
	}

	for _, records := range rules.SamplingRuleRecords {
		if records.SamplingRule.RuleName == nil {
			globalLogger.V(1).Info("Sampling rule without rule name is not supported")
			continue
		}

		// Only sampling rule with version 1 is valid
		if records.SamplingRule.Version == nil {
			globalLogger.V(1).Info("Sampling rule without Version is not supported", "RuleName", *records.SamplingRule.RuleName)
			continue
		}

		if *records.SamplingRule.Version != int64(1) {
			globalLogger.V(1).Info("Sampling rule without Version 1 is not supported", "RuleName", *records.SamplingRule.RuleName)
			continue
		}

		if records.SamplingRule.ServiceName == nil {
			globalLogger.V(1).Info("Sampling rule without ServiceName is not supported", "RuleName", *records.SamplingRule.RuleName)
			continue
		}

		if records.SamplingRule.ServiceType == nil {
			globalLogger.V(1).Info("Sampling rule without ServiceType is not supported", "RuleName", *records.SamplingRule.RuleName)
			continue
		}

		if records.SamplingRule.Host == nil {
			globalLogger.V(1).Info("Sampling rule without Host is not supported", "RuleName", *records.SamplingRule.RuleName)
			continue
		}

		if records.SamplingRule.HTTPMethod == nil {
			globalLogger.V(1).Info("Sampling rule without HTTPMethod is not supported", "RuleName", *records.SamplingRule.RuleName)
			continue
		}

		if records.SamplingRule.URLPath == nil {
			globalLogger.V(1).Info("Sampling rule without URLPath is not supported", "RuleName", *records.SamplingRule.RuleName)
			continue
		}

		if records.SamplingRule.ReservoirSize == nil {
			globalLogger.V(1).Info("Sampling rule without ReservoirSize  is not supported", "RuleName", *records.SamplingRule.RuleName)
			continue
		}

		if records.SamplingRule.FixedRate == nil {
			globalLogger.V(1).Info("Sampling rule without FixedRate is not supported", "RuleName", *records.SamplingRule.RuleName)
			continue
		}

		if records.SamplingRule.ResourceARN == nil {
			globalLogger.V(1).Info("Sampling rule without ResourceARN is not applicable", "RuleName", *records.SamplingRule.RuleName)
			continue
		}

		if records.SamplingRule.Priority == nil {
			globalLogger.V(1).Info("Sampling rule without version number is not supported", "RuleName", *records.SamplingRule.RuleName)
			continue
		}

		// create rule and store it in temporary manifest to avoid locking issues.
		createErr := tempManifest.createRule(records.SamplingRule)
		if createErr != nil {
			globalLogger.Error(createErr, "Error occurred creating/updating rule")
		}
	}

	// Re-sort to fix matching priorities.
	tempManifest.sort()
	// Update refreshedAt timestamp
	tempManifest.refreshedAt = now

	// assign temp manifest to original copy/one sync refresh.
	rs.mu.Lock()
	rs.manifest = tempManifest
	rs.mu.Unlock()

	return
}

// refreshTargets refreshes targets for sampling rules. It calls the XRay service proxy with sampling
// statistics for the previous interval and receives targets for the next interval.
func (rs *remoteSampler) refreshTargets(ctx context.Context) (err error) {
	// Flag indicating batch failure
	failed := false

	// Flag indicating whether or not manifest should be refreshed
	refresh := false

	// Generate sampling statistics
	statistics := rs.snapshots()

	// Do not refresh targets if no statistics to report
	if len(statistics) == 0 {
		globalLogger.V(1).Info("No statistics to report and not refreshing sampling targets")
		return nil
	}

	// Get sampling targets
	output, err := rs.xrayClient.getSamplingTargets(ctx, statistics)
	if err != nil {
		return fmt.Errorf("refreshTargets: Error occurred while getting sampling targets: %w", err)
	}

	// Update sampling targets
	for _, t := range output.SamplingTargetDocuments {
		if err = rs.updateTarget(t); err != nil {
			failed = true
			globalLogger.Error(err, "Error occurred updating target for rule")
		}
	}

	// Consume unprocessed statistics messages
	for _, s := range output.UnprocessedStatistics {
		globalLogger.V(1).Info(
			"Error occurred updating sampling target for rule, code and message", "RuleName", *s.RuleName, "ErrorCode",
			*s.ErrorCode,
			"Message", *s.Message,
		)

		// Do not set any flags if error is unknown
		if s.ErrorCode == nil || s.RuleName == nil {
			continue
		}

		// Set batch failure if any sampling statistics return 5xx
		if strings.HasPrefix(*s.ErrorCode, "5") {
			failed = true
		}

		// Set refresh flag if any sampling statistics return 4xx
		if strings.HasPrefix(*s.ErrorCode, "4") {
			refresh = true
		}
	}

	// Set err if updates failed
	if failed {
		err = errors.New("error occurred updating sampling targets")
	} else {
		globalLogger.V(1).Info("Successfully refreshed sampling targets")
	}

	// Set refresh flag if modifiedAt timestamp from remote is greater than ours.
	if remote := output.LastRuleModification; remote != nil {
		rs.mu.RLock()
		local := rs.manifest.refreshedAt
		rs.mu.RUnlock()

		if int64(*remote) >= local {
			refresh = true
		}
	}

	// Perform out-of-band async manifest refresh if flag is set
	if refresh {
		globalLogger.Info("Refreshing sampling rules out-of-band")

		go func() {
			if err := rs.refreshManifest(ctx); err != nil {
				globalLogger.Error(err, "Error occurred refreshing sampling rules out-of-band")
			}
		}()
	}

	return
}

// samplingStatistics takes a snapshot of sampling statistics from all rules, resetting
// statistics counters in the process.
func (rs *remoteSampler) snapshots() []*samplingStatisticsDocument {
	rs.mu.RLock()
	m := rs.manifest
	rs.mu.RUnlock()

	now := rs.clock.now().Unix()

	statistics := make([]*samplingStatisticsDocument, 0, len(rs.manifest.rules)+1)

	// Generate sampling statistics for user-defined rules
	for _, r := range m.rules {
		if r.stale(now) {
			s := r.snapshot()
			s.ClientID = &rs.clientID

			statistics = append(statistics, s)
		}
	}

	return statistics
}

// updateTarget updates sampling targets for the rule specified in the target struct.
func (rs *remoteSampler) updateTarget(t *samplingTargetDocument) (err error) {
	// Pre-emptively dereference xraySvc.SamplingTarget fields and return early on nil values
	// A panic in the middle of an update may leave the rule in an inconsistent state.
	if t.RuleName == nil {
		return errors.New("invalid sampling target. Missing rule name")
	}

	if t.FixedRate == nil {
		return fmt.Errorf("invalid sampling target for rule %s. Missing fixed rate", *t.RuleName)
	}

	// Rule for given target
	rs.mu.RLock()
	r, ok := rs.manifest.index[*t.RuleName]
	rs.mu.RUnlock()

	if !ok {
		return fmt.Errorf("rule %s not found", *t.RuleName)
	}

	r.mu.Lock()
	defer r.mu.Unlock()

	r.reservoir.refreshedAt = rs.clock.now().Unix()

	// Update non-optional attributes from response
	*r.ruleProperties.FixedRate = *t.FixedRate

	// Update optional attributes from response
	if t.ReservoirQuota != nil {
		r.reservoir.quota = *t.ReservoirQuota
	}
	if t.ReservoirQuotaTTL != nil {
		r.reservoir.expiresAt = int64(*t.ReservoirQuotaTTL)
	}
	if t.Interval != nil {
		r.reservoir.interval = *t.Interval
	}

	return nil
}

func main() {
	ctx := context.Background()
	rs, _ := NewRemoteSampler(ctx, "test", "test-platform")

	for i:=0; i<1000; i++ {
		rs.ShouldSample(sdktrace.SamplingParameters{})
		time.Sleep(250*time.Millisecond)
	}
}<|MERGE_RESOLUTION|>--- conflicted
+++ resolved
@@ -12,11 +12,12 @@
 // See the License for the specific language governing permissions and
 // limitations under the License.
 
-package main
+package xray
 
 import (
 	"context"
 	crypto "crypto/rand"
+	"errors"
 	"fmt"
 	"strings"
 	"sync"
@@ -26,9 +27,6 @@
 
 	sdktrace "go.opentelemetry.io/otel/sdk/trace"
 )
-
-// global variable for logging
-var globalLogger logr.Logger
 
 // remoteSampler is a sampler for AWS X-Ray which polls sampling rules and sampling targets
 // to make a sampling decision based on rules set by users on AWS X-Ray console
@@ -54,17 +52,16 @@
 	// Unique ID used by XRay service to identify this client
 	clientID string
 
-<<<<<<< HEAD
-	// Provides system time
-=======
 	// Provides time.
->>>>>>> c9236169
 	clock clock
 
 	// fallback sampler
 	fallbackSampler *FallbackSampler
 
-  	mu sync.RWMutex
+	// logger for logging
+	logger logr.Logger
+
+	mu sync.RWMutex
 }
 
 // Compile time assertion that remoteSampler implements the Sampler interface.
@@ -114,6 +111,7 @@
 		fallbackSampler:              NewFallbackSampler(),
 		serviceName:                  serviceName,
 		cloudPlatform:                cloudPlatform,
+		logger:                       cfg.logger,
 	}
 
 	// starts the rule and target poller
@@ -129,28 +127,24 @@
 
 	// Use fallback sampler when manifest is expired
 	if m.expired() {
-		globalLogger.V(5).Info("Centralized manifest expired. Using fallback sampling strategy")
+		rs.logger.V(5).Info("Centralized manifest expired. Using fallback sampling strategy")
 		return rs.fallbackSampler.ShouldSample(parameters)
 	}
 
-<<<<<<< HEAD
 	// Match against known rules
 	for _, r := range m.rules {
 		applicable := r.appliesTo(parameters, rs.serviceName, rs.cloudPlatform)
 
 		if applicable {
-			globalLogger.V(5).Info("Applicable rule", "RuleName", *r.ruleProperties.RuleName)
+			rs.logger.V(5).Info("Applicable rule", "RuleName", *r.ruleProperties.RuleName)
 
 			return r.Sample(parameters)
 		}
 	}
 
 	// Use fallback sampler when request does not match against known rules
-	globalLogger.V(5).Info("No match against centralized rules using fallback sampling strategy")
+	rs.logger.V(5).Info("No match against centralized rules using fallback sampling strategy")
 	return rs.fallbackSampler.ShouldSample(parameters)
-=======
-	return sdktrace.TraceIDRatioBased(0.05).ShouldSample(parameters)
->>>>>>> c9236169
 }
 
 func (rs *remoteSampler) Description() string {
@@ -162,24 +156,13 @@
 }
 
 func (rs *remoteSampler) start(ctx context.Context) {
-<<<<<<< HEAD
-	if !rs.pollerStart {
-		rs.pollerStart = true
-=======
 	if !rs.pollerStarted {
 		rs.pollerStarted = true
->>>>>>> c9236169
 		rs.startPoller(ctx)
 	}
 }
 
-<<<<<<< HEAD
-// startPoller starts rules and targets poller.
 func (rs *remoteSampler) startPoller(ctx context.Context) {
-=======
-func (rs *remoteSampler) startPoller(ctx context.Context) {
-	// ToDo: add logic for getting sampling targets
->>>>>>> c9236169
 	go func() {
 		// Period = 300s, Jitter = 5s
 		rulesTicker := newTicker(rs.samplingRulesPollingInterval, 5*time.Second)
@@ -189,20 +172,12 @@
 
 		// fetch sampling rules to start up
 		if err := rs.refreshManifest(ctx); err != nil {
-			globalLogger.Error(err, "Error occurred while refreshing sampling rules")
+			rs.logger.Error(err, "Error occurred while refreshing sampling rules")
 		} else {
-			globalLogger.Info("Successfully fetched sampling rules")
+			rs.logger.V(5).Info("Successfully fetched sampling rules")
 		}
 
 		for {
-<<<<<<< HEAD
-=======
-			if err := rs.refreshManifest(ctx); err != nil {
-				globalLogger.Error(err, "Error occurred while refreshing sampling rules")
-			} else {
-				globalLogger.V(1).Info("Successfully fetched sampling rules")
-			}
->>>>>>> c9236169
 			select {
 			case _, more := <-rulesTicker.C():
 				if !more {
@@ -211,9 +186,9 @@
 
 				// fetch sampling rules
 				if err := rs.refreshManifest(ctx); err != nil {
-					globalLogger.Error(err, "Error occurred while refreshing sampling rules")
+					rs.logger.Error(err, "Error occurred while refreshing sampling rules")
 				} else {
-					globalLogger.V(1).Info("Successfully fetched sampling rules")
+					rs.logger.V(5).Info("Successfully fetched sampling rules")
 				}
 				continue
 			case _, more := <-targetTicker.C():
@@ -223,7 +198,7 @@
 
 				// fetch sampling targets
 				if err := rs.refreshTargets(ctx); err != nil {
-					globalLogger.Error(err, "Error occurred while refreshing targets for sampling rules")
+					rs.logger.Error(err, "Error occurred while refreshing targets for sampling rules")
 				}
 				continue
 			case <-ctx.Done():
@@ -236,7 +211,7 @@
 func (rs *remoteSampler) refreshManifest(ctx context.Context) (err error) {
 	// Compute 'now' before calling GetSamplingRules to avoid marking manifest as
 	// fresher than it actually is.
-	now := rs.clock.now()
+	now := rs.clock.now().Unix()
 
 	// Get sampling rules from proxy.
 	rules, err := rs.xrayClient.getSamplingRules(ctx)
@@ -253,70 +228,70 @@
 
 	for _, records := range rules.SamplingRuleRecords {
 		if records.SamplingRule.RuleName == nil {
-			globalLogger.V(1).Info("Sampling rule without rule name is not supported")
+			rs.logger.V(5).Info("Sampling rule without rule name is not supported")
 			continue
 		}
 
 		// Only sampling rule with version 1 is valid
 		if records.SamplingRule.Version == nil {
-			globalLogger.V(1).Info("Sampling rule without Version is not supported", "RuleName", *records.SamplingRule.RuleName)
+			rs.logger.V(5).Info("Sampling rule without Version is not supported", "RuleName", *records.SamplingRule.RuleName)
 			continue
 		}
 
 		if *records.SamplingRule.Version != int64(1) {
-			globalLogger.V(1).Info("Sampling rule without Version 1 is not supported", "RuleName", *records.SamplingRule.RuleName)
+			rs.logger.V(5).Info("Sampling rule without Version 1 is not supported", "RuleName", *records.SamplingRule.RuleName)
 			continue
 		}
 
 		if records.SamplingRule.ServiceName == nil {
-			globalLogger.V(1).Info("Sampling rule without ServiceName is not supported", "RuleName", *records.SamplingRule.RuleName)
+			rs.logger.V(5).Info("Sampling rule without ServiceName is not supported", "RuleName", *records.SamplingRule.RuleName)
 			continue
 		}
 
 		if records.SamplingRule.ServiceType == nil {
-			globalLogger.V(1).Info("Sampling rule without ServiceType is not supported", "RuleName", *records.SamplingRule.RuleName)
+			rs.logger.V(5).Info("Sampling rule without ServiceType is not supported", "RuleName", *records.SamplingRule.RuleName)
 			continue
 		}
 
 		if records.SamplingRule.Host == nil {
-			globalLogger.V(1).Info("Sampling rule without Host is not supported", "RuleName", *records.SamplingRule.RuleName)
+			rs.logger.V(5).Info("Sampling rule without Host is not supported", "RuleName", *records.SamplingRule.RuleName)
 			continue
 		}
 
 		if records.SamplingRule.HTTPMethod == nil {
-			globalLogger.V(1).Info("Sampling rule without HTTPMethod is not supported", "RuleName", *records.SamplingRule.RuleName)
+			rs.logger.V(5).Info("Sampling rule without HTTPMethod is not supported", "RuleName", *records.SamplingRule.RuleName)
 			continue
 		}
 
 		if records.SamplingRule.URLPath == nil {
-			globalLogger.V(1).Info("Sampling rule without URLPath is not supported", "RuleName", *records.SamplingRule.RuleName)
+			rs.logger.V(5).Info("Sampling rule without URLPath is not supported", "RuleName", *records.SamplingRule.RuleName)
 			continue
 		}
 
 		if records.SamplingRule.ReservoirSize == nil {
-			globalLogger.V(1).Info("Sampling rule without ReservoirSize  is not supported", "RuleName", *records.SamplingRule.RuleName)
+			rs.logger.V(5).Info("Sampling rule without ReservoirSize  is not supported", "RuleName", *records.SamplingRule.RuleName)
 			continue
 		}
 
 		if records.SamplingRule.FixedRate == nil {
-			globalLogger.V(1).Info("Sampling rule without FixedRate is not supported", "RuleName", *records.SamplingRule.RuleName)
+			rs.logger.V(5).Info("Sampling rule without FixedRate is not supported", "RuleName", *records.SamplingRule.RuleName)
 			continue
 		}
 
 		if records.SamplingRule.ResourceARN == nil {
-			globalLogger.V(1).Info("Sampling rule without ResourceARN is not applicable", "RuleName", *records.SamplingRule.RuleName)
+			rs.logger.V(5).Info("Sampling rule without ResourceARN is not applicable", "RuleName", *records.SamplingRule.RuleName)
 			continue
 		}
 
 		if records.SamplingRule.Priority == nil {
-			globalLogger.V(1).Info("Sampling rule without version number is not supported", "RuleName", *records.SamplingRule.RuleName)
+			rs.logger.V(5).Info("Sampling rule without version number is not supported", "RuleName", *records.SamplingRule.RuleName)
 			continue
 		}
 
 		// create rule and store it in temporary manifest to avoid locking issues.
 		createErr := tempManifest.createRule(records.SamplingRule)
 		if createErr != nil {
-			globalLogger.Error(createErr, "Error occurred creating/updating rule")
+			rs.logger.Error(createErr, "Error occurred creating/updating rule")
 		}
 	}
 
@@ -347,7 +322,7 @@
 
 	// Do not refresh targets if no statistics to report
 	if len(statistics) == 0 {
-		globalLogger.V(1).Info("No statistics to report and not refreshing sampling targets")
+		rs.logger.V(5).Info("No statistics to report and not refreshing sampling targets")
 		return nil
 	}
 
@@ -361,13 +336,13 @@
 	for _, t := range output.SamplingTargetDocuments {
 		if err = rs.updateTarget(t); err != nil {
 			failed = true
-			globalLogger.Error(err, "Error occurred updating target for rule")
+			rs.logger.Error(err, "Error occurred updating target for rule")
 		}
 	}
 
 	// Consume unprocessed statistics messages
 	for _, s := range output.UnprocessedStatistics {
-		globalLogger.V(1).Info(
+		rs.logger.V(5).Info(
 			"Error occurred updating sampling target for rule, code and message", "RuleName", *s.RuleName, "ErrorCode",
 			*s.ErrorCode,
 			"Message", *s.Message,
@@ -393,7 +368,7 @@
 	if failed {
 		err = errors.New("error occurred updating sampling targets")
 	} else {
-		globalLogger.V(1).Info("Successfully refreshed sampling targets")
+		rs.logger.V(5).Info("Successfully refreshed sampling targets")
 	}
 
 	// Set refresh flag if modifiedAt timestamp from remote is greater than ours.
@@ -409,11 +384,11 @@
 
 	// Perform out-of-band async manifest refresh if flag is set
 	if refresh {
-		globalLogger.Info("Refreshing sampling rules out-of-band")
+		rs.logger.V(5).Info("Refreshing sampling rules out-of-band")
 
 		go func() {
 			if err := rs.refreshManifest(ctx); err != nil {
-				globalLogger.Error(err, "Error occurred refreshing sampling rules out-of-band")
+				rs.logger.Error(err, "Error occurred refreshing sampling rules out-of-band")
 			}
 		}()
 	}
@@ -492,8 +467,8 @@
 	ctx := context.Background()
 	rs, _ := NewRemoteSampler(ctx, "test", "test-platform")
 
-	for i:=0; i<1000; i++ {
+	for i := 0; i < 1000; i++ {
 		rs.ShouldSample(sdktrace.SamplingParameters{})
-		time.Sleep(250*time.Millisecond)
+		time.Sleep(250 * time.Millisecond)
 	}
 }
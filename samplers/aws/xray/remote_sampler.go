// Copyright The OpenTelemetry Authors
//
// Licensed under the Apache License, Version 2.0 (the "License");
// you may not use this file except in compliance with the License.
// You may obtain a copy of the License at
//
//     http://www.apache.org/licenses/LICENSE-2.0
//
// Unless required by applicable law or agreed to in writing, software
// distributed under the License is distributed on an "AS IS" BASIS,
// WITHOUT WARRANTIES OR CONDITIONS OF ANY KIND, either express or implied.
// See the License for the specific language governing permissions and
// limitations under the License.

package xray

import (
	"context"
	crypto "crypto/rand"
	"errors"
	"fmt"
<<<<<<< HEAD
	"strings"
	"sync"
=======
>>>>>>> f423e014
	"time"

	sdktrace "go.opentelemetry.io/otel/sdk/trace"
)

// global variable for logging
var globalLogger Logger

// RemoteSampler is an implementation of SamplingStrategy.
type RemoteSampler struct {
	// List of known centralized sampling rules
	manifest *centralizedManifest

	// proxy is used for getting quotas and sampling rules
	xrayClient *xrayClient

	// pollerStart, if true represents rule and target pollers are started
	pollerStart bool

	// samplingRules polling interval, default is 300 seconds
	samplingRulesPollingInterval time.Duration

	// Unique ID used by XRay service to identify this client
	clientID string

	// Provides system time
	clock Clock
<<<<<<< HEAD

	fallbackSampler *FallbackSampler

	mu sync.RWMutex
=======
>>>>>>> f423e014
}

// Compile time assertion that remoteSampler implements the Sampler interface.
var _ sdktrace.Sampler = (*RemoteSampler)(nil)

// NewRemoteSampler returns a centralizedSampler which decides to sample a given request or not.
func NewRemoteSampler(ctx context.Context, opts ...Option) (*RemoteSampler, error) {
	cfg := newConfig(opts...)

	// Generate clientID
	var r [12]byte

	_, err := crypto.Read(r[:])
	if err != nil {
		return nil, fmt.Errorf("unable to generate client ID: %w", err)
	}

	id := fmt.Sprintf("%02x", r)

	clock := &DefaultClock{}

	m := &centralizedManifest{
		rules: []*centralizedRule{},
		index: map[string]*centralizedRule{},
		clock: clock,
	}

	remoteSampler := &RemoteSampler{
		pollerStart:                  false,
		clock:                        clock,
		manifest:                     m,
		clientID:                     id,
<<<<<<< HEAD
		xrayClient:                   newClient(options.proxyEndpoint),
		samplingRulesPollingInterval: options.samplingRulesPollingInterval,
		fallbackSampler:              NewFallbackSampler(),
=======
		xrayClient:                   newClient(cfg.proxyEndpoint),
		samplingRulesPollingInterval: cfg.samplingRulesPollingInterval,
>>>>>>> f423e014
	}

	// starts the rule poller
	remoteSampler.start(ctx)

	return remoteSampler, nil
}

func (rs *RemoteSampler) ShouldSample(parameters sdktrace.SamplingParameters) sdktrace.SamplingResult {
	// Use fallback sampler with sampling config 1 req/sec and 5% of additional requests if manifest is expired
	if rs.manifest.expired() {
		globalLogger.Printf("Centralized manifest expired. Using fallback sampling strategy")
		return rs.fallbackSampler.ShouldSample(parameters)
	}

	rs.manifest.mu.RLock()
	defer rs.manifest.mu.RUnlock()

	// Match against known rules
	for _, r := range rs.manifest.rules {

		r.mu.RLock()
		applicable := r.AppliesTo()
		r.mu.RUnlock()

		if !applicable {
			continue
		}

		globalLogger.Printf("Applicable rule: %s", *r.ruleProperties.RuleName)

		samplingResult := r.Sample(parameters)

		return samplingResult
	}

	// Use fallback sampler with sampling config 1 req/sec and 5% of additional requests
	globalLogger.Printf("Centralized sampling rules are unavailable. Using fallback sampling strategy")
	return rs.fallbackSampler.ShouldSample(parameters)
}

func (rs *RemoteSampler) Description() string {
	return "remote sampling with AWS X-Ray"
}

func (rs *RemoteSampler) start(ctx context.Context) {
	if !rs.pollerStart {
		rs.pollerStart = true
		rs.startRulePoller(ctx)
		rs.startTargetPoller(ctx)
	}
}

// startRulePoller starts rule poller.
func (rs *RemoteSampler) startRulePoller(ctx context.Context) {
	go func() {
		// Period = 300s, Jitter = 5s
		t := newTicker(rs.samplingRulesPollingInterval, 5*time.Second)

		// Periodic manifest refresh
		for {
			if err := rs.refreshManifest(ctx); err != nil {
				globalLogger.Printf("Error occurred while refreshing sampling rules. %v\n", err)
			} else {
				globalLogger.Println("Successfully fetched sampling rules")
			}
			select {
			case _, more := <-t.C():
				if !more {
					return
				}
				continue
			case <-ctx.Done():
				return
			}
		}
	}()
}

// startTargetPoller starts target poller.
func (rs *RemoteSampler) startTargetPoller(ctx context.Context) {
	// Periodic quota refresh
	go func() {
		// Period = 10.1s, Jitter = 100ms
		t := newTicker(10*time.Second+100*time.Millisecond, 100*time.Millisecond)

		for range t.C() {
			if err := rs.refreshTargets(ctx); err != nil {
				globalLogger.Printf("Error occurred while refreshing targets for sampling rules. %v", err)
			}
		}
	}()
}

func (rs *RemoteSampler) refreshManifest(ctx context.Context) (err error) {
	// Explicitly recover from panics since this is the entry point for a long-running goroutine
	// and we can not allow a panic to propagate to the application code.
	defer func() {
		if r := recover(); r != nil {
			// Resort to bring rules array into consistent state.
			rs.manifest.sort()

			err = fmt.Errorf("%v", r)
		}
	}()

	// Compute 'now' before calling GetSamplingRules to avoid marking manifest as
	// fresher than it actually is.
	now := rs.clock.Now().Unix()

	// Get sampling rules from proxy
	rules, err := rs.xrayClient.getSamplingRules(ctx)
	if err != nil {
		return
	}

	// Set of rules to exclude from pruning
	actives := map[centralizedRule]bool{}

	// Create missing rules. Update existing ones.
	failed := false

	for _, records := range rules.SamplingRuleRecords {
		if records.SamplingRule.RuleName == nil {
			globalLogger.Println("Sampling rule without rule name is not supported")
			failed = true
			continue
		}

		// Only sampling rule with version 1 is valid
		if records.SamplingRule.Version == nil {
			globalLogger.Println("Sampling rule without version number is not supported: ", *records.SamplingRule.RuleName)
			failed = true
			continue
		}

		if *records.SamplingRule.Version != int64(1) {
			globalLogger.Println("Sampling rule without version 1 is not supported: ", *records.SamplingRule.RuleName)
			failed = true
			continue
		}

		if len(records.SamplingRule.Attributes) != 0 {
			globalLogger.Println("Sampling rule with non nil Attributes is not applicable: ", *records.SamplingRule.RuleName)
			continue
		}

		if records.SamplingRule.ResourceARN == nil {
			globalLogger.Println("Sampling rule without ResourceARN is not applicable: ", *records.SamplingRule.RuleName)
			continue
		}

		if *records.SamplingRule.ResourceARN != "*" {
			globalLogger.Println("Sampling rule with ResourceARN not equal to * is not applicable: ", *records.SamplingRule.RuleName)
			continue
		}

		// Create/update rule
		r, putErr := rs.manifest.putRule(records.SamplingRule)
		if putErr != nil {
			failed = true
			globalLogger.Printf("Error occurred creating/updating rule. %v\n", putErr)
		} else if r != nil {
			actives[*r] = true
		}
	}

	// Set err if updates failed
	if failed {
		err = errors.New("error occurred creating/updating rules")
	}

	// Prune inactive rules
	rs.manifest.prune(actives)

	// Re-sort to fix matching priorities
	rs.manifest.sort()

	// Update refreshedAt timestamp
	rs.manifest.mu.Lock()
	rs.manifest.refreshedAt = now
	rs.manifest.mu.Unlock()

	return
}

// refreshTargets refreshes targets for sampling rules. It calls the XRay service proxy with sampling
// statistics for the previous interval and receives targets for the next interval.
func (rs *RemoteSampler) refreshTargets(ctx context.Context) (err error) {
	// Explicitly recover from panics since this is the entry point for a long-running goroutine
	// and we can not allow a panic to propagate to customer code.
	defer func() {
		if r := recover(); r != nil {
			err = fmt.Errorf("%v", r)
		}
	}()

	// Flag indicating batch failure
	failed := false

	// Flag indicating whether or not manifest should be refreshed
	refresh := false

	// Generate sampling statistics
	statistics := rs.snapshots()

	// Do not refresh targets if no statistics to report
	if len(statistics) == 0 {
		globalLogger.Printf("No statistics to report. Not refreshing sampling targets.")
		return nil
	}

	// Get sampling targets
	output, err := rs.xrayClient.getSamplingTargets(ctx, statistics)
	if err != nil {
		return
	}

	// Update sampling targets
	for _, t := range output.SamplingTargetDocuments {
		if err = rs.updateTarget(t); err != nil {
			failed = true
			globalLogger.Printf("Error occurred updating target for rule. %v", err)
		}
	}

	// Consume unprocessed statistics messages
	for _, s := range output.UnprocessedStatistics {
		globalLogger.Printf(
			"Error occurred updating sampling target for rule: %s, code: %s, message: %s",
			*s.RuleName,
			*s.ErrorCode,
			*s.Message,
		)

		// Do not set any flags if error is unknown
		if s.ErrorCode == nil || s.RuleName == nil {
			continue
		}

		// Set batch failure if any sampling statistics return 5xx
		if strings.HasPrefix(*s.ErrorCode, "5") {
			failed = true
		}

		// Set refresh flag if any sampling statistics return 4xx
		if strings.HasPrefix(*s.ErrorCode, "4") {
			refresh = true
		}
	}

	// Set err if updates failed
	if failed {
		err = errors.New("error occurred updating sampling targets")
	} else {
		globalLogger.Printf("Successfully refreshed sampling targets")
	}

	// Set refresh flag if modifiedAt timestamp from remote is greater than ours.
	if remote := output.LastRuleModification; remote != nil {
		rs.manifest.mu.RLock()
		local := rs.manifest.refreshedAt
		rs.manifest.mu.RUnlock()

		if int64(*remote) >= local {
			refresh = true
		}
	}

	// Perform out-of-band async manifest refresh if flag is set
	if refresh {
		globalLogger.Printf("Refreshing sampling rules out-of-band.")

		go func() {
			if err := rs.refreshManifest(ctx); err != nil {
				globalLogger.Printf("Error occurred refreshing sampling rules out-of-band. %v", err)
			}
		}()
	}

	return
}

// samplingStatistics takes a snapshot of sampling statistics from all rules, resetting
// statistics counters in the process.
func (rs *RemoteSampler) snapshots() []*samplingStatisticsDocument {
	now := rs.clock.Now().Unix()

	rs.manifest.mu.RLock()
	defer rs.manifest.mu.RUnlock()

	statistics := make([]*samplingStatisticsDocument, 0, len(rs.manifest.rules)+1)

	// Generate sampling statistics for user-defined rules
	for _, r := range rs.manifest.rules {
		if !r.stale(now) {
			continue
		}

		s := r.snapshot()
		s.ClientID = &rs.clientID

		statistics = append(statistics, s)
	}

	return statistics
}

// updateTarget updates sampling targets for the rule specified in the target struct.
func (rs *RemoteSampler) updateTarget(t *samplingTargetDocument) (err error) {
	// Pre-emptively dereference xraySvc.SamplingTarget fields and return early on nil values
	// A panic in the middle of an update may leave the rule in an inconsistent state.
	if t.RuleName == nil {
		return errors.New("invalid sampling target. Missing rule name")
	}

	if t.FixedRate == nil {
		return fmt.Errorf("invalid sampling target for rule %s. Missing fixed rate", *t.RuleName)
	}

	// Rule for given target
	rs.manifest.mu.RLock()
	r, ok := rs.manifest.index[*t.RuleName]
	rs.manifest.mu.RUnlock()

	if !ok {
		return fmt.Errorf("rule %s not found", *t.RuleName)
	}

	r.mu.Lock()
	defer r.mu.Unlock()

	r.reservoir.refreshedAt = rs.clock.Now().Unix()

	// Update non-optional attributes from response
	*r.ruleProperties.FixedRate = *t.FixedRate

	// Update optional attributes from response
	if t.ReservoirQuota != nil {
		r.reservoir.quota = *t.ReservoirQuota
	}
	if t.ReservoirQuotaTTL != nil {
		r.reservoir.expiresAt = int64(*t.ReservoirQuotaTTL)
	}
	if t.Interval != nil {
		r.reservoir.interval = *t.Interval
	}

	return nil
}<|MERGE_RESOLUTION|>--- conflicted
+++ resolved
@@ -19,11 +19,7 @@
 	crypto "crypto/rand"
 	"errors"
 	"fmt"
-<<<<<<< HEAD
 	"strings"
-	"sync"
-=======
->>>>>>> f423e014
 	"time"
 
 	sdktrace "go.opentelemetry.io/otel/sdk/trace"
@@ -51,13 +47,8 @@
 
 	// Provides system time
 	clock Clock
-<<<<<<< HEAD
 
 	fallbackSampler *FallbackSampler
-
-	mu sync.RWMutex
-=======
->>>>>>> f423e014
 }
 
 // Compile time assertion that remoteSampler implements the Sampler interface.
@@ -90,17 +81,12 @@
 		clock:                        clock,
 		manifest:                     m,
 		clientID:                     id,
-<<<<<<< HEAD
-		xrayClient:                   newClient(options.proxyEndpoint),
-		samplingRulesPollingInterval: options.samplingRulesPollingInterval,
-		fallbackSampler:              NewFallbackSampler(),
-=======
 		xrayClient:                   newClient(cfg.proxyEndpoint),
 		samplingRulesPollingInterval: cfg.samplingRulesPollingInterval,
->>>>>>> f423e014
-	}
-
-	// starts the rule poller
+		fallbackSampler:              NewFallbackSampler(),
+	}
+
+	// starts the rule and target poller
 	remoteSampler.start(ctx)
 
 	return remoteSampler, nil
@@ -179,14 +165,23 @@
 
 // startTargetPoller starts target poller.
 func (rs *RemoteSampler) startTargetPoller(ctx context.Context) {
-	// Periodic quota refresh
 	go func() {
 		// Period = 10.1s, Jitter = 100ms
 		t := newTicker(10*time.Second+100*time.Millisecond, 100*time.Millisecond)
 
-		for range t.C() {
+		// Periodic quota refresh
+		for {
 			if err := rs.refreshTargets(ctx); err != nil {
 				globalLogger.Printf("Error occurred while refreshing targets for sampling rules. %v", err)
+			}
+			select {
+			case _, more := <-t.C():
+				if !more {
+					return
+				}
+				continue
+			case <-ctx.Done():
+				return
 			}
 		}
 	}()
@@ -313,7 +308,7 @@
 	// Get sampling targets
 	output, err := rs.xrayClient.getSamplingTargets(ctx, statistics)
 	if err != nil {
-		return
+		return fmt.Errorf("refreshTargets: Error occurred while getting sampling targets: %w", err)
 	}
 
 	// Update sampling targets

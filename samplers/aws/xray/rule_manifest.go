// Copyright The OpenTelemetry Authors
//
// Licensed under the Apache License, Version 2.0 (the "License");
// you may not use this file except in compliance with the License.
// You may obtain a copy of the License at
//
//     http://www.apache.org/licenses/LICENSE-2.0
//
// Unless required by applicable law or agreed to in writing, software
// distributed under the License is distributed on an "AS IS" BASIS,
// WITHOUT WARRANTIES OR CONDITIONS OF ANY KIND, either express or implied.
// See the License for the specific language governing permissions and
// limitations under the License.

package xray

import (
	"sort"
	"strings"
)

const defaultInterval = int64(10)

<<<<<<< HEAD
const manifestTTL = 3600 // Seconds

//// centralizedManifest represents a full sampling ruleset, with a list of
//// custom rules and default values for incoming requests that do
//// not match any of the provided rules.
type centralizedManifest struct {
	rules       []*centralizedRule
	index       map[string]*centralizedRule
=======
// manifest represents a full sampling ruleset, with a list of
// custom rules and default values for incoming requests that do
// not match any of the provided rules.
type manifest struct {
	rules       []*rule
	index       map[string]*rule
>>>>>>> 4e3ba2dc
	refreshedAt int64
	clock       clock
}

// createRule creates a user-defined rule, appends it to the sorted array,
// adds it to the index, and returns the newly created rule.
func (m *manifest) createRule(ruleProp *ruleProperties) (err error) {
	clock := &defaultClock{}
	rand := &defaultRand{}

	cr := &reservoir{
		capacity: *ruleProp.ReservoirSize,
		interval: defaultInterval,
	}

	csr := &rule{
		reservoir:      cr,
		ruleProperties: ruleProp,
		clock:          clock,
		rand:           rand,
	}

	// Update sorted array
	m.rules = append(m.rules, csr)

	// Update index
	m.index[*ruleProp.RuleName] = csr

	return
}

// sort sorts the rule array first by priority and then by rule name.
func (m *manifest) sort() {
	// Comparison function
	less := func(i, j int) bool {
		if *m.rules[i].ruleProperties.Priority == *m.rules[j].ruleProperties.Priority {
			return strings.Compare(*m.rules[i].ruleProperties.RuleName, *m.rules[j].ruleProperties.RuleName) < 0
		}
		return *m.rules[i].ruleProperties.Priority < *m.rules[j].ruleProperties.Priority
	}

	sort.Slice(m.rules, less)
}

//expired returns true if the manifest has not been successfully refreshed in
//'manifestTTL' seconds.
func (m *centralizedManifest) expired() bool {
	m.mu.RLock()
	defer m.mu.RUnlock()

	return m.refreshedAt < m.clock.Now().Unix()-manifestTTL
}<|MERGE_RESOLUTION|>--- conflicted
+++ resolved
@@ -21,23 +21,14 @@
 
 const defaultInterval = int64(10)
 
-<<<<<<< HEAD
 const manifestTTL = 3600 // Seconds
 
-//// centralizedManifest represents a full sampling ruleset, with a list of
-//// custom rules and default values for incoming requests that do
-//// not match any of the provided rules.
-type centralizedManifest struct {
-	rules       []*centralizedRule
-	index       map[string]*centralizedRule
-=======
 // manifest represents a full sampling ruleset, with a list of
 // custom rules and default values for incoming requests that do
 // not match any of the provided rules.
 type manifest struct {
 	rules       []*rule
 	index       map[string]*rule
->>>>>>> 4e3ba2dc
 	refreshedAt int64
 	clock       clock
 }
